--- conflicted
+++ resolved
@@ -113,7 +113,6 @@
       showAddCurrentDevice: false,
     };
   },
-<<<<<<< HEAD
   openIdRegistrationFinish: async () => {
     await new Promise((resolve) => setTimeout(resolve, 2000));
 
@@ -124,13 +123,10 @@
       showAddCurrentDevice: false,
     };
   },
-  registrationAllowed: true,
-=======
   registrationAllowed: {
     isAllowed: true,
     allowedOrigins: ["https://identity.ic0.app"] as string[],
   },
->>>>>>> 008c7e7c
   storePinIdentity: () => {
     toast.info("PIN identity was stored");
     return Promise.resolve();
