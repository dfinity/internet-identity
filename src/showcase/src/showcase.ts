/** A showcase for static pages. II pages are given a fake connection and loaded from here
 * just to give an idea of what they look like, and to speed up the development cycle when
 * working on HTML and CSS. */
import { html, render, TemplateResult } from "lit-html";
import { asyncReplace } from "lit-html/directives/async-replace.js";
import { createRef, ref, Ref } from "lit-html/directives/ref.js";
import {
  Challenge,
  DeviceData,
  Timestamp,
} from "../../frontend/generated/internet_identity_types";
import { showWarning } from "../../frontend/src/banner";
import { promptDeviceAliasPage } from "../../frontend/src/components/alias";
import { mkAnchorPicker } from "../../frontend/src/components/anchorPicker";
import { authnPages } from "../../frontend/src/components/authenticateBox";
import { displayError } from "../../frontend/src/components/displayError";
import { withLoader } from "../../frontend/src/components/loader";
import {
  showMessage,
  showMessagePage,
} from "../../frontend/src/components/message";
import { promptUserNumber } from "../../frontend/src/components/promptUserNumber";
import { toast } from "../../frontend/src/components/toast";
import { addDeviceSuccessPage } from "../../frontend/src/flows/addDevice/manage/addDeviceSuccess";
import { pollForTentativeDevicePage } from "../../frontend/src/flows/addDevice/manage/pollForTentativeDevice";
import { verifyTentativeDevicePage } from "../../frontend/src/flows/addDevice/manage/verifyTentativeDevice";
import { deviceRegistrationDisabledInfoPage } from "../../frontend/src/flows/addDevice/welcomeView/deviceRegistrationModeDisabled";
import { showVerificationCodePage } from "../../frontend/src/flows/addDevice/welcomeView/showVerificationCode";
import { authnTemplateAuthorize } from "../../frontend/src/flows/authorize";
import { compatibilityNotice } from "../../frontend/src/flows/compatibilityNotice";
import { dappsExplorerPage } from "../../frontend/src/flows/dappsExplorer";
import { getDapps } from "../../frontend/src/flows/dappsExplorer/dapps";
import {
  authnTemplateManage,
  displayManagePage,
} from "../../frontend/src/flows/manage";
import { chooseRecoveryMechanismPage } from "../../frontend/src/flows/recovery/chooseRecoveryMechanism";
import {
  checkIndices,
  confirmSeedPhrasePage,
} from "../../frontend/src/flows/recovery/confirmSeedPhrase";
import { displaySafariWarning } from "../../frontend/src/flows/recovery/displaySafariWarning";
import { displaySeedPhrasePage } from "../../frontend/src/flows/recovery/displaySeedPhrase";
import { displaySingleDeviceWarning } from "../../frontend/src/flows/recovery/displaySingleDeviceWarning";
import { pickRecoveryDevice } from "../../frontend/src/flows/recovery/pickRecoveryDevice";
import { deviceRecoveryPage } from "../../frontend/src/flows/recovery/recoverWith/device";
import { recoverWithPhrasePage } from "../../frontend/src/flows/recovery/recoverWith/phrase";
import {
  badChallenge,
  promptCaptchaPage,
} from "../../frontend/src/flows/register/captcha";
import { renderConstructing } from "../../frontend/src/flows/register/construct";
import { displayUserNumberPage } from "../../frontend/src/flows/register/finish";
import { registerDisabled } from "../../frontend/src/flows/registerDisabled";
import { styleguide } from "../../frontend/src/styleguide";
import "../../frontend/src/styles/main.css";
import { I18n } from "../../frontend/src/utils/i18n";
import { AuthenticatedConnection } from "../../frontend/src/utils/iiConnection";
import { mount, withRef } from "../../frontend/src/utils/lit-html";
import { RecoveryDevice } from "../../frontend/src/utils/recoveryDevice";
import {
  asNonEmptyArray,
  Chan,
  NonEmptyArray,
} from "../../frontend/src/utils/utils";

// A "dummy" connection which actually is just undefined, hoping pages won't call it
const dummyConnection = undefined as unknown as AuthenticatedConnection;
const userNumber = BigInt(10000);

const i18n = new I18n("en");

const recoveryPhrase: RecoveryDevice & DeviceData = {
  alias: "Recovery Phrase",
  protection: { unprotected: null },
  pubkey: [1, 2, 3, 4],
  key_type: { seed_phrase: null },
  purpose: { recovery: null },
  credential_id: [],
  origin: [],
  metadata: [],
};

const recoveryPhraseText =
  "10050 mandate vague same suspect eight pet gentle repeat maple actor about legal sword text food print material churn perfect sword blossom sleep vintage blouse";

const recoveryDevice: RecoveryDevice & DeviceData = {
  alias: "Recovery Device",
  protection: { unprotected: null },
  pubkey: [1, 2, 3, 4],
  key_type: { unknown: null },
  purpose: { recovery: null },
  credential_id: [],
  origin: [],
  metadata: [],
};

const chromeDevice: DeviceData = {
  alias: "Chrome on iPhone",
  protection: { unprotected: null },
  pubkey: [1, 2, 3, 4],
  key_type: { unknown: null },
  purpose: { authentication: null },
  credential_id: [],
  origin: [],
  metadata: [],
};
const defaultPage = () => {
  document.title = "Showcase";
  const container = document.getElementById("pageContent") as HTMLElement;
  render(pageContent, container);
};

// A challenge with a base64 CAPTCHA, apologies for the length
const dummyChallenge: Challenge = {
  png_base64:
    "iVBORw0KGgoAAAANSUhEUgAAANwAAAB4CAAAAAC8vMOlAAALq0lEQVR4nO1cCVgURxZ+g9yHcikiEg+8QERUNBI8CMFoMB4RlWg4NDFCXDVxV11XE4MblSgx7kKMoLuK4onAGhWVBEHxVogKAmvERBRBEeQWEGZmq6pnenqgB6V7hnX4+n3263p10X9X9av3XtUokkLHJZEATgAngBPACeAEcNBxSQAngBPACeAEcAI4AZwATgAngFMX6YBW0fLDZZ6Hm5JesbZWjZxVd/tk0JHAwDvBEfqvUF+LwHUyqENMTAneR41ePum0Z1p2NayD6LVvloWZTkBSium0v7+0idaM3HsPcyC14gOcLLaYnozvejedOgS4uIxw2N7VVy7Wj8rGtxkJHQJcmTUMn7iRkXE59Gf89Hf6t9ZKO745z24gymRiA/dPMZfGgNaDawyWwIrHynkzaw0Q39jqV6cV03LAXdBvaJHrlYZ5oZ3qdloxct8BDLnbIjd1OeY9fwLtBjcN4BcWzeFMeDZoNbiGBQDvsOQHpWP+1QKVDXXh9afJZ8Amma3AlvAilQ21YeSOATw5zVbQrxTzUx6gveCk/ojNZS0yI7wOtBecCI/MANYifQnmN4aBVoJ7jtlX6JrPXi4SYW4K2gjuGja5HuBp9wF7hSap1oJbmrXhS4A3FoJ8TWtButWYn56johReV+rTxSqVSu1BV3cVtcoJ76dd4PRMK+jnx2blCBX1yGIAg9gLX9dpaVYBi0aIFgGalxbbkZy0ir3esETM/bNYC3mMXJ0RiDuBRuijjPI9VYuhyCgK6/pjOKu3iqrEoO4+RM3gJHPE72/44ez3oHaqOnwANgWiRA9w/dUXms7jTFsVlW9i9p6ItYy7PyfeTZxheOsiqJtMa41n7qGSK53mQe5gnEofy1651wPEfp7AVsR95K6uo+6X3qioArXSilootJClQ/oC3KYQs1fOwdiGsmLjoVDSCjE3iPd6WK3fFdRINd/BZ3JsgLDBA5JSEWLej9lqUDM4gs08zPdM5MnG0oGgNrrqCN//qJRT3NqT7kTXlNnsZTxiKLOPIOa3F7/RlOJA39HLQT1kXAfNHurTf2F+y4Wtdg32DIrY1Q2PpYDMExfCvSFtd8KsXsCPqBd9vK6Ff1PP4M0pDF02KlQpj0W8J2Zys2iXITjMBD4kEhF1eN0P4MdmRcSxkVlazSh5M4DlL6B2cO6YmcilvMHihIfcO0O+iwUJifjWgXmXZoUGhD9laZYyvQl6pwxRP7hJmL2QS71RlMPlJMeusFtW+AynatAL+qx5MfUGC1gaTq6H2TdV+ap8wBlYIlZJi3adoYLbxCQe53AquLoGPdKS5hVsCM9v0bBmFXq3h7uABsARD/m/CvFPyNy81OZORJQzLQuH4M/NjVYPy3fd90xfv4H6uuFmZbOmKwdsAq8LrfTNx+VZevUQnFOIM5HiCszTa1MXMfNH3qmakUjLBU3IUJSlZxtjE8xTqjvBkcjZKb7Mpk0XwxH/xKOV3vmMnM5euWlEyBnhure7bV24+F+rLGLYN1vQNYZKLjxCzEspNK13Js6HeP/vjJa9TD3x7ZPrhZoBB3qTARRmMzHCEtvWw/BYJXu/AeMh43RgNTI95lEzNsnEjdyP/42u+M7IB9TOSP00nwrNgIMTEhgziN5beoSMsGQjMG9rL1HBiJ3zRMxgH8jWzxFojpcGSRLxmElEV4iR3hQn2rkXrQin6+3LMyCCeinF2RbuVZoAVw1RXaCcDm/0uYNYzcFKURu7CYlGbPxZxBZOBeiM7JS+okHQKLXyhIvEaJHek80PnZB083WiqUaF0zdIRz6Tt2+o2tGgbnANT8bMGzYMSsLlGWR+PJsT7CzXgG0mrGz7IDX4B9yvJKpuxUiS7xA6j9wlkn9XboPGyG/XrobR0XJf4IZrcFcPb+97LbrjoS03nczKwt/ISp/eZJUtIuBKu0aBjhREABxM8jx0WUJu+PaBMjvVxvUqubs7nq+kYkGu2VcKKK0ZJC3YT9Uqg+pLeB6pD1xteA2560icob7EHiQpWOqEDWnfeMRM246vGhuRFlOS5ofQWQ6yu/kJmDgqJHRb3Po6IzdZnmh3peVekjKxc3LzGqpGcEcJtomSyIDrYAgHP1xBTEMX/Jn7Y3Axm52dQ0NVNGYHToI9JRf671Jk0ebHILhhiXbpXMBIUaiXoD921Zqk3NIa9r/CHRwxDXSieupeW2IdCnMiKeNkrjFiPlZlAIfQhLrTolWNzBIZ68bSJbEeL+Q7MLJMFEnLlg30YcGsLstUPiJ3cL9h5tkbsUjQLdtKsOl2I0av3mwUajyBEi0ddKN9Obm59yQj09m6JOvxu0xs0Piyx+jSShl3cER9jKfSa+DGWQCPzIPm1JsOQODqq83ouvlXYBblt3T6CK1X3cvYg/tEJfRVyqoFHsR9KSCvhT4GkmYIZn4Z0z0pyR0H748q6n4dEHBCIaWVgR9rl2QXUXms0PwGY+BI3MFZYWZNiw+WVC/tQ0tofOAQLdUgnLGKlvGg04O1S7IUP1fKwjomEDgS5wBR8A7ErjPUggh67XhXls7vj0b2sZVMikE7h3rFcknco+TtVGZPtIGyGsdD3j/OLHPOAf0szqE1ziM3jjwoI2MrFPjI03hWNsXLJbwWNcbJpfQSULGdRr7KUqWsHGQrcA8bcgbnjR035vryxXgQ75QLo9F1UJZ+SHw+eloeAT1f9i6JxV3cxMjBa8PnwJk4g7P5GJodAUGeeIg8iBKArvOPqPQ+Ery6LIsSSP4DkyzZuyQfcCEzmrAV2dIczVRMnL+5IhTzWLmJkYGXZ1sZ2jJbpPO2/JmknfIscFDu61AipY+HA8qzkv7kiNMDhxSK9IzPC+B17o7zyPVAUZtTzAxsSxbL5qkVDhVQ0/J6Hmw3RPd9VEk8GE9V0aMD2SBQxEQ2TnlhuBn4EPelIMkMspXsDGxZbJOl8bmYDJKKBduZGA7lkEgTYaqJig57EtVLv7CyNXWQvwL4EHdw5tXQbxxDHos+Fqe/Uul6vHWHl6jGbpF/KUrGmpK4m5d0Hh07qNwNmZWeZxH7lgSOZV7MEF1r28VSO+BF3ME5uEM+U6F0RleuLG2IA5h4ET/1FOmWidhXj8Xh23iwmMjWF563MIUkt6T9hnYFvG6LbxdFAk/i4Ymjr8MtSiEyVTjRlmiIKmLBZSixJyEOK9JE8GXdZiNW6GBXzOPnjN5p7Z72w6HBwJt4bGGd3PETVNBG+VuXQeGjSfE7u+US/XlDONrYysZ7TzMS4NqbcMarWSdkVi4jG+u7w/Ll7devAXUQj5HzOWqs8LGeKkXyRW8AHrnYBjJoQ/CQnChHk9LWk7Un6tSa/zbyxVrDns3qwcYv+lWVJXGSOT0Jykc6ieGMYlbeJP4WhK4XcZAAfux/juwXgd6EjQv/afzFk8xAfjpSQfxOpx/+EN5+dsWwUTyM7BnQfeVhV2jSadiHQUKJHfoePSJGwNVRzTvAs9K+QGGEFPYENRK/41F+5ZWrwDzuG0eCTWHhOg7/FeA0mFJn7bpNQs7cxc3gMIq1E3+GgaVWbLx/VxBmJt9wMlikOG+zlVheQTGUFD+L3L78pkXrQGROP7YBTRH/H03sDdIhlvG6jxWv/YkdcobsY2SqscGW7PjmtPz1hlcamNSAxoj/wbY+VU6bjCMCpGsZUyoIYVt1X672l2FsLlIa2wW5G2iWBhEaxKamn7uUdJMqeSb7kW2Z6yiXrmBtGEYfu7vlepOKn9Ybwbw2bnn9P8A1o+cmMCKD8TfQvz/ocxxumdELSeIfy0Cs2RORGund2FQpqIO0qDvzjAoJ/9dGrBQt1/BpT82clFXak9h4FyIX05Jb5oDo1LF6umKVx/DUR+3wE7OH9kzJLRPGpet2fgbjzoGmqb1/P4ewYdrvwfcs1atQux/g7iSG8Hr9udAe1M7g5qfe+j0I2ouE/1VDACeAE8AJ4ARwAjgBnABOACeAE8BBxyUBnABOACeAE8AJ4DoyuP8B9QJKpv91V+kAAAAASUVORK5CYII=",
  challenge_key: "unimportant",
};

/* Various values used for showcasing both authz & manage authentication flows */

const authnCnfg = {
  register: () => console.log("Register requested"),
  addDevice: () => console.log("Add device requested"),
  recover: () => console.log("Recover requested"),
  onSubmit: (anchor: bigint) => console.log("Submitting anchor", anchor),
};

const authzTemplates = authnTemplateAuthorize({
  origin: "https://nowhere.com",
  i18n,
});
const authzTemplatesAlt = authnTemplateAuthorize({
  origin: "https://nowhere.com",
  derivationOrigin: "http://fgte5-ciaaa-aaaad-aaatq-cai.ic0.app",
  i18n,
});

const authz = authnPages({ ...authnCnfg, ...authzTemplates });
const authzAlt = authnPages({ ...authnCnfg, ...authzTemplatesAlt });

const manageTemplates = authnTemplateManage();
const manage = authnPages({ ...authnCnfg, ...manageTemplates });

const iiPages: Record<string, () => void> = {
  displayUserNumber: () =>
    displayUserNumberPage({
      userNumber,
      onContinue: () => console.log("done"),
    }),
  compatibilityNotice: () => compatibilityNotice("This is the reason."),
  pickRecoveryDevice: () =>
    pickRecoveryDevice([recoveryPhrase, recoveryDevice]),
  promptDeviceAlias: () =>
    promptDeviceAliasPage({
      title: "Register this device",
      cancel: () => console.log("canceled"),
      continue: (alias) => console.log("device alias:", alias),
      i18n,
    }),

  // Authorize screens

  authorizeNew: () =>
    authz.firstTime({ useExisting: () => console.log("Use existing") }),
  authorizeUseExisting: () => authz.useExisting(),
  authorizePick: () =>
    authz.pick({
      anchors: [BigInt(10000), BigInt(243099)],
      moreOptions: () => console.log("More options requested"),
    }),
  authorizePickAlt: () =>
    authzAlt.pick({
      anchors: [BigInt(10000), BigInt(243099)],
      moreOptions: () => console.log("More options requested"),
    }),
  authorizePickAltOpen: () =>
    authzAlt.pick({
      anchors: [BigInt(10000), BigInt(243099)],
      moreOptions: () => console.log("More options requested"),
    }),
  authorizePickMany: () =>
    authz.pick({
      anchors: [...Array(10).keys()].map((x) =>
        BigInt(10000 + 129 * x * x)
      ) as NonEmptyArray<bigint>,
      moreOptions: () => console.log("More options requested"),
    }),

  // Manage Auth screens
  manageNew: () =>
    manage.firstTime({ useExisting: () => console.log("Use existing") }),
  manageUseExisting: () => manage.useExisting(),
  managePick: () =>
    manage.pick({
      anchors: [BigInt(10000), BigInt(243099)],
      moreOptions: () => console.log("More options requested"),
    }),

  recoverWithPhrase: () =>
    recoverWithPhrasePage<
      { tag: "ok"; words: string },
      { tag: "err"; message: string }
    >({
      verify: (words: string) => Promise.resolve({ tag: "ok", words }),
      confirm: ({ words }) => console.log("confirmed: " + words),
      back: () => console.log("remove"),
      message: "Something cool will happen if you type your anchor",
    }),
  recoverWithDevice: () =>
    deviceRecoveryPage(userNumber, dummyConnection, recoveryDevice),
  constructing: () => renderConstructing({}),
  promptCaptcha: () =>
    promptCaptchaPage({
      cancel: () => console.log("canceled"),
      requestChallenge: () =>
        new Promise(() => {
          /* noop */
        }),
      verifyChallengeChars: () =>
        new Promise(() => {
          /* noop */
        }),
      onContinue: () => console.log("Done"),
      i18n,
    }),
  promptCaptchaReady: () =>
    promptCaptchaPage({
      cancel: () => console.log("canceled"),
      requestChallenge: () => Promise.resolve(dummyChallenge),
      verifyChallengeChars: () =>
        new Promise(() => {
          /* noop */
        }),
      onContinue: () => console.log("Done"),
      i18n,
    }),
  chooseRecoveryMechanism: () =>
    chooseRecoveryMechanismPage({
      disablePhrase: true,
      disableKey: false,
      pick: (recovery) => console.log("picked:", recovery),
      cancel: () => console.log("canceled"),
      title: html`Choose a Recovery Method`,
      message: html`We recommend that you create at least one recovery method in
      case you lose access to your devices.`,
      cancelText: html`Skip, I understand the risks`,
    }),
  displaySingleDeviceWarning: () =>
    displaySingleDeviceWarning(
      userNumber,
      dummyConnection,
      (_anchor, _conn) => {
        return Promise.resolve();
      }
    ),
  displayManage: async () => {
    const dapps = await getDapps();
    displayManagePage({
      userNumber,
      devices: {
        authenticators: [
          {
            alias: "Chrome on iPhone",
            remove: () => console.log("remove"),
          },
          {
            alias: "Yubikey Blue",
            remove: () => console.log("remove"),
          },
          {
            alias: "Yubikey Blue",
            remove: () => console.log("remove"),
            warn: html`Something is rotten in the state of Device`,
          },
        ],
        recoveries: {
          recoveryPhrase: {
            isProtected: true,
            unprotect: () => console.log("unprotect"),
            reset: () => Promise.resolve(),
          },
        },
      },
      onAddDevice: () => {
        console.log("add device requested");
      },
      addRecoveryPhrase: () => {
        console.log("add recovery phrase");
      },
      addRecoveryKey: () => {
        console.log("add recovery key");
      },
      dapps,
      exploreDapps: () => {
        console.log("explore dapps");
      },
    });
  },
  displayManageSingle: async () => {
    const dapps = await getDapps();
    displayManagePage({
      userNumber,
      devices: {
        authenticators: [
          {
            alias: "Chrome on iPhone",
          },
        ],
        recoveries: {},
      },
      onAddDevice: () => {
        console.log("add device requested");
      },
      addRecoveryPhrase: () => {
        console.log("add recovery phrase");
      },
      addRecoveryKey: () => {
        console.log("add recovery key");
      },
      dapps,
      exploreDapps: () => {
        console.log("explore dapps");
      },
    });
  },
  pollForTentativeDevicePage: () =>
    pollForTentativeDevicePage({
      cancel: () => console.log("canceled"),
      useFIDO: () => console.log("use FIDO"),
      origin: "https://identity.internetcomputer.org",
      userNumber: BigInt(1234),
      remaining: {
        async *[Symbol.asyncIterator]() {
          yield "00:34";
        },
      },
      i18n,
    }),
  deviceRegistrationDisabledInfo: () =>
    deviceRegistrationDisabledInfoPage({
      userNumber,
      retry: () => console.log("retry"),
      cancel: () => console.log("canceled"),
    }),
  showVerificationCode: () =>
    showVerificationCodePage({
      alias: chromeDevice.alias,
      tentativeRegistrationInfo: {
        verification_code: "123456",
        device_registration_timeout: undefined as unknown as Timestamp,
      },
      cancel: () => console.log("canceled"),
      remaining: {
        async *[Symbol.asyncIterator]() {
          yield "00:34";
        },
      },
    }),
  verifyTentativeDevice: () =>
    verifyTentativeDevicePage({
      alias: chromeDevice.alias,
      cancel: () => console.log("canceled"),
      verify: () => Promise.resolve({ retry: null }),
      doContinue: (v) => console.log("continue with:", v),
      remaining: {
        async *[Symbol.asyncIterator]() {
          yield "00:34";
        },
      },
    }),
  loader: () => withLoader(() => new Promise(() => renderConstructing({}))),
  displaySafariWarning: () =>
    displaySafariWarning(userNumber, dummyConnection, (_anchor, _conn) => {
      return Promise.resolve();
    }),
  displaySeedPhrase: () =>
    displaySeedPhrasePage({
      operation: "create",
      seedPhrase: recoveryPhraseText,
      cancel: () => console.log("cancel"),
      onContinue: () => console.log("continue with:"),
      copyPhrase: () => Promise.resolve(console.log("copied")),
      i18n,
    }),
  confirmSeedPhrase: () =>
    confirmSeedPhrasePage({
      confirm: () => console.log("confirmed"),
      back: () => console.log("back"),
      words: recoveryPhraseText.split(" ").map((word, i) => ({
        word,
        check: checkIndices.includes(i),
      })),
      i18n,
    }),
  displayError: () =>
    displayError({
      title: "Authentication Failed",
      message: "An error occurred during authentication.",
      detail: "oh my, so much to say. SO MUCH!",
      primaryButton: "Try again",
    }),
  promptUserNumber: () => promptUserNumber({ title: "hello" }),
  banner: () => {
    manage.firstTime({ useExisting: () => console.log("Use existing") });
    showWarning(html`This is a test page, be very careful!`);
  },
  registerDisabled: () => registerDisabled(),
  toasts: () => {
    showMessage({ message: html`hello` });
    toast.error("This is an error!");
    toast.error(
      "Lorem ipsum dolor sit amet, consectetur adipiscing elit. Donec varius tellus id massa lobortis, et luctus nulla consequat. Phasellus lacinia velit non quam placerat imperdiet. In elementum orci sit amet malesuada eleifend. Vestibulum ultricies fringilla lorem sit amet laoreet. Suspendisse aliquet tincidunt risus, sed pellentesque purus porttitor nec."
    );
  },
  dappsExplorer: async () => {
    const dapps = await getDapps();
    dappsExplorerPage({ dapps, i18n, back: () => console.log("back") });
  },
  showMessage: () =>
    showMessagePage({
      message: "You may close this page.",
    }),
  addDeviceSuccess: () =>
    addDeviceSuccessPage({
      i18n,
      deviceAlias: chromeDevice.alias,
      onContinue: () => console.log("Continue"),
    }),
};

const showcase: TemplateResult = html`
  <h1 class="t-title t-title--main">showcase</h1>
  <div class="showcase-grid l-stack">
    ${Object.entries(iiPages).map(([pageName, _]) => {
      // '/' or '/internet-identity/'
      const baseUrl = import.meta.env.BASE_URL ?? "/";
      // '/myPage' or '/internet-identity/myPage'
      const pageLink = baseUrl + pageName;
      return html`<aside>
        <a data-page-name=${pageName} href=${pageLink}>
          <iframe src=${pageLink} title=${pageName}></iframe>
          <h2>${pageName}</h2>
        </a>
      </aside>`;
    })}
  </div>
`;

const components = (): TemplateResult => {
  const showSelected: Ref<HTMLDivElement> = createRef();
  const savedAnchors: Ref<HTMLInputElement> = createRef();
  const updateSavedAnchors: Ref<HTMLButtonElement> = createRef();

  const mk = (anchors: NonEmptyArray<bigint>): TemplateResult =>
    mkAnchorPicker({
      savedAnchors: anchors,
      pick: (anchor: bigint) =>
        withRef(showSelected, (div) => {
          div.innerText = anchor.toString();
        }),
      moreOptions: () => console.log("More options requested"),
      focus: false,
    }).template;

  const chan = new Chan<TemplateResult>(html`loading...`);

  const update = () => {
    const value = savedAnchors.value?.value;
    if (value !== undefined) {
      if (value !== "") {
        const values = value.split(",").map((x) => BigInt(x));
        const anchors = asNonEmptyArray(values);
        if (anchors !== undefined) {
          chan.send(mk(anchors));
        }
      }
    }
  };

  chan.send(mk([BigInt(10055), BigInt(1669234)]));

  return html`
    <div class="c-card" style="margin: 40px;">
        <input class="c-input" ${ref(
          savedAnchors
        )} placeholder="stored anchors: anchor1, anchor2, ..." ></input>
        <button class="c-button" ${ref(
          updateSavedAnchors
        )} @click="${update}">update</button>
        <div>${asyncReplace(chan)}</div>
    <div ${ref(
      showSelected
    )} class="c-input c-input--readonly">Please select anchor</div></div>
    <div
        ${mount((container) =>
          container instanceof HTMLElement
            ? promptCaptchaPage(
                {
                  cancel: () => console.log("canceled"),
                  requestChallenge: () =>
                    new Promise((resolve) => setTimeout(resolve, 1000)).then(
                      () => dummyChallenge
                    ),
                  verifyChallengeChars: (cr) =>
                    new Promise((resolve) => setTimeout(resolve, 1000)).then(
                      () => (cr.chars === "8wJ6Q" ? "yes" : badChallenge)
                    ),
                  onContinue: () => console.log("Done"),
                  i18n,
                  focus: false,
                },
                container
              )
            : ""
        )}>
                </div>
    `;
};

const i18nExample = () => {
  type Lang = "en" | "fr";
  const exampleI18n = new I18n<Lang>("en");

  const copy = exampleI18n.i18n({
    en: {
      title: "i18n support",
      paragraph:
        "This is an example of internationalization support in Internet Identity. Click a button to change the language.",
    },
    fr: {
      title: "support i18n",

      paragraph:
        "Ceci est un exemple de support multi-language dans Internet Identity. Cliquez un des boutons ci-dessous pour changer la langue.",
    },
  });

  const langIs = (lang: Lang) =>
    asyncReplace(exampleI18n.getLanguageAsync(), (x) => x == lang);
  const langButton = (lang: Lang) => html`
    <button
      ?disabled=${langIs(lang)}
      class="c-button"
      @click=${() => exampleI18n.setLanguage(lang)}
    >
      ${lang}
    </button>
  `;

  return html`
    <style>
      .i18n-example {
        margin: 10rem auto;
        max-width: 60rem;
        padding: 0 2rem;
      }
    </style>
    <section class="i18n-example">
      <article class="l-statck c-card c-card--highlight">
        <h2 class="t-title t-tile--main">${copy.title}</h2>
        <p class="t-lead">${copy.paragraph}</p>
        <div class="c-button-group">
          ${langButton("en")} ${langButton("fr")}
        </div>
      </article>
    </section>
  `;
};

// The showcase
const pageContent = html`
  <style>
    .showcase-grid {
      display: grid;
      list-style-type: none;
      width: 100vw;
      grid-template-columns: repeat(auto-fill, minmax(25rem, 1fr));
    }
    .showcase-grid > aside {
      position: relative;
      aspect-ratio: 0.75;
    }
    .showcase-grid a {
      position: absolute;
      inset: 0;
      overflow: hidden;
      outline: 1px solid #ccc;
    }

    .showcase-grid iframe {
      position: absolute;
      top: 0;
      left: 0;
      width: 200%;
      height: 200%;
      transform-origin: 0 0;
      transform: scale(0.5);
      border: none;
      pointer-events: none;
      overflow: hidden;
    }
    .showcase-grid h2 {
      position: absolute;
      bottom: 0;
      left: 0;
      right: 0;
      padding: 1rem;
      background: rgba(255, 255, 255, 0.25);
      margin: 0;
      color: #202124;
      backdrop-filter: blur(10px);
      box-shadow: 0 0 10px rgba(0, 0, 0, 0.25);
      font-size: 1.25rem;
    }
  </style>
  ${showcase} ${i18nExample()} ${components()} ${styleguide}
`;

// The 404 page
const notFound = ({
  baseUrl,
  pageName,
}: {
  baseUrl: string;
  pageName: string;
}) => {
  showMessagePage({
    message: html`<h1>404 not found</h1>
      <p class="t-paragraph">
        Page '${pageName}' was not found on '${baseUrl}${pageName}'
      </p> `,
  });
};

const init = () => {
  // We use the URL's path to route to the correct page.
  // If we can't find a page to route to, we just show the default page.
  // This is not very user friendly (in particular we don't show anything like a
  // 404) but this is an dev page anyway.
  // '/myPage' -> 'myPage'
  // '/internet-identity/myPage' -> 'myPage'
<<<<<<< HEAD
  const route = window.location.pathname.replace(import.meta.env.BASE_URL, "");
  const page = iiPages[route] ?? defaultPage;

  page();
=======
  const baseUrl = import.meta.env.BASE_URL;
  const pageName = window.location.pathname.replace(baseUrl, "");
  if(pageName === "") {
      defaultPage();
  } else {
      const page = iiPages[pageName] ?? (() => notFound({ baseUrl, pageName }));
      page();
  }
>>>>>>> 0fffad31
};

init();<|MERGE_RESOLUTION|>--- conflicted
+++ resolved
@@ -641,21 +641,14 @@
   // 404) but this is an dev page anyway.
   // '/myPage' -> 'myPage'
   // '/internet-identity/myPage' -> 'myPage'
-<<<<<<< HEAD
-  const route = window.location.pathname.replace(import.meta.env.BASE_URL, "");
-  const page = iiPages[route] ?? defaultPage;
-
-  page();
-=======
   const baseUrl = import.meta.env.BASE_URL;
   const pageName = window.location.pathname.replace(baseUrl, "");
-  if(pageName === "") {
-      defaultPage();
+  if (pageName === "") {
+    defaultPage();
   } else {
-      const page = iiPages[pageName] ?? (() => notFound({ baseUrl, pageName }));
-      page();
+    const page = iiPages[pageName] ?? (() => notFound({ baseUrl, pageName }));
+    page();
   }
->>>>>>> 0fffad31
 };
 
 init();