type UserNumber = nat64;
type PublicKey = blob;
type CredentialId = blob;
type DeviceKey = PublicKey;
type UserKey = PublicKey;
type SessionKey = PublicKey;
type FrontendHostname = text;
type Timestamp = nat64;

type HeaderField = record { text; text; };

type HttpRequest = record {
  method: text;
  url: text;
  headers: vec HeaderField;
  body: blob;
};

type HttpResponse = record {
  status_code: nat16;
  headers: vec HeaderField;
  body: blob;
  streaming_strategy: opt StreamingStrategy;
};

type StreamingCallbackHttpResponse = record {
  body: blob;
  token: opt Token;
};

type Token = record {};

type StreamingStrategy = variant {
  Callback: record {
    callback: func (Token) -> (StreamingCallbackHttpResponse) query;
    token: Token;
  };
};

type DeviceData = record {
  pubkey : DeviceKey;
  alias : text;
  credential_id : opt CredentialId;
};

type Delegation = record {
  pubkey: PublicKey;
  expiration: Timestamp;
  targets: opt vec principal;
};

type SignedDelegation = record {
  delegation: Delegation;
  signature: blob;
};

type GetDelegationResponse = variant {
  // The signed delegation was successfully retrieved.
  signed_delegation: SignedDelegation;

  // The signature is not readily available and must be explicitly requested
  // by calling request_delegation() method with the same arguments.
  no_such_delegation
};

<<<<<<< HEAD
type InternetIdentityStats = record {
  users_registered: nat64;
  assigned_user_number_range: record { nat64; nat64; };
};

service : {
=======
type InternetIdentityInit = record {
  assigned_user_number_range : record { nat64; nat64; };
};

service : (opt InternetIdentityInit) -> {
>>>>>>> 261d89ff
  register : (DeviceData) -> (UserNumber);
  add : (UserNumber, DeviceData) -> ();
  remove : (UserNumber, DeviceKey) -> ();
  lookup : (UserNumber) -> (vec DeviceData) query;
  stats : () -> (InternetIdentityStats) query;

  prepare_delegation : (UserNumber, FrontendHostname, SessionKey) -> (UserKey, Timestamp);
  get_delegation: (UserNumber, FrontendHostname, SessionKey, Timestamp) -> (GetDelegationResponse) query;

  http_request: (request: HttpRequest) -> (HttpResponse) query;
}<|MERGE_RESOLUTION|>--- conflicted
+++ resolved
@@ -63,20 +63,16 @@
   no_such_delegation
 };
 
-<<<<<<< HEAD
 type InternetIdentityStats = record {
   users_registered: nat64;
   assigned_user_number_range: record { nat64; nat64; };
 };
 
-service : {
-=======
 type InternetIdentityInit = record {
   assigned_user_number_range : record { nat64; nat64; };
 };
 
 service : (opt InternetIdentityInit) -> {
->>>>>>> 261d89ff
   register : (DeviceData) -> (UserNumber);
   add : (UserNumber, DeviceData) -> ();
   remove : (UserNumber, DeviceKey) -> ();
