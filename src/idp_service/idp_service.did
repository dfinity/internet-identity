type UserId = nat64;
type CredentialId = vec nat8;
type Alias = text;
<<<<<<< HEAD
type PublicKey = vec nat8
=======
type PublicKey = vec nat8;
>>>>>>> 8ed67e65

service : {
  register : (UserId, Alias, PublicKey, opt CredentialId) -> ();
  add : (UserId, Alias, PublicKey, opt CredentialId) -> ();
  remove : (UserId, PublicKey) -> ();
<<<<<<< HEAD
  lookup : (UserId) -> (vec (Alias, PublicKey, opt CredentialId));
=======
  lookup : (UserId) -> (record {Alias; PublicKey; opt CredentialId});
>>>>>>> 8ed67e65
}<|MERGE_RESOLUTION|>--- conflicted
+++ resolved
@@ -1,19 +1,11 @@
 type UserId = nat64;
 type CredentialId = vec nat8;
 type Alias = text;
-<<<<<<< HEAD
-type PublicKey = vec nat8
-=======
 type PublicKey = vec nat8;
->>>>>>> 8ed67e65
 
 service : {
   register : (UserId, Alias, PublicKey, opt CredentialId) -> ();
   add : (UserId, Alias, PublicKey, opt CredentialId) -> ();
   remove : (UserId, PublicKey) -> ();
-<<<<<<< HEAD
   lookup : (UserId) -> (vec (Alias, PublicKey, opt CredentialId));
-=======
-  lookup : (UserId) -> (record {Alias; PublicKey; opt CredentialId});
->>>>>>> 8ed67e65
 }