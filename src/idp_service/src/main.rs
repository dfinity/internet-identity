--- conflicted
+++ resolved
@@ -6,10 +6,6 @@
 type CredentialId = Vec<u8>;
 type PublicKey = Vec<u8>;
 type Alias = String;
-<<<<<<< HEAD
-type PublicKey = Vec<u8>;
-=======
->>>>>>> 583aa572
 type Entry = (Alias, PublicKey, Option<CredentialId>);
 
 thread_local! {
@@ -17,54 +13,29 @@
 }
 
 #[update]
-<<<<<<< HEAD
-fn register(
-    user_id: UserId,
-    alias: Alias,
-    public_key: PublicKey,
-    credential_id: Option<CredentialId>,
-) {
-=======
 fn register(user_id: UserId, alias: Alias, pk: PublicKey, credential_id: Option<CredentialId>) {
->>>>>>> 583aa572
     MAP.with(|m| {
         let mut m = m.borrow_mut();
         if m.get(&user_id).is_some() {
             panic!("this user is already registered");
         }
-<<<<<<< HEAD
-        m.insert(user_id, vec![(alias, public_key, credential_id)]);
-=======
         m.insert(user_id, vec![(alias, pk, credential_id)]);
->>>>>>> 583aa572
     })
 }
 
 #[update]
-<<<<<<< HEAD
-fn add(user_id: UserId, alias: Alias, public_key: PublicKey, credential: Option<CredentialId>) {
-=======
 fn add(user_id: UserId, alias: Alias, pk: PublicKey, credential: Option<CredentialId>) {
->>>>>>> 583aa572
     MAP.with(|m| {
         let mut m = m.borrow_mut();
         if let Some(entries) = m.get_mut(&user_id) {
             for e in entries.iter_mut() {
-<<<<<<< HEAD
-                if e.1 == public_key {
-=======
                 if e.1 == pk {
->>>>>>> 583aa572
                     e.0 = alias;
                     e.2 = credential;
                     return;
                 }
             }
-<<<<<<< HEAD
-            entries.push((alias, public_key, credential))
-=======
             entries.push((alias, pk, credential))
->>>>>>> 583aa572
         } else {
             panic!("this user is not registered yet");
         }
@@ -72,17 +43,10 @@
 }
 
 #[update]
-<<<<<<< HEAD
-fn remove(user_id: UserId, public_key: PublicKey) {
-    MAP.with(|m| {
-        if let Some(entries) = m.borrow_mut().get_mut(&user_id) {
-            if let Some(i) = entries.iter().position(|e| e.1 == public_key) {
-=======
 fn remove(user_id: UserId, pk: PublicKey) {
     MAP.with(|m| {
         if let Some(entries) = m.borrow_mut().get_mut(&user_id) {
             if let Some(i) = entries.iter().position(|e| e.1 == pk) {
->>>>>>> 583aa572
                 entries.swap_remove(i as usize);
             }
         }
