--- conflicted
+++ resolved
@@ -89,14 +89,14 @@
 }
 
 #[derive(Clone, Debug, CandidType, Deserialize)]
-<<<<<<< HEAD
 struct InternetIdentityStats {
     assigned_user_number_range: (UserNumber, UserNumber),
     users_registered: u64,
-=======
+}
+
+#[derive(Clone, Debug, CandidType, Deserialize)]
 struct InternetIdentityInit {
     assigned_user_number_range: (UserNumber, UserNumber),
->>>>>>> 261d89ff
 }
 
 struct State {
