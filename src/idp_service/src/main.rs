--- conflicted
+++ resolved
@@ -1,11 +1,6 @@
 use hashtree::{Hash, HashTree};
-<<<<<<< HEAD
 use ic_cdk::api::{caller, data_certificate, set_certified_data, time, trap};
-use ic_cdk::export::candid::{CandidType, Deserialize, Principal};
-=======
-use ic_cdk::api::{data_certificate, set_certified_data, time, trap};
 use ic_cdk::export::candid::{CandidType, Deserialize, Func, Principal};
->>>>>>> dc62965f
 use ic_cdk::storage::{stable_restore, stable_save};
 use ic_cdk_macros::{init, post_upgrade, pre_upgrade, query, update};
 use idp_service::signature_map::SignatureMap;
@@ -354,17 +349,6 @@
     update_root_hash(sigs);
 }
 
-<<<<<<< HEAD
-// Checks if the caller is authenticated against any of the public keys provided 
-// and traps if not.
-fn trap_if_not_authenticated(public_keys: Vec<PublicKey>) {
-    for pk in public_keys.into_iter() {
-        if caller() == Principal::self_authenticating(pk) {
-            return;
-        }
-    }
-    ic_cdk::trap(&format!("{} could not be authenticated.", caller()))
-=======
 /// Removes a batch of expired signatures from the signature map.
 ///
 /// This function is supposed to piggy back on update calls to
@@ -377,7 +361,17 @@
     if num_pruned > 0 {
         update_root_hash(sigs);
     }
->>>>>>> dc62965f
+}
+
+// Checks if the caller is authenticated against any of the public keys provided
+// and traps if not.
+fn trap_if_not_authenticated(public_keys: Vec<PublicKey>) {
+    for pk in public_keys.into_iter() {
+        if caller() == Principal::self_authenticating(pk) {
+            return;
+        }
+    }
+    ic_cdk::trap(&format!("{} could not be authenticated.", caller()))
 }
 
 fn main() {}