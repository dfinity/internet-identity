[package]
name = "idp_service"
version = "0.1.0"
edition = "2018"

[dependencies]
certified_map = { path = "../certified_map" }
hashtree = { path = "../hashtree" }
ic-cdk = "0.2.4"
ic-cdk-macros = "0.2"
ic-types = "0.1.1"
serde = "1"
serde_bytes = "0.11"
<<<<<<< HEAD
serde_cbor = "0.11"
=======
serde_with = "1.6.2"
sha2 = "0.9.1"

[dev-dependencies]
hex-literal = "0.2.1"
>>>>>>> 582589aa
<|MERGE_RESOLUTION|>--- conflicted
+++ resolved
@@ -11,12 +11,9 @@
 ic-types = "0.1.1"
 serde = "1"
 serde_bytes = "0.11"
-<<<<<<< HEAD
 serde_cbor = "0.11"
-=======
 serde_with = "1.6.2"
 sha2 = "0.9.1"
 
 [dev-dependencies]
-hex-literal = "0.2.1"
->>>>>>> 582589aa
+hex-literal = "0.2.1"