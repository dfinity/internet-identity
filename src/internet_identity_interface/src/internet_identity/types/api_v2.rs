use crate::internet_identity::types::openid::OpenIdCredentialData;
use crate::internet_identity::types::{CredentialId, PublicKey, Timestamp};
use candid::{CandidType, Deserialize, Principal};
use serde_bytes::ByteBuf;
use std::collections::HashMap;

pub type IdentityNumber = u64;
pub type RegistrationId = String;

#[derive(Eq, PartialEq, Clone, Debug, CandidType, Deserialize)]
pub enum MetadataEntryV2 {
    String(String),
    Bytes(ByteBuf),
    Map(HashMap<String, MetadataEntryV2>),
}

#[derive(Clone, Debug, CandidType, Deserialize, Eq, PartialEq)]
pub enum AuthnMethodProtection {
    Protected,
    Unprotected,
}

#[derive(Eq, PartialEq, Clone, Debug, CandidType, Deserialize)]
pub enum AuthnMethodPurpose {
    Recovery,
    Authentication,
}

#[derive(Clone, Debug, CandidType, Deserialize, Eq, PartialEq)]
pub struct PublicKeyAuthn {
    pub pubkey: PublicKey,
}

#[derive(Clone, Debug, CandidType, Deserialize, Eq, PartialEq)]
pub struct WebAuthn {
    pub pubkey: PublicKey,
    pub credential_id: CredentialId,
}

/// Supported authentication methods
#[derive(Clone, Debug, CandidType, Deserialize, Eq, PartialEq)]
pub enum AuthnMethod {
    WebAuthn(WebAuthn),
    PubKey(PublicKeyAuthn),
}

#[derive(Clone, Debug, CandidType, Deserialize, Eq, PartialEq)]
pub struct AuthnMethodSecuritySettings {
    pub protection: AuthnMethodProtection,
    pub purpose: AuthnMethodPurpose,
}

#[derive(Clone, Debug, CandidType, Deserialize, Eq, PartialEq)]
pub struct AuthnMethodData {
    pub authn_method: AuthnMethod,
    pub security_settings: AuthnMethodSecuritySettings,
    // contains now the following fields
    // - alias
    // - origin
    // - key_type: reduced to "platform", "cross_platform" on migration
    pub metadata: HashMap<String, MetadataEntryV2>,
    // last usage timestamp cannot be written and will always be ignored on write
    pub last_authentication: Option<Timestamp>,
}

#[derive(Clone, Debug, CandidType, Deserialize, Eq, PartialEq)]
pub struct AuthnMethodRegistration {
    pub expiration: Timestamp,
    pub authn_method: Option<AuthnMethodData>,
}

#[derive(Clone, Debug, CandidType, Deserialize, Eq, PartialEq)]
pub struct IdentityAuthnInfo {
    pub authn_methods: Vec<AuthnMethod>,
    pub recovery_authn_methods: Vec<AuthnMethod>,
}

#[derive(Clone, Debug, CandidType, Deserialize, Eq, PartialEq)]
pub struct IdentityInfo {
    pub authn_methods: Vec<AuthnMethodData>,
    pub authn_method_registration: Option<AuthnMethodRegistration>,
    pub openid_credentials: Option<Vec<OpenIdCredentialData>>,
    pub metadata: HashMap<String, MetadataEntryV2>,
    pub name: Option<String>,
}

#[derive(Clone, Debug, CandidType, Deserialize, Eq, PartialEq)]
pub enum IdentityInfoError {
    Unauthorized(Principal),
    InternalCanisterError(String),
}

#[derive(Clone, Debug, CandidType, Deserialize, Eq, PartialEq)]
pub enum IdentityRegisterError {
    CanisterFull,
    BadCaptcha,
    InvalidMetadata(String),
}

#[derive(Clone, Debug, CandidType, Deserialize, Eq, PartialEq)]
pub enum AuthnMethodAddError {
    InvalidMetadata(String),
}

#[derive(Clone, Debug, CandidType, Deserialize, Eq, PartialEq)]
pub enum AuthnMethodReplaceError {
    InvalidMetadata(String),
    AuthnMethodNotFound,
}

#[derive(Clone, Debug, CandidType, Deserialize, Eq, PartialEq)]
pub enum AuthnMethodMetadataReplaceError {
    InvalidMetadata(String),
    AuthnMethodNotFound,
}

#[derive(Clone, Debug, CandidType, Deserialize, Eq, PartialEq)]
pub enum AuthnMethodSecuritySettingsReplaceError {
    AuthnMethodNotFound,
}

#[derive(Clone, Debug, CandidType, Deserialize, Eq, PartialEq)]
pub struct RegistrationModeInfo {
    pub expiration: Timestamp,
}

#[derive(Clone, Debug, CandidType, Deserialize, Eq, PartialEq)]
pub struct AuthnMethodConfirmationCode {
    pub confirmation_code: String,
    pub expiration: Timestamp,
}

#[derive(Clone, Debug, CandidType, Deserialize, Eq, PartialEq)]
pub enum AuthnMethodRegisterError {
    RegistrationModeOff,
    RegistrationAlreadyInProgress,
    InvalidMetadata(String),
}

#[derive(Clone, Debug, CandidType, Deserialize, Eq, PartialEq)]
pub enum AuthnMethodRegistrationModeEnterError {
<<<<<<< HEAD
    AuthorizationFailure(String),
    InvalidId(String),
=======
    Unauthorized(Principal),
    InternalError(String),
    AlreadyInProgress,
    InvalidRegistrationId(String),
>>>>>>> 73865ead
}

#[derive(Clone, Debug, CandidType, Deserialize, Eq, PartialEq)]
pub enum AuthnMethodConfirmationError {
    WrongCode { retries_left: u8 },
    RegistrationModeOff,
    NoAuthnMethodToConfirm,
}

#[derive(Clone, Debug, CandidType, Deserialize, Eq, PartialEq)]
pub enum IdentityMetadataReplaceError {
    Unauthorized(Principal),
    StorageSpaceExceeded {
        space_available: u64,
        space_required: u64,
    },
    InternalCanisterError(String),
}

#[derive(Clone, Debug, CandidType, Deserialize, Eq, PartialEq)]
pub struct IdentityPropertiesReplace {
    pub name: Option<String>,
}

#[derive(Clone, Debug, CandidType, Deserialize, Eq, PartialEq)]
pub enum IdentityPropertiesReplaceError {
    Unauthorized(Principal),
    StorageSpaceExceeded {
        space_available: u64,
        space_required: u64,
    },
    NameTooLong {
        limit: u64,
    },
    InternalCanisterError(String),
}

#[derive(Clone, Debug, CandidType, Deserialize, Eq, PartialEq)]
pub struct IdRegNextStepResult {
    pub next_step: RegistrationFlowNextStep,
}

#[derive(Clone, Debug, CandidType, Deserialize, Eq, PartialEq)]
pub enum IdRegStartError {
    RateLimitExceeded,
    InvalidCaller,
    AlreadyInProgress,
}

#[derive(Clone, Debug, CandidType, Deserialize, Eq, PartialEq)]
pub enum RegistrationFlowNextStep {
    /// Supply the captcha solution using check_captcha
    CheckCaptcha { captcha_png_base64: String },
    /// Finish the registration using identity_registration_finish
    Finish,
}

#[derive(Clone, Debug, CandidType, Deserialize, Eq, PartialEq)]
pub struct CheckCaptchaArg {
    pub solution: String,
}

#[derive(Clone, Debug, CandidType, Deserialize, Eq, PartialEq)]
pub enum CheckCaptchaError {
    WrongSolution { new_captcha_png_base64: String },
    UnexpectedCall { next_step: RegistrationFlowNextStep },
    NoRegistrationFlow,
}

#[derive(Clone, Debug, CandidType, Deserialize, Eq, PartialEq)]
pub struct IdRegFinishArg {
    pub authn_method: AuthnMethodData,
    pub name: Option<String>,
}

#[derive(Clone, Debug, CandidType, Deserialize, Eq, PartialEq)]
pub struct OpenIDRegFinishArg {
    pub jwt: String,
    pub salt: [u8; 32],
}

#[derive(Clone, Debug, CandidType, Deserialize, Eq, PartialEq)]
pub struct IdRegFinishResult {
    pub identity_number: IdentityNumber,
}

#[derive(Clone, Debug, CandidType, Deserialize, Eq, PartialEq)]
pub enum IdRegFinishError {
    IdentityLimitReached,
    UnexpectedCall { next_step: RegistrationFlowNextStep },
    NoRegistrationFlow,
    InvalidAuthnMethod(String),
    StorageError(String),
}

#[derive(Clone, Debug, CandidType, Deserialize, Eq, PartialEq)]
pub enum CreateIdentityData {
    PubkeyAuthn(IdRegFinishArg),
    OpenID(OpenIDRegFinishArg),
}

<<<<<<< HEAD
#[derive(CandidType, Clone, Eq, PartialEq, Hash)]
pub struct RegistrationId(String);

#[derive(CandidType, Deserialize, Debug)]
pub enum CheckTentativeDeviceError {
    Unauthorized,
}

#[derive(CandidType, Deserialize, Debug)]
pub enum LookupByRegistrationIdError {
    InvalidId(String),
=======
#[derive(CandidType, Deserialize, Debug)]
pub enum LookupByRegistrationIdError {
    InvalidRegistrationId(String),
>>>>>>> 73865ead
}<|MERGE_RESOLUTION|>--- conflicted
+++ resolved
@@ -139,15 +139,10 @@
 
 #[derive(Clone, Debug, CandidType, Deserialize, Eq, PartialEq)]
 pub enum AuthnMethodRegistrationModeEnterError {
-<<<<<<< HEAD
-    AuthorizationFailure(String),
-    InvalidId(String),
-=======
     Unauthorized(Principal),
     InternalError(String),
     AlreadyInProgress,
     InvalidRegistrationId(String),
->>>>>>> 73865ead
 }
 
 #[derive(Clone, Debug, CandidType, Deserialize, Eq, PartialEq)]
@@ -249,21 +244,7 @@
     OpenID(OpenIDRegFinishArg),
 }
 
-<<<<<<< HEAD
-#[derive(CandidType, Clone, Eq, PartialEq, Hash)]
-pub struct RegistrationId(String);
-
-#[derive(CandidType, Deserialize, Debug)]
-pub enum CheckTentativeDeviceError {
-    Unauthorized,
-}
-
-#[derive(CandidType, Deserialize, Debug)]
-pub enum LookupByRegistrationIdError {
-    InvalidId(String),
-=======
 #[derive(CandidType, Deserialize, Debug)]
 pub enum LookupByRegistrationIdError {
     InvalidRegistrationId(String),
->>>>>>> 73865ead
 }