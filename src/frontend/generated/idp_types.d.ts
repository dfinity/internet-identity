--- conflicted
+++ resolved
@@ -29,9 +29,7 @@
   'streaming_strategy' : [] | [StreamingStrategy],
   'status_code' : number,
 };
-<<<<<<< HEAD
 export interface ProofOfWork { 'nonce' : bigint, 'timestamp' : Timestamp };
-=======
 export interface InternetIdentityInit {
   'assigned_user_number_range' : [bigint, bigint],
 };
@@ -39,7 +37,6 @@
   'users_registered' : bigint,
   'assigned_user_number_range' : [bigint, bigint],
 };
->>>>>>> a1cfdd9a
 export type PublicKey = Array<number>;
 export type SessionKey = PublicKey;
 export interface SignedDelegation {
