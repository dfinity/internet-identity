--- conflicted
+++ resolved
@@ -87,17 +87,13 @@
   { 'wrong_code' : { 'retries_left' : number } };
 export interface _SERVICE {
   'add' : (arg_0: UserNumber, arg_1: DeviceData) => Promise<undefined>,
-<<<<<<< HEAD
   'add_tentative_device' : (arg_0: UserNumber, arg_1: DeviceData) => Promise<
       AddTentativeDeviceResponse
     >,
-  'create_challenge' : (arg_0: ProofOfWork) => Promise<Challenge>,
+  'create_challenge' : () => Promise<Challenge>,
   'enter_device_registration_mode' : (arg_0: UserNumber) => Promise<Timestamp>,
   'exit_device_registration_mode' : (arg_0: UserNumber) => Promise<undefined>,
   'get_anchor_info' : (arg_0: UserNumber) => Promise<IdentityAnchorInfo>,
-=======
-  'create_challenge' : () => Promise<Challenge>,
->>>>>>> a819b229
   'get_delegation' : (
       arg_0: UserNumber,
       arg_1: FrontendHostname,
