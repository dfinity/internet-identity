--- conflicted
+++ resolved
@@ -167,7 +167,6 @@
       { 'bytes' : Uint8Array | number[] },
   ]
 >;
-<<<<<<< HEAD
 export interface OngoingActiveAnchorStats {
   'monthly_active_anchors' : Array<ActiveAnchorCounter>,
   'daily_active_anchors' : ActiveAnchorCounter,
@@ -184,8 +183,6 @@
   'rp_id_alias_jwt' : string,
   'issuer_id_alias_jwt' : string,
 }
-=======
->>>>>>> 8447b581
 export type PublicKey = Uint8Array | number[];
 export interface PublicKeyAuthn { 'pubkey' : PublicKey }
 export type Purpose = { 'authentication' : null } |
