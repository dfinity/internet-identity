--- conflicted
+++ resolved
@@ -204,16 +204,9 @@
   const Iss = IDL.Text;
   const Sub = IDL.Text;
   const OpenIdCredential = IDL.Record({
-<<<<<<< HEAD
     'aud' : Aud,
     'iss' : Iss,
     'sub' : Sub,
-    'delegation_principal' : IDL.Principal,
-=======
-    'aud' : IDL.Text,
-    'iss' : IDL.Text,
-    'sub' : IDL.Text,
->>>>>>> cfe4ffd4
     'metadata' : MetadataMapV2,
     'last_usage_timestamp' : Timestamp,
   });
