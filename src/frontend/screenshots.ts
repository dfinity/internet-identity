#!/usr/bin/env node

import { isNullish } from "@dfinity/utils";
import { ChromeOptions } from "@wdio/types/build/Capabilities";
import { existsSync, mkdirSync } from "fs";
import { remote } from "webdriverio";

const SCREENSHOTS_DIR =
  process.env["SCREENSHOTS_DIR"] ?? "./screenshots/custom";

/** This executable takes screenshots of every page in the showcase.
 * This function expects the showcase to be running on 'http://localhost:5174'. Everything
 * else is automated. */
async function main() {
  // Set up the directory where we'll save the screenshots
  if (!existsSync(SCREENSHOTS_DIR)) {
    mkdirSync(SCREENSHOTS_DIR, { recursive: true });
  }

  await withChrome(async (browser) => {
    await takeLandingScreenshots(browser);
    await takeShowcaseScreenshots(browser);
  });
}

/** Take multiple screenshots spanning the entire landing page */
async function takeLandingScreenshots(browser: WebdriverIO.Browser) {
  // Use "authorizeNewKnown" as a good variation of the landing page
  await visit(browser, "http://localhost:5174/authorizeNewKnown");

  // There is no support for full page screenshots, so we take N screenshots
  // of the viewport, and scroll to the viewport height in between each screenshot
  const [screenshotHeight, totalHeight] = await browser.execute(() => {
    return [window.innerHeight, document.body.scrollHeight];
  });
  const nScreenshots = Math.ceil(totalHeight / screenshotHeight);

  for (let i = 0; i < nScreenshots; i++) {
    await browser.execute(
      (i, screenshotHeight) => {
        window.scrollTo(0, i * screenshotHeight);
      },
      i,
      screenshotHeight
    );
    await browser.saveScreenshot(`${SCREENSHOTS_DIR}/landing_${i + 1}.png`);
  }
}

/** Open each showcase page one after the other and screenshot it */
async function takeShowcaseScreenshots(browser: WebdriverIO.Browser) {
  await visit(browser, "http://localhost:5174/");

  // The landing page has a link for every page. The link tags have `data-page-name`
  // attributes, which we gather as the list of page names.
  const pageLinks = await browser.$$("[data-page-name]");
  const pageNames = await Promise.all(
    await pageLinks.map(async (link) => {
      const pageName = await link.getAttribute("data-page-name");
      return pageName;
    })
  );

  // Iterate the pages and screenshot them
  for (const pageName of pageNames) {
    await visit(browser, `http://localhost:5174/${pageName}`);

    await browser.execute('document.body.style.caretColor = "transparent"');
    await browser.saveScreenshot(`${SCREENSHOTS_DIR}/${pageName}.png`);

    // When a chasm is present, toggle it
    if (await browser.$('[data-action="toggle-chasm"]').isExisting()) {
      await browser.$('[data-action="toggle-chasm"]').click();
      // Ensure the button is not hovered anymore for screenshot stability
      await browser
        .$('[data-action="toggle-chasm"]')
        .moveTo({ xOffset: -10, yOffset: -10 });
      await browser.saveScreenshot(`${SCREENSHOTS_DIR}/${pageName}_open.png`);
    }
  }
}

/** Create a chrome instance and run callback, deleting session afterwards */
async function withChrome<T>(
  cb: (browser: WebdriverIO.Browser) => T
): Promise<T> {
  // Screenshot image dimension, if specified
  const { mobileEmulation } = readScreenshotsConfig();

  const chromeOptions: ChromeOptions = {
    // font-render-hinting causing broken kerning on headless chrome seems to be a
    // long-standing issue: see https://github.com/puppeteer/puppeteer/issues/2410
    // -> disabling it improves things
    args: [
      "headless",
      "disable-gpu",
      "font-render-hinting=none",
      "hide-scrollbars",
      "disable-dev-shm-usage", // disable /dev/shm usage because chrome is prone to crashing otherwise
<<<<<<< HEAD
=======
      // Required for CI runners using >=Ubuntu 24.04
      // @see https://github.com/SeleniumHQ/selenium/issues/14609
>>>>>>> a68981cd
      "--no-sandbox",
    ],
    mobileEmulation,
  };

  const browser = await remote({
    capabilities: {
      browserName: "chrome",
      browserVersion: "133.0.6943.53", // More information about available versions can be found here: https://github.com/GoogleChromeLabs/chrome-for-testing
      "goog:chromeOptions": chromeOptions,
    },
  });

  if (isNullish(mobileEmulation)) {
    await browser.setWindowSize(1200, 900);
  }

  const res = await cb(browser);
  await browser.deleteSession();
  return res;
}

/** Visit page and wait until loaded */
async function visit(browser: WebdriverIO.Browser, url: string) {
  await browser.url(url);

  /* Disable transitions and animations to make sure we screenshot the (final) actual state */
  await browser.execute(() => {
    const notransition = `
*, *::before, *::after {
    -o-transition-property: none !important;
    -moz-transition-property: none !important;
    -ms-transition-property: none !important;
    -webkit-transition-property: none !important;
    transition-property: none !important;
}
        `;

    const noanimation = `
*, *::before, *::after {
    animation: none !important;
}
        `;
    const style = document.createElement("style");
    style.appendChild(document.createTextNode(notransition));
    style.appendChild(document.createTextNode(noanimation));
    document.body.appendChild(style);
  });

  /* Make sure lazy images are loaded eagerly */
  await browser.execute(() => {
    const imgs = Array.from(document.querySelectorAll("img"));
    imgs.forEach((img) => {
      if (img.getAttribute("loading") === "lazy") {
        img.setAttribute("loading", "eager");
      }
    });
  });

  /* Make sure everything has loaded */
  await browser.waitUntil(
    () =>
      browser.execute(() => {
        const imgs = Array.from(document.querySelectorAll("img"));
        return imgs.every((img) => img.complete);
      }),
    {
      timeout: 10 * 1000,
      timeoutMsg: "Images did not load after 10 seconds",
    }
  );

  await browser.waitUntil(
    () => browser.execute(() => document.readyState === "complete"),
    {
      timeout: 10 * 1000,
      timeoutMsg: "Browser did not load after 10 seconds",
    }
  );
}

/**
 * Read the screenshots configuration based on 'SCREENSHOTS_TYPE'
 * (either 'mobile' or 'desktop') and returns the appropriate device
 * name and/or window size.
 *
 * NOTE: deviceMetrics are necessary due to a bug in webdriverio
 * (otherwise just use 'deviceName'):
 * * https://github.com/webdriverio/webdriverio/issues/8903
 */
function readScreenshotsConfig(): {
  mobileEmulation?: {
    deviceMetrics: {
      width: number;
      height: number;
      pixelRatio: number;
      touch: boolean;
    };
  };
} {
  const screenshotsType = process.env["SCREENSHOTS_TYPE"];
  switch (screenshotsType) {
    case "mobile":
      return {
        mobileEmulation: {
          // Emulate a small modern device
          deviceMetrics: {
            width: 360,
            height: 640,
            pixelRatio: 1,
            touch: true,
          },
        },
      };
      break;
    case undefined:
      return {};
      break;
    case "desktop":
      return {};
      break;
    default:
      throw Error("Unknown screenshots type: " + screenshotsType);
      break;
  }
}

await main();<|MERGE_RESOLUTION|>--- conflicted
+++ resolved
@@ -97,11 +97,8 @@
       "font-render-hinting=none",
       "hide-scrollbars",
       "disable-dev-shm-usage", // disable /dev/shm usage because chrome is prone to crashing otherwise
-<<<<<<< HEAD
-=======
       // Required for CI runners using >=Ubuntu 24.04
       // @see https://github.com/SeleniumHQ/selenium/issues/14609
->>>>>>> a68981cd
       "--no-sandbox",
     ],
     mobileEmulation,
