--- conflicted
+++ resolved
@@ -239,40 +239,6 @@
             @click=${() => anchorInput.submit()}
             class="c-button"
           >
-<<<<<<< HEAD
-        </li>
-      </ul>
-      <div class="c-button-group">
-        <button
-          @click=${() => props.register()}
-          class="c-button c-button--secondary"
-        >
-          Create New
-        </button>
-        <button
-          data-action="continue"
-          @click=${() => anchorInput.submit()}
-          class="c-button"
-        >
-          Continue
-        </button>
-      </div>`;
-  },
-  pick: (pickProps: {
-    anchors: NonEmptyArray<bigint>;
-    moreOptions: () => void;
-  }) => {
-    return html`
-      ${props.pick.slot}
-      ${mkAnchorPicker({
-        savedAnchors: pickProps.anchors,
-        pick: props.onSubmit,
-        moreOptions: pickProps.moreOptions,
-      }).template}
-    `;
-  },
-});
-=======
             Continue
           </button>
         </div>`;
@@ -292,7 +258,6 @@
     },
   };
 };
->>>>>>> 8f6832d8
 
 /** The authentication pages, namely "firstTime" (for new users), "useExisting" (for users who
  * don't have saved anchors or who wish to use non-saved anchors) and "pick" (for users
