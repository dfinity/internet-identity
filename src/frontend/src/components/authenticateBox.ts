--- conflicted
+++ resolved
@@ -1,10 +1,6 @@
 import { withLoader } from "$src/components/loader";
 import {
   PinIdentityMaterial,
-<<<<<<< HEAD
-  pinIdentityToDerPubkey,
-=======
->>>>>>> 0ad1167e
   reconstructPinIdentity,
 } from "$src/crypto/pinIdentity";
 import { registerTentativeDevice } from "$src/flows/addDevice/welcomeView/registerTentativeDevice";
@@ -87,10 +83,6 @@
         loginPinIdentityMaterial({ ...opts, connection }),
       recover: () => useRecovery(connection),
       registerFlowOpts: getRegisterFlowOpts({ connection }),
-<<<<<<< HEAD
-      retrievePinIdentityMaterial: ({ userNumber }) =>
-        retrievePinIdentityWithCheck(connection, userNumber),
-=======
       verifyPinValidity: ({ userNumber, pinIdentityMaterial }) =>
         pinIdentityAuthenticatorValidity({
           userNumber,
@@ -99,7 +91,6 @@
         }),
       retrievePinIdentityMaterial: ({ userNumber }) =>
         idbRetrievePinIdentityMaterial({ userNumber }),
->>>>>>> 0ad1167e
     });
 
   // Retry until user has successfully authenticated
@@ -146,10 +137,7 @@
   loginPinIdentityMaterial,
   recover,
   registerFlowOpts,
-<<<<<<< HEAD
-=======
   verifyPinValidity,
->>>>>>> 0ad1167e
   retrievePinIdentityMaterial,
 }: {
   i18n: I18n;
@@ -173,13 +161,10 @@
   }: {
     userNumber: bigint;
   }) => Promise<I | undefined>;
-<<<<<<< HEAD
-=======
   verifyPinValidity: (opts: {
     userNumber: bigint;
     pinIdentityMaterial: I;
   }) => Promise<"valid" | "expired">;
->>>>>>> 0ad1167e
   registerFlowOpts: Parameters<typeof registerFlow<T>>[0];
 }): Promise<LoginFlowResult<T> & { newAnchor: boolean }> => {
   const pages = authnScreens(i18n, { ...templates });
@@ -208,18 +193,6 @@
   }: {
     userNumber: bigint;
   }): Promise<LoginFlowResult<T> & { newAnchor: boolean }> => {
-<<<<<<< HEAD
-    const pinIdentityMaterial = await retrievePinIdentityMaterial({
-      userNumber,
-    });
-
-    if (pinIdentityMaterial === undefined) {
-      // this user number does not have a browser storage identity
-      const result = await withLoader(() => loginPasskey(userNumber));
-      return { newAnchor: false, ...result };
-    }
-
-=======
     const pinIdentityMaterial = await withLoader(() =>
       retrievePinIdentityMaterial({
         userNumber,
@@ -253,7 +226,6 @@
     }
     isValid satisfies "valid";
 
->>>>>>> 0ad1167e
     // Otherwise, attempt login with PIN
     const result = await usePin({
       verifyPin: async (pin) => {
@@ -278,12 +250,7 @@
 
     if (result.kind === "passkey") {
       // User still decided to use a passkey
-<<<<<<< HEAD
-      const result = await withLoader(() => loginPasskey(userNumber));
-      return { newAnchor: false, ...result };
-=======
       return doLoginPasskey();
->>>>>>> 0ad1167e
     }
 
     result satisfies { kind: "pin" };
@@ -676,31 +643,6 @@
   );
 };
 
-<<<<<<< HEAD
-// Retrieve the PIN identity material from the browser storage and check that it is still valid for the given user number.
-const retrievePinIdentityWithCheck = async (
-  connection: Connection,
-  userNumber: bigint
-): Promise<PinIdentityMaterial | undefined> => {
-  const [pinIdentity, authenticators] = await Promise.all([
-    idbRetrievePinIdentityMaterial({ userNumber }),
-    connection.lookupAuthenticators(userNumber),
-  ]);
-  if (nonNullish(pinIdentity)) {
-    const pinPubkeyDer = await pinIdentityToDerPubkey(pinIdentity);
-    // Check that the authenticator is still present on the identity.
-    const authenticator = authenticators.find((authenticator) =>
-      bufferEqual(
-        new Uint8Array(authenticator.pubkey).buffer as DerEncodedPublicKey,
-        pinPubkeyDer
-      )
-    );
-    if (nonNullish(authenticator)) {
-      return pinIdentity;
-    }
-  }
-  return undefined;
-=======
 // Helper to convert PIN identity material to a Der public-key
 const pinIdentityToDerPubkey = async (
   pinIdentity: PinIdentityMaterial
@@ -709,5 +651,4 @@
     "spki",
     pinIdentity.publicKey
   )) as DerEncodedPublicKey;
->>>>>>> 0ad1167e
 };