--- conflicted
+++ resolved
@@ -23,13 +23,9 @@
     <span class="c-card__icon" aria-hidden>${warningIcon}</span>
     <div class="c-card__content">
       <h3 class="t-title c-card__title">${title}</h3>
-<<<<<<< HEAD
-      <div class="t-paragraph c-card__paragraph">${message}</div>
-=======
       <div data-role="warning-message" class="t-paragraph c-card__paragraph">
         ${message}
       </div>
->>>>>>> 61f08817
       ${slot}
     </div>
   `;
