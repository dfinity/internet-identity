/** A showcase of common CSS patterns that can be reuses all all over the app */
import { html } from "lit-html";
import {
  checkmarkIcon,
  copyIcon,
  dropdownIcon,
  icLogo,
  settingsIcon,
  warningIcon,
} from "./components/icons";
import { irregularity } from "./components/irregularity";
import { modal } from "./components/modal";
<<<<<<< HEAD
import {
  dappsTeaser,
  dappsListElement,
  DappDescription,
} from "./components/dappList";
=======
import { toast } from "./components/toast";
import { warnBox } from "./components/warnBox";
import "./styles/main.css";
>>>>>>> 5303ee70

// these words are never longer than 8 characters
// according to the bip39 spec
// https://getcoinplate.com/blog/official-bip39-word-list-mnemonic-in-english-verified/
// we do include the anchor number as a first word
const recoveryWords = [
  "1988236",
  "gloom",
  "squirrel",
  "candy",
  "police",
  "nicolas",
  "rebel",
  "ocelot",
  "vampire",
  "pasta",
  "sister",
  "castle",
  "cinnamon",
  "glue",
  "potato",
  "own",
  "problem",
  "evolve",
  "door",
  "country",
  "basket",
  "lyrics",
  "tuna",
  "catch",
  "tongue",
];

/**
 * Fetch the actual information at some point?
 **/

const dappsMeta: DappDescription[] = [
  {
    id: "dscvr",
    name: "DSCVR",
    oneLiner: "Web3 alternative to Reddit with user governed Portals",
    link: "https://dscvr.one/",
    derivationOrigin: "https://h5aet-waaaa-aaaab-qaamq-cai.raw.ic0.app",
    description:
      "DSCVR is an end-to-end decentralized Web3 social media platform that allows communities to form into groups called Portals. These Portals can be NFT gated, airdrop fungible and non-fungible tokens to their members and much more. DSCVR also allows for tipping posts in a growing number of cryptos, supporting ckBTC, a Bitcoin twin living on the Internet Computer.",
    logo: "dscvr_logo.webp",
  },
  {
    id: "distrikt",
    name: "Distrikt",
    oneLiner: "100% on-chain microblogging social media platform",
    link: "https://az5sd-cqaaa-aaaae-aaarq-cai.ic0.app",
    description:
      "Distrikt is a completely decentralized, community-owned Web3 social media platform. Users of the platform will soon be able vote on upgrades, and no user data will ever be mined or sold. Create your account, secured by Internet Identity today.",
    logo: "distrikt_logo.webp",
  },
  {
    id: "kontribute",
    name: "Kontribute",
    oneLiner: "Web3 storytelling",
    link: "https://kontribute.app",
    derivationOrigin: "https://3ezq7-iqaaa-aaaal-aaacq-cai.raw.ic0.app",
    description:
      "Kontribute is a web3 creators platform that brings story writing and digital art collectibles together. Features include: decentralized story storage, likes, tipping, polls, NFT marketplace and NFT minting.",
    logo: "kontribute_logo.webp",
  },
  {
    id: "kinic",
    name: "Kinic",
    oneLiner: "The world's first web3 search engine",
    link: "https://74iy7-xqaaa-aaaaf-qagra-cai.ic0.app",
    description: "The world’s first Web3 search engine",
    logo: "kinic_logo.webp",
  },
  {
    id: "openchat",
    name: "OpenChat",
    oneLiner: "Decentralized alternative to WhatsApp",
    link: "https://oc.app/",
    derivationOrigin: "https://6hsbt-vqaaa-aaaaf-aaafq-cai.ic0.app",
    description:
      "What if you could own a piece of WhatsApp and vote on what features get added? OpenChat is a fully decentralized real-time messaging service that is indistinguishable from Web2 chat apps, while living 100% on the blockchain. This allows users to send crypto to each other - including Bitcoin - and soon to own a part of OpenChat through CHAT tokens.",
    logo: "openchat_logo.webp",
  },
  {
    id: "uniswapfrontendontheic",
    name: "Uniswap Front End on the IC",
    link: "https://uniswap-on-ic.xyz",
    description:
      "Uniswap's frontend hosted on the Internet Computer with canister-based wallet integration. Thanks to the Internet Computer, traditional DeFi solutions can now be completely decentralized, having their frontend hosted on ICP. There is no longer a need to include centralized cloud providers in a decentralized application.",
    oneLiner: "Front-End On-Chain",
    logo: "uniswapfrontendontheic_logo.webp",
  },
  {
    id: "seers",
    name: "Seers",
    link: "https://seers.social/",
    derivationOrigin: "https://oulla-fyaaa-aaaag-qa6fa-cai.ic0.app",
    description:
      "What if there was decentralized Twitter that included prediction markets? Seers is Web3 social media platform hosted 100% on-chain combining social media features with prediction markets.",
    logo: "seers_logo.webp",
  },
  {
    id: "papyrs",
    name: "Papyrs",
    link: "https://app.papy.rs",
    description:
      "An open-source, privacy-first, decentralized blogging platform that lives 100% on chain. Have an unstoppable voice and full control over your data.",
    logo: "papyrs_logo.webp",
  },
  {
    id: "taggr",
    name: "Taggr",
    link: "https://6qfxa-ryaaa-aaaai-qbhsq-cai.ic0.app",
    description:
      "Fully on-chain and fully autonomous SocialFi network. A simple way to publish content on a public compute infrastructure. No Ponzinomics - TAGGR has a sustainable tokenomics model that rewards quality posts and removes incentive to spam.",
    logo: "taggr_logo.webp",
  },
  {
    id: "funded",
    name: "Funded",
    link: "https://funded.app",
    description:
      "Web3 crowdfunding! Thanks to ICP's low transaction fees and advanced smart contract technology, you can participate in crowdfunding with ICP, BTC and ETH without worrying about losing money on gas fees.",
    logo: "funded_logo.webp",
  },
  {
    id: "contentfly",
    name: "Content Fly",
    link: "https://contentfly.app/",
    derivationOrigin: "https://main.contentfly.app",
    description:
      "Content Fly is a Web3 Job Management Tool & Marketplace. It allows content buyers & creators to work together with the security of an escrow payment and DAO based dispute resolution. IP is protected and transferred as an NFT.",
    logo: "contentfly_logo.webp",
  },
  {
    id: "icdex",
    name: "ICDex",
    link: "https://avjzx-pyaaa-aaaaj-aadmq-cai.raw.ic0.app/ICDex",
    derivationOrigin: "https://avjzx-pyaaa-aaaaj-aadmq-cai.raw.ic0.app",
    description:
      "ICDex is flagship product by ICLighthouse, an orderbook based DEX that runs 100% on-chain. The world's first orderbook DEX - made possible by advanced ICP smart contracts",
    logo: "icdex_logo.webp",
  },
  {
    id: "unfoldvr",
    name: "UnfoldVR",
    oneLiner: "Decentralizing asset Creation and Discovery for the Metaverse",
    link: "https://jmorc-qiaaa-aaaam-aaeda-cai.ic0.app",
    description:
      "UnfoldVR empowers creators to author 3D NFTs using easy-to-use tools both on the Web and in Virtual Reality.",
    logo: "unfoldvr_logo.webp",
  },
  {
    id: "yumi",
    name: "Yumi",
    oneLiner:
      "Yumi is an ultra-fast, low-cost, and 100% decentralized NFT marketplace on ICP.",
    link: "https://tppkg-ziaaa-aaaal-qatrq-cai.raw.ic0.app",
    description:
      "Yumi is a high-speed, low-cost, and fully decentralized NFT marketplace built on the Internet Computer. All digital collectibles available on Yumi are hosted fully on-chain. The minting of NFTs is completely free for creators (no gas fees).",
    logo: "yumi_logo.webp",
  },
  {
    id: "canlista",
    name: "Canlista",
    oneLiner: "Internet Computer Canister Registry",
    link: "https://k7gat-daaaa-aaaae-qaahq-cai.ic0.app",
    description:
      "The Internet Computer community canister registry. Find, publish and extend applications and services built on the Internet Computer. Log in with Internet Identity. ",
    logo: "canlista_logo.webp",
  },
  {
    id: "missionispossible",
    name: "Mission Is Possible",
    link: "https://to3ja-iyaaa-aaaai-qapsq-cai.raw.ic0.app",
    description:
      "Mission is Possible - 3rd place winner of the DSCVR Hackathon Season 2 - is a PVP third person shooter hosted on the Internet Computer blockchain. The John Wick inspired game is built using the Unity 3D Game Engine, and hosted on the IC enabling decentralized login with Internet Identity. ",
    oneLiner: "3rd Place DSCVR Hackathon",
    logo: "missionispossible_logo.webp",
  },
  {
    id: "catalyze",
    name: "Catalyze",
    link: "https://aqs24-xaaaa-aaaal-qbbea-cai.ic0.app",
    description:
      "Catalyze is a decentralized social and community-building platform designed to host engaged and thriving Web3 communities. With a unique and customized engagement economy, Catalyze communities and their members will be rewarded for their participation and contribution. Main features include: direct communication, event & task management, integrated Web3 wallets, NFT Gating, NFT airdrop & sales management.",
    oneLiner: "Web3 social media platform for communities",
    logo: "catalyze_logo.webp",
  },
  {
    id: "icme",
    name: "ICME",
    link: "https://sygsn-caaaa-aaaaf-qaahq-cai.raw.ic0.app",
    description:
      "ICME is a no-code tool that makes it easy for anyone to build and deploy beautiful websites on the Internet Computer. Launch your blog or business's website on the Internet Computer today.",
    logo: "icme_logo.webp",
  },
  {
    id: "sagatarot",
    name: "Saga Tarot",
    link: "https://5nl7c-zqaaa-aaaah-qaa7a-cai.raw.ic0.app/",
    derivationOrigin: "https://l2jyf-nqaaa-aaaah-qadha-cai.raw.ic0.app",
    description:
      "Have your fortune told on the Internet Computer. Saga Tarot gives you a tarot reading in one click. The user-friendly dapp is built completely on the Internet Computer, accessible from any browser. What will the future hold for you?",
    logo: "sagatarot_logo.webp",
  },
  {
    id: "icdrive",
    name: "IC Drive",
    link: "https://rglue-kyaaa-aaaah-qakca-cai.ic0.app",
    description:
      "A decentralized private file storage dapp built on the Internet Computer. Store and securely share any type from anywhere in the world with this decentralized version of Box, or Google Drive. ",
    logo: "icdrive_logo.webp",
  },
  {
    id: "crowdgovorg",
    name: "CrowdGov.org",
    oneLiner: "The simplified, one stop shop for IC Governance.",
    link: "https://crowdgov.org",
    description:
      "The crowdgov.org website is dedicated to simplified governance for the internet computer. You will find information about how to participate in governance and how to maximize voting rewards. A variety of research tools are provided to help you learn more about NNS ecosystem participants and the current state of decentralization.",
    logo: "crowdgovorg_logo.webp",
  },
  {
    id: "nnsfront-enddapp",
    name: "NNS Front-End Dapp",
    oneLiner: "Dapp for Staking Neurons + Voting On-Chain",
    link: "https://nns.ic0.app",
    description:
      "The NNS front-end dapp allows anyone to interact with the Internet Computer's Network Nervous System with a user-friendly UI. Served completely end-to-end through blockchain, this dapp allows you to manage ICP, stake neurons, participate in voting, and earn governance rewards.",
    logo: "nnsfront-enddapp_logo.webp",
  },
  {
    id: "tipjar",
    name: "Tipjar",
    link: "https://tipjar.rocks",
    derivationOrigin: "https://k25co-pqaaa-aaaab-aaakq-cai.ic0.app",
    description:
      "A tool to donate cycles to canisters as well as keep them monitored.",
    logo: "tipjar_logo.webp",
  },
  {
    id: "aedile",
    name: "Aedile",
    link: "https://eemeo-taaaa-aaaad-qakjq-cai.ic.fleek.co/",
    derivationOrigin: "https://vqdn4-miaaa-aaaaf-qaawa-cai.ic0.app",
    description:
      "Aedile brings your team's work together in one shared space, completely built on-chain. Manage your boards, columns & cards to transform your projects, serving web experiences directly from the Internet Computer blockchain. ",
    logo: "aedile_logo.webp",
  },
  {
    id: "riseofthemagni",
    name: "Rise of the Magni",
    link: "https://riseofthemagni.com/",
    description:
      "Rise of the Magni, built by Toniq Labs, winner of the DSCVR hackathon for games on the Internet Computer. Buy, earn, and trade collectibles, compete in tactical battles online to earn in-game tokens, and venture through story mode to experience one of the first games built on the Internet Computer.",
    logo: "riseofthemagni_logo.webp",
  },
  {
    id: "nuance",
    name: "Nuance",
    link: "https://exwqn-uaaaa-aaaaf-qaeaa-cai.ic0.app/",
    description:
      "Nuance is a Web3.0 blogging platform that is hosted on-chain end-to-end on the Internet Computer. Developed by Aikin Dapps, the alpha of the world's first blogging platform to be hosted entirely on a blockchain has now launched. Nuance aims to bring NFTs into the world of editorial content ownership.",
    logo: "nuance_logo.webp",
  },
  {
    id: "modclub",
    name: "MODCLUB",
    link: "https://ljyte-qiaaa-aaaah-qaiva-cai.raw.ic0.app",
    description:
      "MODCLUB is a decentralized moderation tool based hosted fully on-chain. Built on the Internet Computer, MODCLUB rewards users for effectively moderating content. Currently in beta stages of their solution, users will be rewarded in tokens for moderating their favorite communities.",
    logo: "modclub_logo.webp",
  },
  {
    id: "nftanvil",
    name: "NFTAnvil",
    link: "https://nftanvil.com",
    description:
      "NFTAnvil is a wallet, mint & marketplace in the Anvil ecosystem. It's built from scratch and has an alternative & genuine approach to NFTs. It uses Anvil's auto-scaling multi-canister token architecture.",
    logo: "nftanvil_logo.webp",
  },
  {
    id: "icpswap",
    name: "ICPSwap",
    link: "https://icpswap.com",
    derivationOrigin: "https://app.icpswap.com",
    description:
      "ICPSwap is DEX built completely end-to-end on-chain. By building the ability for anyone to swap tokens through ICPSwap leveraging the Internet Computer blockchain as the high-speed, scalable, low-cost infrastructure makes ICPSwap a first-to-market in the growing Internet Computer DeFi ecosystem.",
    logo: "icpswap_logo.webp",
  },
  {
    id: "dmail",
    name: "Dmail",
    oneLiner: "Web3 Decentralized Email Client",
    link: "https://dmail.ai/",
    derivationOrigin: "https://evyc3-ziaaa-aaaak-aam5a-cai.ic0.app",
    description:
      "Dmail is the Web3 replacement for e-mail. Hosted completely on-chain and built on the Internet Computer, this dapp enables users to send and receive blockchain-backed, encrypted messages. In addition, Dmail addresses are owned by users as NFT assets - there is a natively built marketplace. Dmail was the winner of the 2021 Warpspeed ICP Hackathon in China, and saw an immediate round of funding netting a $10M valuation. ",
    logo: "dmail_logo.webp",
  },
  {
    id: "dsocial",
    name: "DSocial",
    link: "https://DSocial.app",
    derivationOrigin: "https://dwqte-viaaa-aaaai-qaufq-cai.ic0.app",
    description:
      "DSocial is a decentralized version of YouTube -- enabling content creators to be fairly rewarded for their work, and engagement. This Web3 media platform is hosted end-to-end on the Internet Computer interoperating with Arweave for decentralized video content.",
    logo: "dsocial_logo.webp",
  },
  {
    id: "icnaming",
    name: "ICNaming",
    link: "https://app-testnet.icnaming.com/",
    description:
      "ICNaming is a testnet that is enabling the Internet Computer ecosystem to register domain names on the Internet Computer Name Service. Similar to the Ethereum Name Servce (ENS), ICNaming aims to offer a decentralized name service for users to pseudonomize their wallet addresses on ICP, as well as domain names, and canister smart contract IDs. ",
    logo: "icnaming_logo.webp",
  },
  {
    id: "stoicwallet",
    name: "Stoic Wallet",
    link: "https://www.stoicwallet.com/",
    description:
      "Stoic Wallet by Toniq Labs allows anyone to create a digital wallet, authenticating users through a variety of methods, one of those being Internet Identity. Create accounts, keep an address book, and more. ",
    logo: "stoicwallet_logo.webp",
  },
  {
    id: "departurelabs",
    name: "Departure Labs",
    link: "https://uhmvd-qqaaa-aaaam-aavna-cai.ic0.app",
    description:
      "Departure Labs is exploring on-chain media, web native NFTs, and developing productized open internet services for developers and consumers. Departure Labs is currently developing a non-fungible token standard that leverages the unique properties of the Internet Computer and enables builders to create entire experiences from a single contract.\n",
    logo: "departurelabs_logo.webp",
  },
  {
    id: "factland",
    name: "Factland DAO",
    oneLiner:
      "A Web3 community building decentralized trust in the age of misinformation",
    link: "https://factland.org",
    derivationOrigin: "https://demo.factland.org",
    description:
      "Factland is a Web3 DAO with a mission to slow the spread of misinformation online. Factland makes it easy for anyone to flag untrustworthy claims and have them promptly adjudicated by a decentralized community of fact checkers rewarded in crypto.",
    logo: "factland_logo.png",
  },
  {
    id: "hot-or-not",
    name: "Hot or Not",
    oneLiner: "Web3's answer to TikTok with speculation on short video content",
    link: "https://hotornot.wtf",
    description:
      "Hot or Not is a decentralized short-video social media (like TikTok) which integrates prediction markets for content. In addition to creating and sharing short videos on the platform, the users can also speculate on the short videos uploaded by other users on the platform. The users can vote whether a video would be 'Hot' or 'Not' and stake blockchain tokens to substantiate their vote. The results are declared every hour and the winners are rewarded with 2x tokens. With Decentralized governance and content moderation, Hot or Not would put the users at the center of the ecosystem",
    logo: "hot_or_not_logo.webp",
  },
];

export const styleguide = html`
  <style>
    .styleguide {
      margin: 10rem auto;
      max-width: 60rem;
      padding: 0 2rem;
    }
    .styleguide code {
      background-color: #202124;
      color: #fff;
      padding: 0.2em;
    }

    .demo {
      z-index: 0;
      position: relative;

      min-height: 15rem;

      margin: 2rem 0;
      border: rgba(255, 255, 255, 0) 4px solid;
      padding: 1em;
      background-color: #f7f7f7;
      background-image: linear-gradient(
          45deg,
          rgba(0, 0, 0, 0.05) 25%,
          transparent 25%,
          transparent 75%,
          rgba(0, 0, 0, 0.05) 75%,
          rgba(0, 0, 0, 0.05)
        ),
        linear-gradient(
          45deg,
          rgba(0, 0, 0, 0.05) 25%,
          transparent 25%,
          transparent 75%,
          rgba(0, 0, 0, 0.05) 75%,
          rgba(0, 0, 0, 0.05)
        );
      background-size: 3rem 3rem;
      background-position: 0 0, 1.5rem 1.5rem;
      border-radius: 0.5em;

      box-shadow: inset 0 0 1rem rgba(0, 0, 0, 0.5);
    }

    .demo-section {
      background: #fff;
      padding: 2.5rem;
      border-radius: 0.5em;
      box-shadow: 0 0.5rem 1rem rgba(0, 0, 0, 0.1);
    }
  </style>
  <section class="styleguide">
    <h1 class="t-title t-title--main">Design Patterns</h1>
    <article class="l-stack c-card c-card--highlight">
      <h1 class="t-title t-title--main">Typography</h1>
      <p class="t-lead">
        The font used all over the app is called "Montserrat" and is loaded from
        <a href="https://fonts.google.com/specimen/Montserrat">Google Fonts</a>.
        It is a sans-serif font that is easy to read.
      </p>
      <p class="t-paragrapgh">
        The base font size is dependent on the browser's window size. But 1rem
        is our base unit. To make it easier to work with it, we consider 1rem
        beeing the equivalent of ~10px.
      </p>
      <p class="t-paragrapgh">
        Since we use a CSS reset almost no html elements come with a default
        styling. To help style text element we have a bunch of utility classes
        that can be used.
      </p>
      <aside class="l-stack demo-section">
        <h2 class="t-title t-title--sub">Tiltes</h2>
        <section class="demo" aria-label="Titles Demo">
          <h1 class="t-title t-title--main">Large Title</h1>
          <h2 class="t-title">Default regular title</h2>
        </section>
        <p class="t-lead">
          The <code>.t-title</code> class can be used to style titles. If you
          want to make it a main title, add the
          <code>.t-title--main</code> modifier class.
        </p>
      </aside>
      <aside class="l-stack demo-section">
        <h2 class="t-title t-title--sub">Paragraphs</h2>
        <section class="demo" aria-label="Paragraphs Demo">
          <p class="t-lead">This is a lead paragraph</p>
          <p class="t-paragraph">This is a regular paragraph</p>
        </section>
        <p class="t-lead">
          There are two types of text paragraphs. The <code>.t-lead</code> class
          can be used to style lead paragraphs that follow a title. The
          <code>.t-paragraph</code> class is a more generic class that can be
          used to style any other paragraph.
        </p>
      </aside>
      <aside class="l-stack demo-section">
        <h2 class="t-title t-title--sub">Various text helpers</h2>
        <section class="demo" aria-label="Verious elements Demo">
          <p class="t-paragraph">
            <a href="#">This is an actual "a" tag</a><br />
            <button class="t-link">
              This is a button element that looks like a link</button
            ><br />
            <button class="t-link t-link--discreet">
              This is a link that is not underlined</button
            ><br />
            <a href="#" class="t-link"
              ><i class="t-link__icon">+</i>Link with icon</a
            ><br />
          </p>
        </section>
        <p class="t-lead">
          There are a bunch of other text helpers that can be used to style text
          within a paragraph or anywhere else. One of the rare elements that has
          a default style is a <a href="#">link</a>, but sometimes you might
          want an other element to look like a link. In that case you can use
          the <code>.t-link</code> class. In some rare cases we want links to
          look less prominent (by removing the underline) you can use the
          <code>.t-link--discreet</code> class.
        </p>
      </aside>
    </article>

    <article class="l-stack  c-card c-card--highlight">
      <h1 class="t-title t-title--main">Layout</h1>
      <p class="t-lead">
        We use a bunch of layout classes to style the
        <code>.c-card__icon</code> of the app. They just define where elements
        are placed.
      </p>

      <aside class="l-stack demo-section">
        <h2 class="t-title t-title--sub">Sections</h2>
        <p class="t-lead">
          A section, much like a text-paragraph, is a visually distinct area of
          the app. In our case it just sets a space to the top. It can be used
          with the <code>.l-stack</code> class. Sometimes we want there to be
          more spaces between sections. In that case we can use the
          <code>.l-stack--spacious</code> modifier class.
        </p>
      </aside>
    </article>

    <article class="l-stack c-card c-card--highlight">
      <h1 class="t-title t-title--main">Components</h1>
      <p class="t-lead">
        Components are the building blocks of the app. They consist of visual
        patterns that are used all over the app.
      </p>

      <aside class="l-stack demo-section">
        <h2 class="t-title t-title--sub">Cards</h2>
        <section class="demo" aria-label="Cards Demo">
          <div class="c-card l-stack">
            <h2 class="t-title">Default card</h2>
          </div>
          <div class="c-card c-card--narrow l-stack">
            <h2 class="t-title">Narrow Card</h2>
          </div>
          ${warnBox({
            title: "Warning Card with Icon",
            message: "This is a card with a warning icon",
            additionalClasses: ["l-stack"],
          })}
          ${warnBox({
            title: "Actionable warning",
            message:
              "Sometimes we want to give the user the option to do something about the warning",
            additionalClasses: ["l-stack"],
            slot: html`<div class="c-button-group">
              <button class="c-button c-button--primary">Do something!</button>
              <button class="c-button c-button--secondary">Ignore</button>
            </div>`,
          })}
        </section>
        <p class="t-lead">
          The card component is used to group content. It can be used with the
          <code>.c-card</code> class. It comes with a few modifiers that can be
          used to style it differently.
        </p>
      </aside>

      <aside class="l-stack demo-section">
        <h2 class="t-title t-title--sub">Dapp List</h2>
        <section class="demo" aria-label="Dapp List Demo">
          ${dappsTeaser(dappsMeta)}
          <div class="l-stack">${dappsListElement(dappsMeta)}</div>
        </section>
      </aside>

      <aside class="l-stack demo-section">
        <h2 class="t-title">Form Elements</h2>
        <section class="demo" aria-label="Form Elements Demo">
          <label class="c-input--anchor__wrap" aria-label="Identity Anchor">
            <input
              type="text"
              data-role="anchor-input"
              class="c-input c-input--vip c-input--spacious c-input--anchor"
              placeholder="Enter anchor"
            />
          </label>

          <input type="text" placeholder="Text Input" class="c-input" />
          <div class="c-input">DIV as c-input</div>
          <div class="c-input c-input--readonly">Readonly input</div>
          <div class="c-input c-input--vip">Important inputs</div>
          <input type="text" placeholder="Rounded Input" class="c-input" />
          <input
            type="text"
            placeholder="Spacious Input"
            class="c-input c-input--spacious"
          />
          <input
            type="text"
            placeholder="Centered Input"
            class="c-input c-input--centered"
          />
          <input
            type="text"
            placeholder="Errored Input"
            class="c-input has-error"
          />

          <button class="c-button">Primary Button</button>
          <button class="c-button c-button--secondary">Secondary Button</button>
          <button class="c-button c-button--disabled" disabled>
            Disabled Button
          </button>
          <button class="c-button c-button--warning">Warning Button</button>
        </section>
        <p class="t-lead">
          Form elements are used to collect information from the user. But we
          also use the classes to show important numbers and other information.
        </p>
      </aside>

      <aside class="l-stack demo-section">
        <h2 class="t-title">Lists</h2>
        <section class="demo" aria-label="List Elements Demo">
          <ul class="c-list">
            <li>Default list item I</li>
            <li>Default list item II</li>
            <li>Default list item III</li>
          </ul>

          <ul class="c-list c-list--bulleted l-stack">
            <li>Bulleted list item I</li>
            <li>Bulleted list item II</li>
            <li>Bulleted list item III</li>
          </ul>

          <ul class="c-list c-list--numbered l-stack">
            <li>Numbered list item I</li>
            <li>Numbered list item II</li>
            <li>Numbered list item III</li>
          </ul>
        </section>
        <p class="t-lead">
          The <code>.c-list</code> class is used to style list elements. It
          expects a <code>&lt;li&gt;</code> element as a direct child.
        </p>
      </aside>

      <aside class="l-stack demo-section">
        <h2 class="t-title t-title--sub">Recovery Word List</h2>
        <section class="demo" aria-label="Recovery List Elements Demo">
          <output class="c-input c-input--recovery">
            <ol class="c-list c-list--recovery">
              ${recoveryWords.map((word, i) => {
                // loop through the demo recovery words and add some classes to
                // demonstrate the different states
                const classes = ["c-list--recovery-word"];
                let isEditable = false;
                let icon: undefined | "warning" | "check";
                let text = word;

                if (i === 21) {
                  classes.push("c-list--recovery-word__attention");
                  isEditable = true;
                  text = "";
                }

                if (i === 22) {
                  classes.push("c-list--recovery-word__incorrect");
                  isEditable = true;
                  icon = "warning";
                }

                if (i === 23) {
                  classes.push("c-list--recovery-word__correct");
                  isEditable = true;
                  icon = "check";
                }

                if (i === 24) {
                  classes.push("c-list--recovery-word__disabled");
                }

                return html`<li
                  class=${classes.join(" ")}
                  style="--index: '${i + 1}';"
                >
                  ${icon != null
                    ? html`<i class="c-list--recovery-word__icon"
                        >${icon === "warning" ? warningIcon : checkmarkIcon}</i
                      >`
                    : null}
                  ${isEditable === true
                    ? html`<input
                          type="text"
                          class="c-recoveryInput"
                          value=${text}
                          maxlength="8"
                        />&nbsp;`
                    : // &nbsp; is used to prevent the element from collapsing
                      // when the input is empty, especially in Safari
                      text}
                </li>`;
              })}
            </ol>
            <i
              aria-label="Copy phrase to clipboard"
              title="Copy phrase to clipboard"
              tabindex="0"
              class="c-button__icon"
            >
              <span>Copy</span>
              ${copyIcon}
            </i>
          </output>
        </section>
      </aside>

      <aside class="l-stack demo-section">
        <h2 class="t-title t-title--sub">Actionable Lists</h2>
        <section class="demo" aria-label="Details / Summary Demo">
          <ul class="c-action-list">
            <li class="c-action-list__item">
              <span class="c-action-list__label">Actionable List Item</span>
              <span class="c-action-list__action c-dropdown">
                <button
                  class="c-dropdown__trigger"
                  aria-expanded="false"
                  aria-controls="dropdown-i"
                >
                  ${settingsIcon}
                </button>
                <ul class="c-dropdown__menu" id="dropdown-i">
                  <li class="c-dropdown__item">
                    <button class="c-dropdown__button">Delete Anchor</button>
                  </li>
                  <li class="c-dropdown__item">
                    <button class="c-dropdown__button">Lock Anchor</button>
                  </li>
                </ul>
              </span>
            </li>
          </ul>

          <ul class="c-action-list">
            <li class="c-action-list__item">
              <span class="c-action-list__label">Actionable List Item</span>
              <span class="c-action-list__action c-dropdown">
                <button
                  class="c-dropdown__trigger"
                  aria-expanded="false"
                  aria-controls="dropdown-i"
                >
                  ${dropdownIcon}
                </button>
                <ul class="c-dropdown__menu" id="dropdown-i">
                  <li class="c-dropdown__item">
                    <button class="c-dropdown__button">Delete Anchor</button>
                  </li>
                  <li class="c-dropdown__item">
                    <button class="c-dropdown__button">Lock Anchor</button>
                  </li>
                </ul>
              </span>
            </li>
            <li class="c-action-list__item">
              <span class="c-action-list__label">Actionable List Item</span>
              <span class="c-action-list__action c-dropdown">
                <button
                  class="c-dropdown__trigger"
                  aria-expanded="false"
                  aria-controls="dropdown-i"
                >
                  ${dropdownIcon}
                </button>
                <ul class="c-dropdown__menu" id="dropdown-i">
                  <li class="c-dropdown__item">
                    <button class="c-dropdown__button">Delete Anchor</button>
                  </li>
                  <li class="c-dropdown__item">
                    <button class="c-dropdown__button">Lock Anchor</button>
                  </li>
                </ul>
              </span>
            </li>
            <li class="c-action-list__actions">
              <button class="c-button c-button--primary">Some action</button>
            </li>
          </ul>

          ${warnBox({
            title: "Devices",
            message:
              "We recommend that you have at least two devices (for example, your computer and your phone).",
            additionalClasses: ["l-stack"],
            slot: html` <ul class="c-action-list">
              <li class="c-action-list__item">
                <span class="c-action-list__label">Single Device</span>
                <button class="c-action-list__action">${settingsIcon}</button>
              </li>
              <li class="c-action-list__actions">
                <button class="c-button c-button--primary">Some action</button>
              </li>
            </ul>`,
          })}
        </section>
        <p class="t-lead"></p>
      </aside>

      <aside class="l-stack demo-section">
        <h2 class="t-title">Irregularities</h2>
        <p class="t-lead">
          Irregularities are messages that we show to the user when something
          goes wrong or something happens that we want to inform the user about.
          They can be used to show errors messages.
        </p>
        <section class="demo" aria-label="Irregularity Elements Demo">
          ${irregularity({
            message:
              "This is an error message. It can be used to inform the user about something that went wrong.",
            closeFn: () => {
              console.log("close");
            },
          })}
        </section>
      </aside>

      <aside class="l-stack demo-section">
        <h2 class="t-title t-title--sub">Logo</h2>
        <section class="demo" aria-label="Logo Demo">
          <div class="c-logo">${icLogo}</div>
        </section>
      </aside>

      <aside class="l-stack demo-section">
        <h2 class="t-title">Toast</h2>
        <p class="t-lead">
          Toasts are messages of varying length and importance that appear at
          the bottom or the top of the screen. They typically use the
          Irregularity component.
        </p>
        <section class="demo" aria-label="Toast Elements Demo">
          <button
            class="c-button c-button--primary"
            @click="${() =>
              toast.error(
                `some error message ${Math.round(Math.random() * 100)}`
              )}"
          >
            Show Toast
          </button>
        </section>
      </aside>

      <aside class="l-stack demo-section">
        <h2 class="t-title t-title--sub">Modal</h2>
        <section class="demo" aria-label="Modal Demo">
          <button
            class="c-button c-button--primary"
            @click=${async () =>
              await modal({
                slot: html`<h1>I am a modal</h1>`,
              })}
          >
            Open Modal
          </button>
        </section>
      </aside>
    </article>
  </section>
`;<|MERGE_RESOLUTION|>--- conflicted
+++ resolved
@@ -10,17 +10,14 @@
 } from "./components/icons";
 import { irregularity } from "./components/irregularity";
 import { modal } from "./components/modal";
-<<<<<<< HEAD
+import { toast } from "./components/toast";
+import { warnBox } from "./components/warnBox";
 import {
   dappsTeaser,
   dappsListElement,
   DappDescription,
 } from "./components/dappList";
-=======
-import { toast } from "./components/toast";
-import { warnBox } from "./components/warnBox";
 import "./styles/main.css";
->>>>>>> 5303ee70
 
 // these words are never longer than 8 characters
 // according to the bip39 spec
