--- conflicted
+++ resolved
@@ -4,25 +4,19 @@
 import { mainWindow } from "../../components/mainWindow";
 import { I18n } from "../../i18n";
 
-<<<<<<< HEAD
 import copyJson from "./copy.json" assert { type: "json" };
 
 const aboutContentSlot = (i18n: I18n) => {
   const copy = i18n.i18n(copyJson);
 
   return html`
-    <h1 class="t-title t-title--main">About</h1>
     <div class="l-stack">
-      <h2 class="t-title">${copy.header}</h2>
-      <p class="t-lead">${copy.use_ii}</p>
+      <h2 class="t-title">${copy.anchors_title}</h2>
+      <p class="t-paragraph">${copy.anchors}<br/><br/><a href="/">${copy.anchors_cta}</a></p>
     </div>
     <div class="l-stack">
-      <h2 class="t-title"><a href="/">${copy.create_an_anchor}</a></h2>
-      <p class="t-paragraph">${copy.your_ii_is}</p>
-    </div>
-    <div class="l-stack">
-      <h2 class="t-title">${copy.easy_secure_login}</h2>
-      <p class="t-paragraph">${copy.privacy_and_convenience}</p>
+      <h2 class="t-title">${copy.privacy_convenience_title}</h2>
+      <p class="t-paragraph">${copy.privacy_convenience}</p>
     </div>
     <div class="l-stack">
       <h2 class="t-title">${copy.explore_dapps}</h2>
@@ -61,84 +55,6 @@
     <div class="l-stack">
       <h2 class="t-title">Compatibility</h2>
 
-=======
-const aboutContentSlot = () => {
-  return html`
-    <h1 class="t-title t-title--main">About</h1>
-    <div class="l-stack">
-      <h2 class="t-title">
-        Securely Connect to dapps on the Internet Computer
-      </h2>
-      <p class="t-lead">
-        Use Internet Identity to manage your accounts on the IC without being
-        tracked.
-      </p>
-    </div>
-    <div class="l-stack">
-      <h2 class="t-title">Identity Anchors</h2>
-      <p class="t-paragraph">
-        Your Identity Anchor is a number that connects you to your accounts on
-        applications across the Internet Computer. Store your Anchor somewhere
-        safe. If you lose it, you lose access to all of the accounts that you
-        created with it. Internet Identity keeps your anchor private and does
-        not share it with any applications.<br /><br />
-        <a href="/">Create an Identity Anchor now!</a>
-      </p>
-    </div>
-    <div class="l-stack">
-      <h2 class="t-title">Easy and Secure Login</h2>
-      <p class="t-paragraph">
-        Unlock authentication with your device via FaceID, fingerprint sensor or
-        use a YubiKey. This is as easy as unlocking your phone and does not
-        require managing passwords. At the same time it provides strong
-        security, as the cryptographic key never leaves your device. Remain
-        pseudonymous using the Internet Identity authentication framework, which
-        prevents user tracking across dapps and services.
-      </p>
-    </div>
-    <div class="l-stack">
-      <h2 class="t-title">Explore dapps on the Internet Computer</h2>
-      <p class="t-paragraph">
-        With an Identity Anchor, you can create accounts with dapps on the
-        Internet Computer, like:
-      </p>
-      <ul class="c-list c-list--bulleted l-stack">
-        <li class="c-list__item">
-          <a
-            href="https://distrikt.app/"
-            target="_blank"
-            rel="noopener noreferrer"
-            >Distrikt</a
-          >
-          <p>
-            A decentralized, professional social media network that empowers
-            users to own and control their identity and data.
-          </p>
-        </li>
-        <li class="c-list__item">
-          <a href="https://dscvr.one/" target="_blank" rel="noopener noreferrer"
-            >DSCVR</a
-          >
-          <p>
-            A decentralized social media platform that rewards users for their
-            contributions.
-          </p>
-        </li>
-        <li class="c-list__item">
-          <a href="https://oc.app/" target="_blank" rel="noopener noreferrer">
-            OpenChat
-          </a>
-          <p>
-            OpenChat is a fully featured chat application running end-to-end on
-            the Internet Computer blockchain.
-          </p>
-        </li>
-      </ul>
-    </div>
-    <div class="l-stack">
-      <h2 class="t-title">Compatibility</h2>
-
->>>>>>> c2e7f418
       <div class="l-horizontal l-stack">
         <div class="about__compatibility-flexchild">
           <h3 class="t-title">Recommended Desktop</h3>
@@ -164,17 +80,10 @@
 };
 
 // The About page
-<<<<<<< HEAD
 export const pageContent = (i18n: I18n) =>
   mainWindow({
     isWideContainer: true,
     slot: aboutContentSlot(i18n),
-=======
-export const pageContent = () =>
-  mainWindow({
-    isWideContainer: true,
-    slot: aboutContentSlot,
->>>>>>> c2e7f418
   });
 
 export const aboutView = (): void => {
@@ -182,14 +91,8 @@
   const container = document.getElementById("pageContent") as HTMLElement;
   const i18n = new I18n();
   if (process.env.HYDRATE_STATIC_PAGES !== "0") {
-<<<<<<< HEAD
     hydrate(pageContent(i18n), container);
   }
 
   render(pageContent(i18n), container);
-=======
-    hydrate(pageContent(), container);
-  }
-  render(pageContent(), container);
->>>>>>> c2e7f418
 };