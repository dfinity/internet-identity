import { html, render } from "lit-html";
import { icLogo } from "../../components/icons";
import { navbar } from "../../components/navbar";
import { footer } from "../../components/footer";
import {
  getUserNumber,
  parseUserNumber,
  setUserNumber,
} from "../../utils/userNumber";
import { withLoader } from "../../components/loader";
import { AuthenticatedConnection, Connection } from "../../utils/iiConnection";
import {
  apiResultToLoginFlowResult,
  LoginFlowSuccess,
} from "../login/flowResult";
import { displayError } from "../../components/displayError";
import { useRecovery } from "../recovery/useRecovery";
import waitForAuthRequest, { AuthContext } from "./postMessageInterface";
import { toggleErrorMessage } from "../../utils/errorHelper";
import { fetchDelegation } from "./fetchDelegation";
import { registerIfAllowed } from "../../utils/registerAllowedCheck";
import {
  validateDerivationOrigin,
  ValidationResult,
} from "./validateDerivationOrigin";
import { unreachable } from "../../utils/utils";

const pageContent = (
  hostName: string,
  userNumber?: bigint,
  derivationOrigin?: string
) => html` <div class="l-container c-card c-card--highlight">
    <div class="c-logo">${icLogo}</div>
    <h1 class="t-title t-title--main">Internet Identity</h1>
    <p class="t-lead">Authenticate to service:</p>
    <div class="c-input t-vip t-vip--small c-input--readonly">${hostName}</div>
    ${derivationOrigin !== undefined && derivationOrigin !== hostName
      ? derivationOriginSection(derivationOrigin)
      : ""}
    <p class="t-paragraph">Use Identity Anchor:</p>

<<<<<<< HEAD
    <div class="childContainer l-section c-input c-input--readonly">
      <input
        class="anchorText"
        type="text"
        id="userNumberInput"
        placeholder="Enter anchor"
        class="c-input__input"
        value="${userNumber !== undefined ? userNumber : ""}"
      />
      <button id="editAnchorButton" class="c-input__button">${editIcon}</button>
    </div>
=======
    <input
      type="text"
      id="userNumberInput"
      placeholder="Enter anchor"
      class="l-section c-input c-input--vip"
      value="${userNumber !== undefined ? userNumber : ""}"
    />

>>>>>>> 61f08817
    <p
      id="invalidAnchorMessage"
      class="anchor-error-message is-hidden t-paragraph t-strong"
    >
      The Identity Anchor is not valid. Please try again.
    </p>

    <button type="button" id="authorizeButton" class="c-button">
      Start Session
    </button>

    <div id="registerSection" class="l-section">
      <button
        type="button"
        id="registerButton"
        class="c-button c-button--secondary"
      >
        Create New Identity Anchor
      </button>
    </div>

    <ul class="c-list l-section">
      <li>
        <a id="recoverButton" class="t-link">Lost access?</a>
      </li>
      <li>
        <a class="t-link" id="manageButton">Manage your Identity Anchor</a>
      </li>
    </ul>
    ${navbar}
  </div>
  ${footer}`;

const derivationOriginSection = (derivationOrigin: string) => html` <p
    class="t-paragraph"
  >
    This service is an alias of:
  </p>
  <output class="c-input c-input--readonly t-vip t-vip--small">
    ${derivationOrigin}
  </output>`;

export interface AuthSuccess {
  userNumber: bigint;
  connection: AuthenticatedConnection;
  sendDelegationMessage: () => void;
}

/**
 * Shows the authorize application view and returns information about the authenticated user and a callback, which sends
 * the delegation to the application window. After having received the delegation the application will close the
 * Internet Identity window.
 */
export const authorizeAuthentication = async (
  connection: Connection
): Promise<AuthSuccess> => {
  const [authContext, validationResult]: [AuthContext, ValidationResult] =
    await withLoader(async () => {
      const authContext = await waitForAuthRequest();

      if (authContext === null) {
        // The user has manually navigated to "/#authorize".
        window.location.hash = "";
        window.location.reload();
        return new Promise((_resolve) => {
          // never resolve, window is being reloaded
        });
      }

      const validationResult = await validateDerivationOrigin(
        authContext.requestOrigin,
        authContext.authRequest.derivationOrigin
      );
      return [authContext, validationResult];
    });

  const userNumber = getUserNumber();
  switch (validationResult.result) {
    case "invalid":
      await displayError({
        title: "Invalid Derivation Origin",
        message: `"${authContext.authRequest.derivationOrigin}" is not a valid derivation origin for "${authContext.requestOrigin}"`,
        detail: validationResult.message,
        primaryButton: "Close",
      });

      // notify the client application
      // do this after showing the error because the client application might close the window immediately after receiving the message and might not show the user what's going on
      authContext.postMessageCallback({
        kind: "authorize-client-failure",
        text: `Invalid derivation origin: ${validationResult.message}`,
      });

      // we cannot recover from this, retrying or reloading won't help
      // close the window as it returns the user to the offending application that opened II for authentication
      window.close();
      return new Promise((_resolve) => {
        // never resolve, do not call init
      });
    case "valid":
      return new Promise((resolve) => {
        init(connection, authContext, userNumber).then(resolve);
      });
    default:
      unreachable(validationResult);
      break;
  }
};

const init = (
  connection: Connection,
  authContext: AuthContext,
  userNumber?: bigint
): Promise<AuthSuccess> => {
  displayPage(
    authContext.requestOrigin,
    userNumber,
    authContext.authRequest.derivationOrigin
  );
  initManagementBtn();
  initRecovery(connection);

  const authorizeButton = document.getElementById(
    "authorizeButton"
  ) as HTMLButtonElement;
  const userNumberInput = document.getElementById(
    "userNumberInput"
  ) as HTMLInputElement;

  userNumberInput.onkeypress = (e) => {
    if (e.key === "Enter") {
      // authenticate if user hits enter
      e.preventDefault();
      authorizeButton.click();
    }
  };

  // only focus on the button if the anchor is set and was previously used successfully (i.e. is in local storage)
  if (userNumber !== undefined && userNumber === getUserNumber()) {
<<<<<<< HEAD
    userNumberInput.classList.add("t-vip");
    registerSection.classList.add("is-hidden");
    userNumberInput.disabled = true;
    authorizeButton.focus();
  } else {
    editAnchorButton.classList.add("is-hidden");
    userNumberInput.select();
  }
  editAnchorButton.onclick = () => {
    editAnchorButton.classList.add("is-hidden");
    registerSection.classList.remove("is-hidden");
    userNumberInput.classList.remove("t-vip");
    userNumberInput.disabled = false;
    userNumberInput.select();
  };
=======
    authorizeButton.focus();
  } else {
    userNumberInput.select();
  }
>>>>>>> 61f08817

  return new Promise((resolve) => {
    // Resolve either on successful authentication or after registration
    initRegistration(connection, authContext, userNumber).then(resolve);
    authorizeButton.onclick = () => {
      authenticateUser(connection, authContext).then((authSuccess) => {
        if (authSuccess !== null) {
          resolve(authSuccess);
        }
      });
    };
  });
};

function initManagementBtn() {
  const manageButton = document.getElementById(
    "manageButton"
  ) as HTMLAnchorElement;
  manageButton.onclick = () => {
    window.location.hash = "";
    window.location.reload();
  };
}

const initRegistration = async (
  connection: Connection,
  authContext: AuthContext,
  userNumber?: bigint
): Promise<AuthSuccess> => {
  const registerButton = document.getElementById(
    "registerButton"
  ) as HTMLButtonElement;
  return new Promise((resolve) => {
    registerButton.onclick = () => {
      registerIfAllowed(connection)
        .then((result) => {
          if (result === null) {
            // user canceled registration
            return init(connection, authContext, userNumber);
          }
          if (result.tag === "ok") {
            return handleAuthSuccess(result, authContext);
          }
          // something went wrong, display error and try again
          return displayError({
            title: result.title,
            message: result.message,
            detail: result.detail !== "" ? result.detail : undefined,
            primaryButton: "Try again",
          }).then(() => init(connection, authContext, userNumber));
        })
        .then(resolve);
    };
  });
};

const authenticateUser = async (
  connection: Connection,
  authContext: AuthContext
): Promise<AuthSuccess | null> => {
  const userNumber = readUserNumber();
  try {
    if (userNumber === undefined) {
      toggleErrorMessage("userNumberInput", "invalidAnchorMessage", true);
      return null;
    }
    const result = await withLoader(() => connection.login(userNumber));
    const loginResult = apiResultToLoginFlowResult(result);
    if (loginResult.tag === "ok") {
      return await withLoader(() =>
        handleAuthSuccess(loginResult, authContext)
      );
    }
    await displayError({
      title: loginResult.title,
      message: loginResult.message,
      detail: loginResult.detail !== "" ? loginResult.detail : undefined,
      primaryButton: "Try again",
    });
  } catch (error) {
    await displayError({
      title: "Authentication Failed",
      message: "An error occurred during authentication.",
      detail: error instanceof Error ? error.message : JSON.stringify(error),
      primaryButton: "Try again",
    });
  }
  return init(connection, authContext, userNumber);
};

export const displayPage = (
  origin: string,
  userNumber?: bigint,
  derivationOrigin?: string
): void => {
  const container = document.getElementById("pageContent") as HTMLElement;
  render(pageContent(origin, userNumber, derivationOrigin), container);
};

async function handleAuthSuccess(
  loginResult: LoginFlowSuccess,
  authContext: AuthContext
) {
  // successful login, store user number for next time
  setUserNumber(loginResult.userNumber);
  const [userKey, parsed_signed_delegation] = await fetchDelegation(
    loginResult,
    authContext
  );
  return {
    userNumber: loginResult.userNumber,
    connection: loginResult.connection,
    sendDelegationMessage: () =>
      authContext.postMessageCallback({
        kind: "authorize-client-success",
        delegations: [parsed_signed_delegation],
        userPublicKey: Uint8Array.from(userKey),
      }),
  };
}

const initRecovery = (connection: Connection) => {
  const recoverButton = document.getElementById(
    "recoverButton"
  ) as HTMLAnchorElement;
  recoverButton.onclick = () => useRecovery(connection, readUserNumber());
};

/**
 * Read and parse the user number from the input field.
 */
const readUserNumber = () => {
  const parsedUserNumber = parseUserNumber(
    (document.getElementById("userNumberInput") as HTMLInputElement).value
  );
  // get rid of null, we use undefined for 'not set'
  return parsedUserNumber === null ? undefined : parsedUserNumber;
};<|MERGE_RESOLUTION|>--- conflicted
+++ resolved
@@ -39,19 +39,6 @@
       : ""}
     <p class="t-paragraph">Use Identity Anchor:</p>
 
-<<<<<<< HEAD
-    <div class="childContainer l-section c-input c-input--readonly">
-      <input
-        class="anchorText"
-        type="text"
-        id="userNumberInput"
-        placeholder="Enter anchor"
-        class="c-input__input"
-        value="${userNumber !== undefined ? userNumber : ""}"
-      />
-      <button id="editAnchorButton" class="c-input__button">${editIcon}</button>
-    </div>
-=======
     <input
       type="text"
       id="userNumberInput"
@@ -60,7 +47,6 @@
       value="${userNumber !== undefined ? userNumber : ""}"
     />
 
->>>>>>> 61f08817
     <p
       id="invalidAnchorMessage"
       class="anchor-error-message is-hidden t-paragraph t-strong"
@@ -200,28 +186,10 @@
 
   // only focus on the button if the anchor is set and was previously used successfully (i.e. is in local storage)
   if (userNumber !== undefined && userNumber === getUserNumber()) {
-<<<<<<< HEAD
-    userNumberInput.classList.add("t-vip");
-    registerSection.classList.add("is-hidden");
-    userNumberInput.disabled = true;
-    authorizeButton.focus();
-  } else {
-    editAnchorButton.classList.add("is-hidden");
-    userNumberInput.select();
-  }
-  editAnchorButton.onclick = () => {
-    editAnchorButton.classList.add("is-hidden");
-    registerSection.classList.remove("is-hidden");
-    userNumberInput.classList.remove("t-vip");
-    userNumberInput.disabled = false;
-    userNumberInput.select();
-  };
-=======
     authorizeButton.focus();
   } else {
     userNumberInput.select();
   }
->>>>>>> 61f08817
 
   return new Promise((resolve) => {
     // Resolve either on successful authentication or after registration
