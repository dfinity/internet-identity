import {
  BinaryBlob,
  blobFromHex,
  derBlobFromBlob,
  DerEncodedBlob,
} from "@dfinity/agent";
import { identityListItem } from "../../templates/identityListItem";
import idp_actor from "../utils/idp_actor";

export const initManageIdentities = () => {
  // TODO - Check alias for current identity, and populate #nameSpan

  if (idp_actor.userId === undefined) {
    // If we haven't established a userId, we need to authenticate.
    location.assign(location.href.replace("manage", "index"));
    return;
  }

  checkForAddUserHash();
  displayUserId(idp_actor.userId);
  renderIdentities();
};

const checkForAddUserHash = async () => {
  // Check URL if user has pasted in an Add Identity link
  const url = new URL(document.URL);

  const newDevice = url.hash?.split("device=")[1];
  if (!!newDevice) {
    const parsedParams = parseNewDeviceParam(newDevice);
    if (parsedParams !== null) {
      const { userId, publicKey, rawId } = parsedParams;
      console.log("Adding new device with:", parsedParams);
      await idp_actor.add(
        BigInt(userId),
        prompt("What should we call this device?") ?? "anonymous device",
        publicKey,
        rawId
      );
      renderIdentities();
    }
  }
};

<<<<<<< HEAD
const displayUserId = (userId: BigInt) => {
  const userIdElem = document.getElementById("userIdSpan") as HTMLElement;
  userIdElem.innerHTML = userId.toString();
  const userIdSection = document.getElementById("userIdSection") as HTMLElement;
  userIdSection.classList.remove("hidden");
};

const parseNewDeviceParam = (
  param: string
): { userId: BigInt; publicKey: DerEncodedBlob; rawId: BinaryBlob } | null => {
=======
const parseNewDeviceParam = (param: string): { userId: bigint, publicKey: DerEncodedBlob, rawId?: BinaryBlob } | null => {
>>>>>>> e43322ce
  const segments = param.split(";");
  if (!(segments.length === 2 || segments.length === 3)) {
    // TODO: Decent error handling
    console.error("This is not a valid pasted link");
    return null
  }
  const userId = BigInt(segments[0]);
  const publicKey = derBlobFromBlob(blobFromHex(segments[1]));
  const rawId = segments[2] ? blobFromHex(segments[2]) : undefined;
  return { userId, publicKey, rawId }
}
const renderIdentities = async () => {
  const identityList = document.getElementById("identityList") as HTMLElement;
  identityList.innerHTML = ``;

  const identities = await idp_actor.lookup();

  const list = document.createElement("ul");

  identities.forEach((identity) => {
    const [alias, publicKey] = identity;
    const identityElement = document.createElement("li");
    identityElement.className = "flex row justify-between";
    identityElement.innerHTML = identityListItem(alias);
    bindRemoveListener(identityElement, publicKey);
    list.appendChild(identityElement);
  });

  identityList.appendChild(list);
};

const bindRemoveListener = (listItem: HTMLElement, publicKey) => {
  const button = listItem.querySelector("button") as HTMLButtonElement;
  button.onclick = () => {
    // Make sure we're not removing our last identity
    const identities = document.querySelectorAll("#identityList li");

    if (identities.length <= 1) {
      const shouldProceed = confirm(
        "This will remove your only remaining identity and may impact your ability to log in to accounts you have linked"
      );
      if (!shouldProceed) {
        return;
      }
    }
    // Otherwise, remove identity
    idp_actor.remove(publicKey).then(() => {
      listItem.parentElement?.removeChild(listItem);
    });
  };
};<|MERGE_RESOLUTION|>--- conflicted
+++ resolved
@@ -42,7 +42,6 @@
   }
 };
 
-<<<<<<< HEAD
 const displayUserId = (userId: BigInt) => {
   const userIdElem = document.getElementById("userIdSpan") as HTMLElement;
   userIdElem.innerHTML = userId.toString();
@@ -50,12 +49,7 @@
   userIdSection.classList.remove("hidden");
 };
 
-const parseNewDeviceParam = (
-  param: string
-): { userId: BigInt; publicKey: DerEncodedBlob; rawId: BinaryBlob } | null => {
-=======
 const parseNewDeviceParam = (param: string): { userId: bigint, publicKey: DerEncodedBlob, rawId?: BinaryBlob } | null => {
->>>>>>> e43322ce
   const segments = param.split(";");
   if (!(segments.length === 2 || segments.length === 3)) {
     // TODO: Decent error handling
