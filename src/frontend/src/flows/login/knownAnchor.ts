import { render, html } from "lit-html";
import { navbar } from "../../components/navbar";
import { footer } from "../../components/footer";
import { icLogo } from "../../components/icons";
import { withLoader } from "../../components/loader";
import { logoutSection, initLogout } from "../../components/logout";
import { Connection } from "../../utils/iiConnection";
import { loginUnknownAnchor } from "./unknownAnchor";
import { apiResultToLoginFlowResult, LoginFlowResult } from "./flowResult";
import { useRecovery } from "../recovery/useRecovery";

const pageContent = (userNumber: bigint) => html`
  <div class="l-container c-card c-card--highlight">
    <div class="c-logo">${icLogo}</div>
    <hgroup class="l-section">
      <h1 class="t-title t-title--main">Welcome back!</h1>
      <p class="t-lead">Authenticate using Internet Identity.</p>
    <hgroup>
<<<<<<< HEAD
    <output class="c-input c-input--readonly t-vip" aria-label="User Number" data-usernumber>${userNumber}</output>
    <button type="button" id="login" class="c-button">Authenticate</button>
    <div class="l-divider l-divider--text" aria-label="Other Options">
      <span class="l-divider__label" aria-hidden>Or</span>
=======
    <div class="l-section">
      <output class="c-input c-input--readonly t-vip" aria-label="User Number" data-usernumber>${userNumber}</output>
      <button type="button" id="login" class="c-button">Authenticate</button>
      <div class="l-divider l-divider--text" aria-label="Other Options">
        <span class="l-divider__label" aria-hidden>Or</span>
      </div>
>>>>>>> 61f08817
    </div>
    <button type="button" id="loginDifferent" class="c-button c-button--secondary">
      Use a different Identity Anchor
    </button>
    <div class="l-section">
      <p>
        Lost access
        <a id="recoverButton" class="t-link">and want to recover?</a>
      </p>
    </div>
    ${logoutSection("Clear Identity Anchor from browser")}
    ${navbar}
  </div>
  ${footer}`;

export const loginKnownAnchor = async (
  userNumber: bigint,
  connection: Connection
): Promise<LoginFlowResult> => {
  const container = document.getElementById("pageContent") as HTMLElement;
  render(pageContent(userNumber), container);
  return init(userNumber, connection);
};

const init = async (
  userNumber: bigint,
  connection: Connection
): Promise<LoginFlowResult> => {
  return new Promise((resolve) => {
    initLogout();
    const loginButton = document.querySelector("#login") as HTMLButtonElement;
    const loginDifferentButton = document.querySelector(
      "#loginDifferent"
    ) as HTMLButtonElement;

    loginButton.onclick = async (ev) => {
      ev.preventDefault();
      ev.stopPropagation();
      const result = await withLoader(() => connection.login(userNumber));
      resolve(apiResultToLoginFlowResult(result));
    };

    loginDifferentButton.onclick = async (ev) => {
      ev.preventDefault();
      ev.stopPropagation();
      resolve(await loginUnknownAnchor(connection));
    };
    const recoverButton = document.getElementById(
      "recoverButton"
    ) as HTMLAnchorElement;
    recoverButton.onclick = () => useRecovery(connection, userNumber);
  });
};<|MERGE_RESOLUTION|>--- conflicted
+++ resolved
@@ -16,19 +16,12 @@
       <h1 class="t-title t-title--main">Welcome back!</h1>
       <p class="t-lead">Authenticate using Internet Identity.</p>
     <hgroup>
-<<<<<<< HEAD
-    <output class="c-input c-input--readonly t-vip" aria-label="User Number" data-usernumber>${userNumber}</output>
-    <button type="button" id="login" class="c-button">Authenticate</button>
-    <div class="l-divider l-divider--text" aria-label="Other Options">
-      <span class="l-divider__label" aria-hidden>Or</span>
-=======
     <div class="l-section">
       <output class="c-input c-input--readonly t-vip" aria-label="User Number" data-usernumber>${userNumber}</output>
       <button type="button" id="login" class="c-button">Authenticate</button>
       <div class="l-divider l-divider--text" aria-label="Other Options">
         <span class="l-divider__label" aria-hidden>Or</span>
       </div>
->>>>>>> 61f08817
     </div>
     <button type="button" id="loginDifferent" class="c-button c-button--secondary">
       Use a different Identity Anchor
