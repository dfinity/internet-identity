--- conflicted
+++ resolved
@@ -24,21 +24,14 @@
     <button type="button" id="loginDifferent" class="c-button c-button--secondary">
       Use a different Identity Anchor
     </button>
-<<<<<<< HEAD
     <div class="l-section">
       <p>
         Lost access
-        <button id="recoverButton" class="t-link">and want to recover?</button>
+        <a id="recoverButton" class="t-link">and want to recover?</a>
       </p>
     </div>
     <div class="l-section">
       ${logoutSection("Clear Identity Anchor from browser")}
-=======
-    <div class="spacer"></div>
-    <div class="textLink">
-      Lost access
-      <a id="recoverButton" class="linkStyle">and want to recover?</a>
->>>>>>> 1e72473e
     </div>
     ${navbar}
   </div>
