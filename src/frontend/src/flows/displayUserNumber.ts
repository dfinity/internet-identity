import { html, render } from "lit-html";
import { warnBox } from "../components/warnBox";

const pageContent = (userNumber: bigint) => html`
<<<<<<< HEAD
  <article class="l-container c-card c-card--highlight">
    <hgroup>
      <h1 class="t-title t-title--main">Congratulations!</h1>
      <p class="t-lead">Your new Identity Anchor has been created.</p>
    </hgroup>
    <div class="c-card c-card--warning c-card--icon">
      <div class="c-card__icon">${warningIcon}</div>
      <div class="c-card__content">
        <div class="t-title">Record Your Identity Anchor</div>
        <p class="t-paragraph">
          Please record your new Identity Anchor. Keep a backup on a storage
          medium and write it down. You will need it later to use Internet
          Identity or to add additional devices. If you lose your Identity
          Anchor, you will no longer be able to use this identity to
          authenticate to dApps.
        </p>
      </div>
    </div>
    <div class="l-section">
      <h2 class="t-title">Identity Anchor</h2>
      <data
        class="c-input c-input--readonly t-vip"
        data-usernumber="${userNumber}"
        >${userNumber}</data
      >
      <button id="displayUserContinue" class="c-button">Continue</button>
    </div>
  </article>
=======
  <div class="container">
    <h1>Congratulations!</h1>
    <p>Your new Identity Anchor has been created.</p>
    ${warnBox({
      title: "Record Your Identity Anchor",
      message:
        "Please record your new Identity Anchor. Keep a backup on a storage medium and write it down. You will need it later to use Internet Identity or to add additional devices. If you lose your Identity Anchor, you will no longer be able to use this identity to authenticate to dApps.",
    })}
    <label>Identity Anchor:</label>
    <div class="highlightBox">${userNumber}</div>
    <button id="displayUserContinue" class="primary">Continue</button>
  </div>
>>>>>>> 32cd9725
`;

export const displayUserNumber = async (userNumber: bigint): Promise<void> => {
  const container = document.getElementById("pageContent") as HTMLElement;
  render(pageContent(userNumber), container);
  return init();
};

const init = (): Promise<void> =>
  new Promise((resolve) => {
    const displayUserContinue = document.getElementById(
      "displayUserContinue"
    ) as HTMLButtonElement;
    displayUserContinue.onclick = () => resolve();
  });<|MERGE_RESOLUTION|>--- conflicted
+++ resolved
@@ -2,36 +2,6 @@
 import { warnBox } from "../components/warnBox";
 
 const pageContent = (userNumber: bigint) => html`
-<<<<<<< HEAD
-  <article class="l-container c-card c-card--highlight">
-    <hgroup>
-      <h1 class="t-title t-title--main">Congratulations!</h1>
-      <p class="t-lead">Your new Identity Anchor has been created.</p>
-    </hgroup>
-    <div class="c-card c-card--warning c-card--icon">
-      <div class="c-card__icon">${warningIcon}</div>
-      <div class="c-card__content">
-        <div class="t-title">Record Your Identity Anchor</div>
-        <p class="t-paragraph">
-          Please record your new Identity Anchor. Keep a backup on a storage
-          medium and write it down. You will need it later to use Internet
-          Identity or to add additional devices. If you lose your Identity
-          Anchor, you will no longer be able to use this identity to
-          authenticate to dApps.
-        </p>
-      </div>
-    </div>
-    <div class="l-section">
-      <h2 class="t-title">Identity Anchor</h2>
-      <data
-        class="c-input c-input--readonly t-vip"
-        data-usernumber="${userNumber}"
-        >${userNumber}</data
-      >
-      <button id="displayUserContinue" class="c-button">Continue</button>
-    </div>
-  </article>
-=======
   <div class="container">
     <h1>Congratulations!</h1>
     <p>Your new Identity Anchor has been created.</p>
@@ -44,7 +14,6 @@
     <div class="highlightBox">${userNumber}</div>
     <button id="displayUserContinue" class="primary">Continue</button>
   </div>
->>>>>>> 32cd9725
 `;
 
 export const displayUserNumber = async (userNumber: bigint): Promise<void> => {
