import { WebAuthnIdentity } from "@dfinity/identity";
import { Challenge } from "../../generated/internet_identity_types";
import { html, render } from "lit-html";
import {
  IdentifiableIdentity,
  DummyIdentity,
  creationOptions,
  Connection,
} from "../utils/iiConnection";
import { confirmRegister, makeCaptcha } from "./confirmRegister";
import {
  apiResultToLoginFlowResult,
  LoginFlowResult,
} from "./login/flowResult";
import { nextTick } from "process";
import { icLogo } from "../components/icons";
import { validateAlias } from "./addDevice/validateAlias";

const pageContent = html`
<<<<<<< HEAD
  <div class="l-container c-card c-card--highlight">
    <hgroup>
      <h1 class="t-title t-title--main">
        Create a new Internet Identity Anchor
      </h1>
      <p class="t-lead">Please provide a name for your device.</p>
    </hgroup>
    <form id="registerForm" class="l-section">
      <input id="registerAlias" placeholder="Device name" class="c-input" />
      <div class="l-section">
        <button type="submit" class="c-button">Create</button>
        <button
          id="registerCancel"
          type="button"
          class="c-button c-button--secondary"
        >
          Cancel
        </button>
      </div>
=======
  <div class="container">
    <h1>Create a new Internet Identity Anchor</h1>
    <form id="registerForm">
      <p>Please provide a name for your device.</p>
      <input
        id="registerAlias"
        placeholder="Device name"
        aria-label="device name"
        type="text"
        required
        maxlength="30"
        pattern="^[A-Za-z0-9]+((-|\\s|_)*[A-Za-z0-9])*$"
        spellcheck="false"
      />
      <button type="submit" class="primary">Create</button>
      <button id="registerCancel" type="button">Cancel</button>
>>>>>>> 32cd9725
    </form>
  </div>
`;

const constructingContent = html`
  <div class="l-container c-card c-card--highlight">
    <h1 class="t-title t-title--main">Constructing new Identity Anchor</h1>
    ${icLogo}
    <p class="t-paragraph">
      This may take a while. Please wait and do not refresh the page.
    </p>
  </div>
`;

export const register = async (
  connection: Connection
): Promise<LoginFlowResult | null> => {
  const container = document.getElementById("pageContent") as HTMLElement;
  render(pageContent, container);
  return init(connection);
};

export const renderConstructing = (): void => {
  const container = document.getElementById("pageContent") as HTMLElement;
  render(constructingContent, container);
};

const init = (connection: Connection): Promise<LoginFlowResult | null> =>
  new Promise((resolve, reject) => {
    const form = document.getElementById("registerForm") as HTMLFormElement;
    const registerCancel = document.getElementById(
      "registerCancel"
    ) as HTMLButtonElement;

    registerCancel.onclick = () => resolve(null);
    form.onsubmit = async (e) => {
      e.preventDefault();
      e.stopPropagation();

      const registerAlias = form.querySelector(
        "#registerAlias"
      ) as HTMLInputElement;
      const alias = registerAlias.value;
      renderConstructing();
      await tick();

      /* The Identity (i.e. key pair) used when creating the anchor.
       * If "II_DUMMY_AUTH" is set, we create a dummy identity. The same identity must then be used in iiConnection when authenticating.
       */
      const createIdentity =
        process.env.II_DUMMY_AUTH === "1"
          ? () => Promise.resolve(new DummyIdentity())
          : () =>
              WebAuthnIdentity.create({
                publicKey: creationOptions(),
              });

      try {
        // Kick-start both the captcha creation and the identity
        Promise.all([
          makeCaptcha(connection),
          createIdentity() as Promise<IdentifiableIdentity>,
        ])
          .catch((error) => {
            resolve(apiResultToLoginFlowResult({ kind: "authFail", error }));
            // We can never get here, but TS doesn't understand that
            return 0 as unknown as [Challenge, IdentifiableIdentity];
          })
          .then(([captcha, identity]) => {
            confirmRegister(
              connection,
              Promise.resolve(captcha),
              identity,
              alias
            ).then(resolve);
          });
      } catch (err) {
        reject(err);
      }
    };

    const registerAlias = document.getElementById(
      "registerAlias"
    ) as HTMLInputElement;

    registerAlias.addEventListener("invalid", () => {
      const message = validateAlias(
        registerAlias.validity,
        registerAlias.value
      );
      registerAlias.setCustomValidity(message);
    });

    registerAlias.addEventListener("input", () => {
      registerAlias.setCustomValidity("");
      registerAlias.reportValidity();
    });
  });

const tick = (): Promise<void> => new Promise((resolve) => nextTick(resolve));<|MERGE_RESOLUTION|>--- conflicted
+++ resolved
@@ -17,7 +17,6 @@
 import { validateAlias } from "./addDevice/validateAlias";
 
 const pageContent = html`
-<<<<<<< HEAD
   <div class="l-container c-card c-card--highlight">
     <hgroup>
       <h1 class="t-title t-title--main">
@@ -26,7 +25,17 @@
       <p class="t-lead">Please provide a name for your device.</p>
     </hgroup>
     <form id="registerForm" class="l-section">
-      <input id="registerAlias" placeholder="Device name" class="c-input" />
+      <input
+        id="registerAlias"
+        placeholder="Device name"
+        aria-label="device name"
+        type="text"
+        required
+        maxlength="30"
+        pattern="^[A-Za-z0-9]+((-|\\s|_)*[A-Za-z0-9])*$"
+        spellcheck="false"
+        class="c-input"
+      />
       <div class="l-section">
         <button type="submit" class="c-button">Create</button>
         <button
@@ -37,24 +46,6 @@
           Cancel
         </button>
       </div>
-=======
-  <div class="container">
-    <h1>Create a new Internet Identity Anchor</h1>
-    <form id="registerForm">
-      <p>Please provide a name for your device.</p>
-      <input
-        id="registerAlias"
-        placeholder="Device name"
-        aria-label="device name"
-        type="text"
-        required
-        maxlength="30"
-        pattern="^[A-Za-z0-9]+((-|\\s|_)*[A-Za-z0-9])*$"
-        spellcheck="false"
-      />
-      <button type="submit" class="primary">Create</button>
-      <button id="registerCancel" type="button">Cancel</button>
->>>>>>> 32cd9725
     </form>
   </div>
 `;
