import { html, render } from "lit-html";
import { creationOptions, IIConnection } from "../../utils/iiConnection";
import { WebAuthnIdentity } from "@dfinity/identity";
import { deviceRegistrationDisabledInfo } from "./deviceRegistrationModeDisabled";
import { DerEncodedPublicKey } from "@dfinity/agent";
import { KeyType, Purpose } from "../../../generated/internet_identity_types";
import { hasOwnProperty } from "../../utils/utils";
import { showPin } from "./showPin";
import { withLoader } from "../../components/loader";
import { Principal } from "@dfinity/principal";
<<<<<<< HEAD
import { toggleErrorMessage } from "../../utils/errorHelper";
import { displayError } from "../../components/displayError";
import { login } from "../login/login";
=======
import { displayError } from "../../components/displayError";
>>>>>>> 010373c8

const pageContent = () => html`
  <div class="container">
    <h1>New device</h1>
    <p>Please provide an alias for this device.</p>
    <div id="invalidAliasMessage" class="error-message-hidden">
      The device alias must not be empty.
    </div>
    <input
      type="text"
      id="tentativeDeviceAlias"
      placeholder="Device Alias"
      maxlength="64"
    />
    <button id="registerTentativeDeviceContinue" class="primary">
      Continue
    </button>
    <button id="registerTentativeDeviceCancel">Cancel</button>
  </div>
`;

export const registerTentativeDevice = async (
  userNumber: bigint
): Promise<void> => {
  const container = document.getElementById("pageContent") as HTMLElement;
  render(pageContent(), container);
  return init(userNumber);
};

export type TentativeDeviceInfo = [
  bigint,
  string,
  KeyType,
  Purpose,
  DerEncodedPublicKey,
  ArrayBuffer
];

export const addTentativeDevice = async (
  tentativeDeviceInfo: TentativeDeviceInfo,
  principal: Principal
): Promise<void> => {
  const result = await withLoader(() =>
    IIConnection.addTentativeDevice(...tentativeDeviceInfo)
  );

  if (hasOwnProperty(result, "added_tentatively")) {
    await showPin(
      tentativeDeviceInfo[0],
      tentativeDeviceInfo[1],
      principal,
      result.added_tentatively.pin,
      Array.from(new Uint8Array(tentativeDeviceInfo[5]))
    );
  } else if (hasOwnProperty(result, "device_registration_mode_disabled")) {
    await deviceRegistrationDisabledInfo(tentativeDeviceInfo, principal);
  } else if (hasOwnProperty(result, "tentative_device_already_exists")) {
    console.log("tentative_device_already_exists");
  } else {
    throw new Error(
      "unknown tentative device registration result: " + JSON.stringify(result)
    );
  }
};

const init = async (userNumber: bigint) => {
  const existingAuthenticators = await withLoader(() =>
    IIConnection.lookupAuthenticators(userNumber)
  );
  const cancelButton = document.getElementById(
    "registerTentativeDeviceCancel"
  ) as HTMLButtonElement;

  cancelButton.onclick = () => {
    // TODO L2-309: Try to do this without reload
    window.location.reload();
  };

  const continueButton = document.getElementById(
    "registerTentativeDeviceContinue"
  ) as HTMLButtonElement;
  const aliasInput = document.getElementById(
    "tentativeDeviceAlias"
  ) as HTMLInputElement;

  aliasInput.onkeypress = (e) => {
    // submit if user hits enter
    if (e.key === "Enter") {
      e.preventDefault();
      continueButton.click();
    }
  };

  continueButton.onclick = async () => {
    if (aliasInput.value === "") {
      toggleErrorMessage("tentativeDeviceAlias", "invalidAliasMessage", true);
      return;
    }

    let newDevice: WebAuthnIdentity;
    try {
      newDevice = await WebAuthnIdentity.create({
        publicKey: creationOptions(existingAuthenticators),
      });
    } catch (error: unknown) {
      await displayError({
<<<<<<< HEAD
        title: "Something went wrong",
        message: "Unable to register new WebAuthn Device.",
        detail: "error: " + error,
        primaryButton: "Continue",
      });
      await login();
=======
        title: "Error adding new device",
        message: "This device could not be added.",
        detail: error instanceof Error ? error.message : JSON.stringify(error),
        primaryButton: "Ok",
      });
      // TODO L2-309: Try to do this without reload
      window.location.reload();
>>>>>>> 010373c8
      return;
    }
    const tentativeDeviceInfo: TentativeDeviceInfo = [
      userNumber,
      aliasInput.value,
      { unknown: null },
      { authentication: null },
      newDevice.getPublicKey().toDer(),
      newDevice.rawId,
    ];
    await addTentativeDevice(tentativeDeviceInfo, newDevice.getPrincipal());
  };
};<|MERGE_RESOLUTION|>--- conflicted
+++ resolved
@@ -8,13 +8,8 @@
 import { showPin } from "./showPin";
 import { withLoader } from "../../components/loader";
 import { Principal } from "@dfinity/principal";
-<<<<<<< HEAD
 import { toggleErrorMessage } from "../../utils/errorHelper";
 import { displayError } from "../../components/displayError";
-import { login } from "../login/login";
-=======
-import { displayError } from "../../components/displayError";
->>>>>>> 010373c8
 
 const pageContent = () => html`
   <div class="container">
@@ -121,22 +116,13 @@
       });
     } catch (error: unknown) {
       await displayError({
-<<<<<<< HEAD
-        title: "Something went wrong",
+        title: "Error adding new device",
         message: "Unable to register new WebAuthn Device.",
-        detail: "error: " + error,
-        primaryButton: "Continue",
-      });
-      await login();
-=======
-        title: "Error adding new device",
-        message: "This device could not be added.",
         detail: error instanceof Error ? error.message : JSON.stringify(error),
         primaryButton: "Ok",
       });
       // TODO L2-309: Try to do this without reload
       window.location.reload();
->>>>>>> 010373c8
       return;
     }
     const tentativeDeviceInfo: TentativeDeviceInfo = [
