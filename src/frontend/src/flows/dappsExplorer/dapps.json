--- conflicted
+++ resolved
@@ -334,14 +334,11 @@
     "website": "https://www.nobleblocks.com",
     "logo": "nobleblocks_logo.webp",
     "oneLiner": "A Community-Driven DeSci Project for Scientific Publishing"
-<<<<<<< HEAD
-=======
   },
   {
     "name": "John Dao",
     "website": "https://johndao.gg",
     "logo": "john-dao_logo.webp",
     "oneLiner": "A Twitter/X account controlled by a DAO on the Internet Computer"
->>>>>>> 0ad1167e
   }
 ]