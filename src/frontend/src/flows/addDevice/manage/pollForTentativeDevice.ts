--- conflicted
+++ resolved
@@ -20,11 +20,7 @@
         steps to add your new device:
       </p>
     </hgroup>
-<<<<<<< HEAD
-    <ol class="c-list c-list--bulleted l-section">
-=======
     <ol class="c-list c-list--numbered l-section">
->>>>>>> 61f08817
       <li>
         On your <em>new</em> device:<br />
         Open <strong class="t-strong">https://identity.ic0.app</strong>
