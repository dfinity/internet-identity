--- conflicted
+++ resolved
@@ -3,72 +3,8 @@
 import { warnBox } from "../../../components/warnBox";
 
 const pageContent = () => html`
-<<<<<<< HEAD
   <article class="l-container c-card c-card--highlight">
     <h1 class="t-title">Add New Device</h1>
-    <aside class="c-card c-card--warning c-card--icon">
-      <div class="c-card__icon">${warningIcon}</div>
-      <div class="c-card__content">
-        <h2 class="t-title">Security Warning</h2>
-        <p class="t-paragraph">
-          You are in the process of adding a new device. Any device added here
-          will have
-          <strong class="t-strong">full control over your identity</strong>.
-          Only continue the process if you want to add a new device that you
-          <em>personally own</em>.
-        </p>
-      </div>
-    </aside>
-    <aside class="c-card c-card--warning c-card--icon">
-      <div class="c-card__icon">${warningIcon}</div>
-      <div class="c-card__content">
-        <h2 class="t-title">Security Warning</h2>
-        <p class="t-paragraph">
-          Do not continue if you were prompted to do this by any website other
-          than <strong class="t-strong">https://identity.ic0.app</strong>!
-        </p>
-      </div>
-    </aside>
-    <p class="t-paragraph">
-=======
-  <style>
-    .flowChoiceContainer {
-      display: flex;
-      gap: 1rem;
-      margin-top: 1rem;
-    }
-    .flowOption {
-      display: flex;
-      flex-direction: column;
-      justify-content: flex-start;
-      align-items: center;
-      border: 1px solid gray;
-      border-radius: 4px;
-      width: 100%;
-      padding: 1rem;
-      font-family: "Montserrat", sans-serif;
-      font-size: 1.2rem;
-      margin-bottom: 2rem;
-    }
-    .flowOption:hover,
-    .flowOption:focus {
-      outline: none;
-      box-shadow: none;
-    }
-    .flowIcon {
-      height: 52px;
-    }
-    .flowOptionTitle {
-      font-weight: 500;
-      margin: 0.5rem;
-    }
-    .flowOptionDescription {
-      text-align: center;
-      font-size: 1rem;
-    }
-  </style>
-  <article class="container">
-    <h1>Add New Device</h1>
     ${warnBox({
       title: "Security Warning",
       message: html`You are in the process of adding a new device. Any device
@@ -81,8 +17,7 @@
       message: html`Do not continue if you were prompted to do this by any
         website other than <strong>https://identity.ic0.app</strong>!`,
     })}
-    <p>
->>>>>>> 32cd9725
+    <p class="t-paragraph">
       Is the device you want to add available on this machine (local device) or
       on a different one (remote device)?
     </p>
