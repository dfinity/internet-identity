--- conflicted
+++ resolved
@@ -15,11 +15,7 @@
         registration do the following:
       </p>
     </hgroup>
-<<<<<<< HEAD
-    <ol class="c-list c-list--bulleted l-section">
-=======
     <ol class="c-list c-list--numbered l-section">
->>>>>>> 61f08817
       <li>
         On an <em>existing</em> device:<br />
         Log into <strong class="t-strong">https://identity.ic0.app</strong> with
