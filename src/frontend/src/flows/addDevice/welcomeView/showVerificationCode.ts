--- conflicted
+++ resolved
@@ -1,11 +1,5 @@
 import { html } from "lit-html";
 import { asyncReplace } from "lit-html/directives/async-replace.js";
-<<<<<<< HEAD
-=======
-import { Connection } from "../../../utils/iiConnection";
-import { unreachableLax, delayMillis } from "../../../utils/utils";
-import { renderPage } from "../../../utils/lit-html";
->>>>>>> e2120dba
 import {
   AddTentativeDeviceResponse,
   CredentialId,
@@ -16,7 +10,7 @@
 import { Connection } from "../../../utils/iiConnection";
 import { renderPage } from "../../../utils/lit-html";
 import { setAnchorUsed } from "../../../utils/userNumber";
-import { delayMillis } from "../../../utils/utils";
+import { delayMillis, unreachableLax } from "../../../utils/utils";
 
 type TentativeRegistrationInfo = Extract<
   AddTentativeDeviceResponse,
