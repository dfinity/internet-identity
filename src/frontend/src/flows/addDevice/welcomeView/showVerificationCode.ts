--- conflicted
+++ resolved
@@ -11,22 +11,10 @@
 import { displayError } from "../../../components/displayError";
 import { mainWindow } from "../../../components/mainWindow";
 
-<<<<<<< HEAD
 type TentativeRegistrationInfo = Extract<
   AddTentativeDeviceResponse,
   { added_tentatively: Record<string, unknown> }
 >["added_tentatively"];
-
-const pageContent = (
-  userNumber: bigint,
-  alias: string,
-  tentativeRegistrationInfo: TentativeRegistrationInfo
-) => {
-=======
-export type TentativeRegistrationInfo = {
-  verification_code: string;
-  device_registration_timeout: Timestamp;
-};
 
 const showVerificationCodeTemplate = ({
   alias,
@@ -39,7 +27,6 @@
   remaining: AsyncIterable<string>;
   cancel: () => void;
 }) => {
->>>>>>> ebfe63ca
   const pageContentSlot = html` <hgroup>
       <h1 class="t-title t-title--main">
         Do you trust this device with your Identity Anchor?
