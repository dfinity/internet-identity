--- conflicted
+++ resolved
@@ -4,11 +4,8 @@
   PinIdentityMaterial,
   constructPinIdentity,
 } from "$src/crypto/pinIdentity";
-<<<<<<< HEAD
 import { OPENID_AUTHENTICATION } from "$src/featureFlags";
-=======
 import { anyFeatures } from "$src/features";
->>>>>>> 008c7e7c
 import { idbStorePinIdentityMaterial } from "$src/flows/pin/idb";
 import { registerDisabled } from "$src/flows/registerDisabled";
 import { I18n } from "$src/i18n";
@@ -307,17 +304,14 @@
   const tempIdentity = await ECDSAKeyIdentity.generate({
     extractable: false,
   });
-<<<<<<< HEAD
   const getGoogleClientId = () =>
     connection.canisterConfig.openid_google[0]?.[0]?.client_id;
 
-=======
   const registrationAllowed =
     // Allow registration in DEV mode
     anyFeatures() ||
     isRegistrationAllowed(connection.canisterConfig, window.location.origin);
   const allowedOrigins = connection.canisterConfig.related_origins[0] || [];
->>>>>>> 008c7e7c
   return {
     registrationAllowed: { isAllowed: registrationAllowed, allowedOrigins },
     pinAllowed: () =>
