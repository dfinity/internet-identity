import { withLoader } from "$src/components/loader";
import { mainWindow } from "$src/components/mainWindow";
import { toast } from "$src/components/toast";
import { I18n } from "$src/i18n";
import { IIWebAuthnIdentity } from "$src/utils/iiConnection";
import { mount, renderPage, TemplateElement } from "$src/utils/lit-html";
import { unknownToString } from "$src/utils/utils";
import { constructIdentity } from "$src/utils/webAuthn";
import { isCancel, webAuthnErrorCopy } from "$src/utils/webAuthnErrorUtils";
import { html, TemplateResult } from "lit-html";

import copyJson from "./passkey.json";

/* Anchor construction component (for creating WebAuthn credentials) */

const savePasskeyTemplate = ({
  construct,
  i18n,
  cancel,
  scrollTo = false,
}: {
  construct: () => void;
  i18n: I18n;
  cancel: () => void;
  /* put the CTA into view */
  scrollTo?: boolean;
}): TemplateResult => {
  const copy = i18n.i18n(copyJson);
  const slot = html`
<<<<<<< HEAD
    <hgroup style="margin-top: 7em;">
=======
    <hgroup ${scrollTo ? mount((e) => e.scrollIntoView()) : undefined}>
>>>>>>> 30e50f2e
      <h1 class="t-title t-title--main">${copy.save_passkey}</h1>
      <p class="t-paragraph">
        ${copy.select}
        <strong class="t-strong">${copy.save_passkey}</strong>
        ${copy.and_complete_prompts}
      </p>
    </hgroup>
    <button
      @click=${() => construct()}
      data-action="construct-identity"
      class="c-button"
    >
      ${copy.save_passkey}
    </button>
    <button
      @click=${() => cancel()}
      data-action="cancel"
      class="c-button c-button--secondary"
    >
      ${copy.cancel}
    </button>
    <section style="margin-top: 7em;" class="c-marketing-block">
      <aside class="l-stack">
        <h3 class="t-title">${copy.what_is_passkey}</h3>
        <ul class="c-list c-list--bulleted">
          <li>${copy.unique_key_pair}</li>
          <li>${copy.convenient_secure_replacement}</li>
          <li>${copy.enables_sign_by_unlocking}</li>
        </ul>
      </aside>

      <aside class="l-stack">
        <h3 class="t-title">${copy.what_happens_save_passkey}</h3>
        <ul class="c-list c-list--bulleted">
          <li>${copy.your_device_prompt_authenticate}</li>
          <li>${copy.no_personal_data}</li>
          <li>${copy.no_software_downloaded}</li>
        </ul>
      </aside>
    </section>
  `;

  return mainWindow({
    showFooter: false,
    showLogo: false,
    slot,
  });
};

export const savePasskeyPage = renderPage(savePasskeyTemplate);

// Prompt the user to create a WebAuthn identity
export const savePasskey = (): Promise<IIWebAuthnIdentity | "canceled"> => {
  return new Promise((resolve) =>
    savePasskeyPage({
      i18n: new I18n(),
      cancel: () => resolve("canceled"),
      scrollTo: true,
      construct: async () => {
        try {
          const identity = await withLoader(() => constructIdentity({}));
          resolve(identity);
        } catch (e) {
          toast.error(errorMessage(e));
        }
      },
    })
  );
};

// Return an appropriate error message depending on the (inferred) type of WebAuthn error
const errorMessage = (e: unknown): TemplateElement => {
  if (isCancel(e)) {
    const copy = webAuthnErrorCopy();
    return html`<p class="t-paragraph">
      <strong class="t-strong">${copy.cancel_title}</strong>:
      ${copy.cancel_message}
    </p>`;
  } else {
    return html`<p class="t-paragraph">
      <strong class="t-strong">Failed to create identity</strong>: An error
      occured during construction: ${unknownToString(e, "unknown error")}
    </p>`;
  }
};<|MERGE_RESOLUTION|>--- conflicted
+++ resolved
@@ -27,11 +27,10 @@
 }): TemplateResult => {
   const copy = i18n.i18n(copyJson);
   const slot = html`
-<<<<<<< HEAD
-    <hgroup style="margin-top: 7em;">
-=======
-    <hgroup ${scrollTo ? mount((e) => e.scrollIntoView()) : undefined}>
->>>>>>> 30e50f2e
+    <hgroup
+      style="margin-top: 7em;"
+      ${scrollTo ? mount((e) => e.scrollIntoView()) : undefined}
+    >
       <h1 class="t-title t-title--main">${copy.save_passkey}</h1>
       <p class="t-paragraph">
         ${copy.select}
