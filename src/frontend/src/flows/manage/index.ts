--- conflicted
+++ resolved
@@ -207,13 +207,13 @@
   identityBackground: PreLoadImage;
   tempKeysWarning?: TempKeyWarningAction;
 }): TemplateResult => {
-  const i18n = new I18n();
   // Nudge the user to add a passkey if there is none
   const warnNoPasskeys = authenticators.length === 0;
   // Recommend the user to clean up passkeys if there are multiple domains
   const cleanupRecommended = authenticators.some((authenticator) =>
     nonNullish(authenticator.rpId)
   );
+  const i18n = new I18n();
 
   const pageContentSlot = html` <section data-role="identity-management">
     <hgroup>
@@ -230,11 +230,8 @@
       authenticators,
       onAddDevice,
       warnNoPasskeys,
-<<<<<<< HEAD
       cleanupRecommended,
-=======
       i18n,
->>>>>>> f1814352
     })}
     ${OPENID_AUTHENTICATION.isEnabled()
       ? linkedAccountsSection({
@@ -667,11 +664,7 @@
 
       const authenticator: Authenticator = {
         alias: device.alias,
-<<<<<<< HEAD
-        rpId: domainLabel(device, devices_),
-=======
         rpId: rpIdLabel(device, devices_),
->>>>>>> f1814352
         last_usage: device.last_usage,
         warn: domainWarning(device),
         rename: () => renameDevice({ connection, device, reload }),
@@ -748,19 +741,6 @@
 const rpIdLabel = (
   device: DeviceData,
   allDevices: DeviceData[]
-<<<<<<< HEAD
-): TemplateResult | undefined => {
-  const label = domainLabel(device, allDevices);
-  if (nonNullish(label)) {
-    return html`This passkey was registered in ${label}`;
-  }
-};
-
-const domainLabel = (
-  device: DeviceData,
-  allDevices: DeviceData[]
-=======
->>>>>>> f1814352
 ): string | undefined => {
   if (!DOMAIN_COMPATIBILITY.isEnabled()) {
     return undefined;
