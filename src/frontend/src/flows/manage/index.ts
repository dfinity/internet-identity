--- conflicted
+++ resolved
@@ -212,15 +212,8 @@
 
     displayManagePage({
       userNumber,
-<<<<<<< HEAD
-      authenticators: _devices.filter(
-        (device) => device.recovery === undefined
-      ),
-      recoveries: _devices.filter((device) => device.recovery),
-=======
-      authenticators: devices.filter((device) => !device.isRecovery),
-      recoveries: devices.filter((device) => device.isRecovery),
->>>>>>> 12a3424a
+      authenticators: devices.filter((device) => device.recovery === undefined),
+      recoveries: devices.filter((device) => device.recovery),
       onAddDevice: async () => {
         const nextAction = await chooseDeviceAddFlow();
         switch (nextAction) {
