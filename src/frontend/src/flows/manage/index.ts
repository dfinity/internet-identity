--- conflicted
+++ resolved
@@ -230,22 +230,10 @@
       };
     });
 
-<<<<<<< HEAD
-  displayManagePage({
-    userNumber,
-    authenticators: _devices.filter((device) => device.recovery === undefined),
-    recoveries: _devices.filter((device) => device.recovery),
-    onAddDevice: async () => {
-      const nextAction = await chooseDeviceAddFlow();
-      switch (nextAction) {
-        case "canceled": {
-          await renderManage(userNumber, connection);
-          break;
-=======
     displayManagePage({
       userNumber,
-      authenticators: _devices.filter((device) => !device.isRecovery),
-      recoveries: _devices.filter((device) => device.isRecovery),
+      authenticators: _devices.filter((device) => device.recovery === undefined),
+      recoveries: _devices.filter((device) => device.recovery),
       onAddDevice: async () => {
         const nextAction = await chooseDeviceAddFlow();
         switch (nextAction) {
@@ -267,7 +255,6 @@
             unreachable(nextAction);
             resolve();
             break;
->>>>>>> 914eb5fd
         }
       },
       onAddRecovery: async () => {
