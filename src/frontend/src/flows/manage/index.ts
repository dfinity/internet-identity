--- conflicted
+++ resolved
@@ -124,29 +124,12 @@
   </button>
 `;
 
-<<<<<<< HEAD
-const recoveryNag = () => html`
-  <div class="c-card c-card--warning c-card--icon">
-    <div class="c-card__icon">${warningIcon}</div>
-    <div class="c-card__content">
-      <div class="t-title">Recovery Mechanism</div>
-      <p class="t-paragraph">
-        Add a recovery mechanism to help protect this Identity Anchor.
-      </p>
-      <button id="addRecovery" class="c-button">Add Recovery</button>
-    </div>
-  </div>
-`;
-=======
 const recoveryNag = () =>
   warnBox({
     title: "Recovery Mechanism",
     message: "Add a recovery mechanism to help protect this Identity Anchor.",
-    slot: html`<button id="addRecovery" class="primary warnButton">
-      Add Recovery
-    </button>`,
+    slot: html`<button id="addRecovery" class="c-button">Add Recovery</button>`,
   });
->>>>>>> 32cd9725
 
 // Get the list of devices from canister and actually display the page
 export const renderManage = async (
