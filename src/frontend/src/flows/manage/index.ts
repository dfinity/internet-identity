--- conflicted
+++ resolved
@@ -146,188 +146,6 @@
   </aside>
 `;
 
-// The regular, "authenticator" devices
-<<<<<<< HEAD
-=======
-const devicesSection = ({
-  authenticators,
-  onAddDevice,
-}: {
-  authenticators: Device[];
-  onAddDevice: () => void;
-}): TemplateResult => {
-  const wrapClasses = ["l-stack"];
-  const isWarning = authenticators.length < 2;
-
-  if (isWarning === true) {
-    wrapClasses.push("c-card", "c-card--narrow", "c-card--warning");
-  }
-
-  const _authenticators = dedupLabels(authenticators);
-
-  return html`
-    <aside class="${wrapClasses.join(" ")}">
-      ${
-        isWarning === true
-          ? html`<span class="c-card__icon" aria-hidden="true"
-              >${warningIcon}</span
-            >`
-          : undefined
-      }
-      <div class="${isWarning === true ? "c-card__content" : undefined}">
-        <div class="t-title t-title--complications">
-          <h2 class="t-title">Added devices</h2>
-          <span class="t-title__complication c-tooltip" tabindex="0">
-            <span class="c-tooltip__message c-card c-card--tight">
-              You can register up to ${MAX_AUTHENTICATORS} authenticator
-              devices (recovery devices excluded)</span>
-              (${_authenticators.length}/${MAX_AUTHENTICATORS})
-            </span>
-          </span>
-        </div>
-        ${
-          isWarning === true
-            ? html`<p class="warning-message t-paragraph t-lead">
-                We recommend that you have at least two devices (for example,
-                your computer and your phone).
-              </p>`
-            : undefined
-        }
-
-        <div class="c-action-list">
-          <ul>
-          ${_authenticators.map((device, index) =>
-            deviceListItem({ device, index: `authenticator-${index}` })
-          )}</ul>
-          <div class="c-action-list__actions">
-            <button
-              ?disabled=${_authenticators.length >= MAX_AUTHENTICATORS}
-              class="c-button c-button--primary c-tooltip c-tooltip--onDisabled c-tooltip--left"
-              @click="${() => onAddDevice()}"
-              id="addAdditionalDevice"
-            >
-              <span class="c-tooltip__message c-card c-card--tight"
-                >You can register up to ${MAX_AUTHENTICATORS} authenticator devices.
-                Remove a device before you can add a new one.</span
-              >
-              <span>Add new device</span>
-            </button>
-          </div>
-
-        </div>
-      </div>
-    </aside>`;
-};
-
-// The list of recovery devices
-const recoverySection = ({
-  recoveries,
-  onAddRecovery,
-}: {
-  recoveries: Device[];
-  onAddRecovery: () => void;
-}): TemplateResult => {
-  return html`
-    <aside class="l-stack">
-      ${recoveries.length === 0
-        ? undefined
-        : html`
-            <div class="t-title">
-              <h2>Recovery methods</h2>
-            </div>
-            <div class="c-action-list">
-              <ul>
-                ${recoveries.map((device, index) =>
-                  deviceListItem({
-                    device,
-                    index: `recovery-${index}`,
-                  })
-                )}
-              </ul>
-              <div class="c-action-list__actions">
-                <button
-                  @click="${onAddRecovery}"
-                  class="c-button c-button--primary"
-                  id="addRecovery"
-                >
-                  Add recovery method
-                </button>
-              </div>
-            </div>
-          `}
-    </aside>
-  `;
-};
-
-const deviceListItem = ({
-  device,
-  index,
-}: {
-  device: DedupDevice;
-  index: string;
-}) => {
-  return html`
-    <li class="c-action-list__item" data-device=${device.label}>
-      <div class="c-action-list__label">
-        ${device.label}
-        ${device.dupCount !== undefined && device.dupCount > 0
-          ? html`<i class="t-muted">&nbsp;(${device.dupCount})</i>`
-          : undefined}
-      </div>
-      ${device.isProtected
-        ? html`<div class="c-action-list__action" data-role="protected">
-            <span
-              class="c-tooltip c-tooltip--left c-icon c-icon--lock"
-              tabindex="0"
-              >${lockIcon}<span class="c-tooltip__message c-card c-card--tight"
-                >Your device is protected</span
-              ></span
-            >
-          </div>`
-        : undefined}
-      ${device.warn !== undefined
-        ? html`<div class="c-action-list__action">
-            <span
-              class="c-tooltip c-tooltip--left c-icon c-icon--warning"
-              tabindex="0"
-              >${warningIcon}<span
-                class="c-tooltip__message c-card c-card--tight"
-                >${device.warn}</span
-              ></span
-            >
-          </div>`
-        : undefined}
-      ${device.settings.length > 0
-        ? html` <div class="c-action-list__action c-dropdown">
-            <button
-              class="c-dropdown__trigger c-action-list__action"
-              aria-expanded="false"
-              aria-controls="dropdown-${index}"
-              data-device=${device.label}
-            >
-              ${dropdownIcon}
-            </button>
-            <ul class="c-dropdown__menu" id="dropdown-${index}">
-              ${device.settings.map((setting) => {
-                return html` <li class="c-dropdown__item">
-                  <button
-                    class="c-dropdown__link"
-                    data-device=${device.label}
-                    data-action=${setting.label}
-                    @click=${() => setting.fn()}
-                  >
-                    ${setting.label}
-                  </button>
-                </li>`;
-              })}
-            </ul>
-          </div>`
-        : undefined}
-    </li>
-  `;
-};
->>>>>>> 77a44257
-
 const recoveryNag = ({ onAddRecovery }: { onAddRecovery: () => void }) =>
   warnBox({
     title: "Recovery method",
