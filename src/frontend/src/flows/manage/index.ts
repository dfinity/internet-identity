import { render, html } from "lit-html";
import { AuthenticatedConnection } from "../../utils/iiConnection";
import { withLoader } from "../../components/loader";
import { initLogout, logoutSection } from "../../components/logout";
import { navbar } from "../../components/navbar";
import { footer } from "../../components/footer";
import { deviceSettings } from "./deviceSettings";
import {
  DeviceData,
  IdentityAnchorInfo,
} from "../../../generated/internet_identity_types";
import { settingsIcon } from "../../components/icons";
import { displayError } from "../../components/displayError";
import { setupRecovery } from "../recovery/setupRecovery";
import { hasOwnProperty } from "../../utils/utils";
import { pollForTentativeDevice } from "../addDevice/manage/pollForTentativeDevice";
import { chooseDeviceAddFlow } from "../addDevice/manage";
import { addLocalDevice } from "../addDevice/manage/addLocalDevice";
import { warnBox } from "../../components/warnBox";

const displayFailedToListDevices = (error: Error) =>
  displayError({
    title: "Failed to list your devices",
    message:
      "An unexpected error occurred when displaying your devices. Please try again",
    detail: error.toString(),
    primaryButton: "Try again",
  });

// The maximum number of authenticator (non-recovery) devices we allow.
// The canister limits the _total_ number of devices (recovery included) to 10,
// and we (the frontend) only allow user one recovery device per type (phrase, fob),
// which leaves room for 8 authenticator devices.
const MAX_AUTHENTICATORS = 8;
const numAuthenticators = (devices: DeviceData[]) =>
  devices.filter((device) => hasOwnProperty(device.purpose, "authentication"))
    .length;

// Actual page content. We display the Identity Anchor and the list of
// (non-recovery) devices. Additionally, if the user does _not_ have any
// recovery devices, we display a warning "nag box" and suggest to the user
// that they add a recovery device. If the user _does_ have at least one
// recovery device, then we do not display a "nag box", but we list the
// recovery devices.
const pageContent = (userNumber: bigint, devices: DeviceData[]) => html`
  <section class="l-container c-card c-card--highlight">
    <hgroup>
      <h1 class="t-title t-title--main">Anchor Management</h1>
      <p class="t-lead">
        You can view and manage this Identity Anchor and its added devices here.
      </p>
    </hgroup>
    ${!hasRecoveryDevice(devices) ? recoveryNag() : undefined}
    <aside class="l-section">
      <h2 class="t-title">Identity Anchor</h2>
      <output class="c-input c-input--readonly t-vip" aria-label="User Number" data-usernumber>${userNumber}</output>
    </aside>

    <aside class="l-section">
      <div class="t-title t-title--complications">
<<<<<<< HEAD
        <h2>Added devices</h2>
=======
        <h2 class="t-title">Added devices</h2>
>>>>>>> 61f08817
        <span class="t-title__complication c-tooltip">
          <span class="c-tooltip__message c-card c-card--narrow">
            You can register up to ${MAX_AUTHENTICATORS} authenticator
            devices (recovery devices excluded)</span>
            (${numAuthenticators(devices)}/${MAX_AUTHENTICATORS})
          </span>
        </span>
        <button
          ?disabled=${numAuthenticators(devices) >= MAX_AUTHENTICATORS}
<<<<<<< HEAD
          class="t-title__complication t-title__complication--end c-tooltip"
=======
          class="t-title__complication t-title__complication--end c-tooltip c-tooltip--onDisabled"
>>>>>>> 61f08817
          id="addAdditionalDevice"
        >
          <span class="c-tooltip__message c-tooltip__message--right c-card c-card--narrow"
            >You can register up to ${MAX_AUTHENTICATORS} authenticator devices.
            Remove a device before you can add a new one.</span
          >
          <span class="t-link t-link--discreet">
            <i class="t-link__icon" aria-hidden>+</i>
            Add new device
          </span>
        </button>
      </div>

      <div id="deviceList" class="c-action-list"></div>
    </aside>

    <aside class="l-section">
      ${
        !hasRecoveryDevice(devices)
          ? undefined
          : html`
              <div class="t-title t-title--complications">
                <h2>Recovery mechanisms</h2>
                <button
                  class="t-title__complication t-title__complication--end"
                  id="addRecovery"
                >
                  <i class="t-link__icon" aria-hidden>+</i>
                  <span class="t-link t-link--discreet"
                    >Add recovery mechanism</span
                  >
                </button>
              </div>
              <div id="recoveryList" class="c-action-list"></div>
            `
      }
    </aside>
    
    ${logoutSection()} ${navbar}
  </section>
  ${footer}
`;

const deviceListItem = (device: DeviceData) => html`
  <div class="c-action-list__label">${device.alias}</div>
  <button
    type="button"
    aria-label="settings"
    data-action="settings"
    class="c-action-list__action"
  >
    ${settingsIcon}
  </button>
`;

const recoveryNag = () =>
  warnBox({
    title: "Recovery Mechanism",
    message: "Add a recovery mechanism to help protect this Identity Anchor.",
    slot: html`<button id="addRecovery" class="c-button">Add Recovery</button>`,
  });

// Get the list of devices from canister and actually display the page
export const renderManage = async (
  userNumber: bigint,
  connection: AuthenticatedConnection
): Promise<void> => {
  let anchorInfo: IdentityAnchorInfo;
  try {
    anchorInfo = await withLoader(() => connection.getAnchorInfo());
  } catch (error: unknown) {
    await displayFailedToListDevices(
      error instanceof Error ? error : unknownError()
    );
    return renderManage(userNumber, connection);
  }
  if (anchorInfo.device_registration.length !== 0) {
    // we are actually in a device registration process
    await pollForTentativeDevice(userNumber, connection);
  } else {
    displayManage(userNumber, connection, anchorInfo.devices);
  }
};

export const displayManage = (
  userNumber: bigint,
  connection: AuthenticatedConnection,
  devices: DeviceData[]
): void => {
  const container = document.getElementById("pageContent") as HTMLElement;
  render(pageContent(userNumber, devices), container);
  init(userNumber, connection, devices);
};

// Initializes the management page.
const init = (
  userNumber: bigint,
  connection: AuthenticatedConnection,
  devices: DeviceData[]
) => {
  // TODO - Check alias for current identity, and populate #nameSpan
  initLogout();

  // Add the buttons for adding devices and recovery mechanism

  // Add device
  const addAdditionalDeviceButton = document.querySelector(
    "#addAdditionalDevice"
  ) as HTMLButtonElement;
  addAdditionalDeviceButton.onclick = async () => {
    const nextAction = await chooseDeviceAddFlow();
    if (nextAction === null) {
      // user clicked 'cancel'
      await renderManage(userNumber, connection);
      return;
    }
    switch (nextAction) {
      case "local": {
        await addLocalDevice(userNumber, connection, devices);
        return;
      }
      case "remote": {
        await pollForTentativeDevice(userNumber, connection);
        return;
      }
    }
  };

  // Add recovery
  const setupRecoveryButton = document.querySelector(
    "#addRecovery"
  ) as HTMLButtonElement;
  setupRecoveryButton.onclick = async () => {
    await setupRecovery(userNumber, connection);
    renderManage(userNumber, connection);
  };
  renderDevices(userNumber, connection, devices);
};

const renderDevices = async (
  userNumber: bigint,
  connection: AuthenticatedConnection,
  devices: DeviceData[]
) => {
  const list = document.createElement("ul");
  const recoveryList = document.createElement("ul");
  const isOnlyDevice = devices.length < 2;

  devices.forEach((device) => {
    const identityElement = document.createElement("li");
    identityElement.className = "c-action-list__item";

    render(deviceListItem(device), identityElement);
    const buttonSettings = identityElement.querySelector(
      "button[data-action=settings]"
    ) as HTMLButtonElement;
    if (buttonSettings !== null) {
      buttonSettings.onclick = async () => {
        await deviceSettings(
          userNumber,
          connection,
          device,
          isOnlyDevice
        ).catch((e) =>
          displayError({
            title: "Could not edit device",
            message: "An error happened on the settings page.",
            detail: e.toString(),
            primaryButton: "Ok",
          })
        );
        await renderManage(userNumber, connection);
      };
    }
    hasOwnProperty(device.purpose, "recovery")
      ? recoveryList.appendChild(identityElement)
      : list.appendChild(identityElement);
  });
  const deviceList = document.getElementById("deviceList") as HTMLElement;
  deviceList.innerHTML = ``;
  deviceList.appendChild(list);

  const recoveryDevices = document.getElementById(
    "recoveryList"
  ) as HTMLElement;

  if (recoveryDevices !== null) {
    recoveryDevices.innerHTML = ``;
    recoveryDevices.appendChild(recoveryList);
  }
};

// Whether or the user has registered a device as recovery
const hasRecoveryDevice = (devices: DeviceData[]): boolean =>
  devices.some((device) => hasOwnProperty(device.purpose, "recovery"));

const unknownError = (): Error => {
  return new Error("Unknown error");
};<|MERGE_RESOLUTION|>--- conflicted
+++ resolved
@@ -58,11 +58,7 @@
 
     <aside class="l-section">
       <div class="t-title t-title--complications">
-<<<<<<< HEAD
-        <h2>Added devices</h2>
-=======
         <h2 class="t-title">Added devices</h2>
->>>>>>> 61f08817
         <span class="t-title__complication c-tooltip">
           <span class="c-tooltip__message c-card c-card--narrow">
             You can register up to ${MAX_AUTHENTICATORS} authenticator
@@ -72,11 +68,7 @@
         </span>
         <button
           ?disabled=${numAuthenticators(devices) >= MAX_AUTHENTICATORS}
-<<<<<<< HEAD
-          class="t-title__complication t-title__complication--end c-tooltip"
-=======
           class="t-title__complication t-title__complication--end c-tooltip c-tooltip--onDisabled"
->>>>>>> 61f08817
           id="addAdditionalDevice"
         >
           <span class="c-tooltip__message c-tooltip__message--right c-card c-card--narrow"
