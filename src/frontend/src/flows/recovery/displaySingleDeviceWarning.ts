--- conflicted
+++ resolved
@@ -4,30 +4,6 @@
 import { AuthenticatedConnection } from "../../utils/iiConnection";
 
 const pageContent = () => html`
-<<<<<<< HEAD
-  <article
-    id="warningContainer"
-    class="l-container c-card c-card--highlight c-card--warning"
-  >
-    <hgroup>
-      <div aria-hidden class="c-card__icon">${warningIcon}</div>
-      <h1 id="warningHeading" class="t-title t-title--main c-card__title">
-        Warning
-      </h1>
-      <p class="t-lead">
-        If you lose all the devices assigned to your Internet Identity anchor,
-        then you will <em>lose access</em> to the anchor, and all associated
-        resources and tokens, unless you have a recovery mechanism setup. This
-        can be an external key fob or a secure seedphrase, which you must make
-        sure is not stolen.
-      </p>
-    </hgroup>
-    <p class="t-paragraph">
-      As a best practice, we recommend you assign multiple devices to an
-      Identity Anchor and add <em>at least</em> one recovery mechanism such as
-      an external key fob or a seedphrase.
-    </p>
-=======
   <article id="warningContainer" class="l-container c-card c-card--highlight">
     ${warnBox({
       title: "Warning",
@@ -49,7 +25,6 @@
       `,
       htmlElement: "div",
     })}
->>>>>>> 61f08817
     <div class="l-section">
       <button id="displayWarningAddRecovery" class="c-button">
         Add a recovery mechanism to an Identity Anchor
