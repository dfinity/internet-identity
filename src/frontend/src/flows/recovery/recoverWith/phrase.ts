--- conflicted
+++ resolved
@@ -39,40 +39,25 @@
       animation-duration: 600ms;
     }
   </style>
-<<<<<<< HEAD
-  <div class="l-container c-card c-card--highlight full-width">
-    <h1 class="t-title t-title--main">Your seed phrase</h1>
-    <p class="t-lead">${
-      message !== undefined ? message : "Please provide your seed phrase"
-    }</p>
-    <textarea id="inputSeedPhrase" class="c-input" placeholder="${
-=======
-  <article class="container">
+  <article class="l-container c-card c-card--highlight">
     <hgroup>
-      <h1>Your seed phrase</h1>
-      <p>${
+      <h1 class="t-title t-title--main">Your seed phrase</h1>
+      <p class="t-lead">${
         message !== undefined ? message : "Please provide your seed phrase"
       }</p>
     </hgroup>
-    <textarea id="inputSeedPhrase" placeholder="${
->>>>>>> 32cd9725
+    <textarea id="inputSeedPhrase" class="c-input" placeholder="${
       userNumber + " above squirrel ..."
     }"></textarea>
     <details class="c-card c-card--highlight c-card--warning is-hidden">
         <summary><span class="warnings-box-summary">Phrase may not be valid<span></summary>
         <div id="warnings"></div>
     </details>
-<<<<<<< HEAD
-    <button id="inputSeedPhraseContinue" class="c-button">Continue</button>
-    <button id="inputSeedPhraseCancel" class="c-button c-button--secondary">Cancel</button>
-  </div>
-=======
-    <div>
-      <button id="inputSeedPhraseContinue" class="primary">Continue</button>
-      <button id="inputSeedPhraseCancel">Cancel</button>
+    <div class="l-section">
+      <button id="inputSeedPhraseContinue" class="c-button">Continue</button>
+      <button id="inputSeedPhraseCancel" class="c-button c-button--secondary">Cancel</button>
     </div>
   </article>
->>>>>>> 32cd9725
 `;
 
 export const phraseRecoveryPage = async (
