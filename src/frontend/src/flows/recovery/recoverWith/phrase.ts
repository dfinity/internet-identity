--- conflicted
+++ resolved
@@ -49,11 +49,7 @@
     <textarea id="inputSeedPhrase" class="c-input" placeholder="${
       userNumber + " above squirrel ..."
     }"></textarea>
-<<<<<<< HEAD
-    <details class="c-card c-card--highlight c-card--warning is-hidden">
-=======
     <details data-id="phrase-warnings" class="c-card c-card--highlight is-hidden">
->>>>>>> 61f08817
         <summary><span class="warnings-box-summary">Phrase may not be valid<span></summary>
         <div id="warnings"></div>
     </details>
