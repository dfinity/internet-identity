--- conflicted
+++ resolved
@@ -1,15 +1,8 @@
-<<<<<<< HEAD
 import { html, render } from "lit-html";
 import { IIConnection } from "../../utils/iiConnection";
 import { renderManage } from "../manage";
 import { withLoader } from "../../components/loader";
-=======
-import {html, render} from "lit-html";
-import {IIConnection} from "../../utils/iiConnection";
-import {renderManage} from "../manage";
-import {withLoader} from "../../components/loader";
-import {verifyDevice} from "./verifyTentativeDevice";
->>>>>>> 93db7908
+import { verifyDevice } from "./verifyTentativeDevice";
 
 const pageContent = () => html`
   <div class="container">
@@ -62,7 +55,9 @@
   ) as HTMLButtonElement;
   cancelButton.onclick = async () => {
     window.clearInterval(pollingHandle);
-    await withLoader(() => connection.disableDeviceRegistrationMode(userNumber));
+    await withLoader(() =>
+      connection.disableDeviceRegistrationMode(userNumber)
+    );
     await renderManage(userNumber, connection);
   };
 };