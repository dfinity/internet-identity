<<<<<<< HEAD
import { render, html } from "lit-html";
import { bufferEqual, IIConnection } from "../utils/iiConnection";
import { withLoader } from "../components/loader";
import { initLogout, logoutSection } from "../components/logout";
import { navbar } from "../components/navbar";
import { footer } from "../components/footer";
import { DeviceData, PublicKey } from "../../generated/internet_identity_types";
import { closeIcon, warningIcon } from "../components/icons";
import { displayError } from "../components/displayError";
import { setupRecovery } from "./recovery/setupRecovery";
import { hasOwnProperty, unknownToString } from "../utils/utils";
import { DerEncodedPublicKey } from "@dfinity/agent";
import { chooseDeviceAddFlow } from "./add-device/chooseDeviceAddFlow";
import { addLocalDevice } from "./add-device/addLocalDevice";
import { pollForTentativeDevice } from "./add-device/pollForTentativeDevice";
=======
import {render, html} from "lit-html";
import {
  bufferEqual,
  IIConnection,
} from "../utils/iiConnection";
import {withLoader} from "../components/loader";
import {initLogout, logoutSection} from "../components/logout";
import {navbar} from "../components/navbar";
import {footer} from "../components/footer";
import {DeviceData, IdentityAnchorInfo, PublicKey} from "../../generated/internet_identity_types";
import {closeIcon, warningIcon} from "../components/icons";
import {displayError} from "../components/displayError";
import {setupRecovery} from "./recovery/setupRecovery";
import {hasOwnProperty, unknownToString} from "../utils/utils";
import {DerEncodedPublicKey} from "@dfinity/agent";
import {chooseDeviceAddFlow} from "./add-device/chooseDeviceAddFlow";
import {addLocalDevice} from "./add-device/addLocalDevice";
import {pollForTentativeDevice} from "./add-device/pollForTentativeDevice";
>>>>>>> c1b59ec8

// The various error messages we may display
const displayFailedToAddTheDevice = (error: Error) =>
  displayError({
    title: "Failed to add the new device",
    message:
      "We failed to add the new device to this Identity Anchor. Please try again",
    detail: error.message,
    primaryButton: "Back to manage",
  });

const displayFailedToListDevices = (error: Error) =>
  displayError({
    title: "Failed to list your devices",
    message:
      "An unexpected error occurred when displaying your devices. Please try again",
    detail: error.toString(),
    primaryButton: "Try again",
  });

// The styling of the page

const style = () => html`
  <style>
    .labelWithAction {
      margin-top: 1rem;
      display: flex;
      justify-content: space-between;
    }

    .labelWithAction label {
      margin: 0;
    }

    .labelAction {
      padding: 0;
      border: none;
      display: inline;
      width: auto;
      margin: 0;
      cursor: pointer;
      color: #387ff7;
      font-size: 12px;
      font-family: "Montserrat", sans-serif;
      text-align: right;
      font-weight: 600;
    }

    .labelAction::before {
      content: "+";
      margin-right: 3px;
      color: #387ff7;
    }
  </style>
`;

// Actual page content. We display the Identity Anchor and the list of
// (non-recovery) devices. Additionally, if the user does _not_ have any
// recovery devices, we display a warning "nag box" and suggest to the user
// that they add a recovery device. If the user _does_ have at least one
// recovery device, then we do not display a "nag box", but we list the
// recovery devices.
const pageContent = (userNumber: bigint, devices: DeviceData[]) => html`
  ${style()}
  <div class="container">
    <h1>Anchor Management</h1>
    <p>
      You can view and manage this Identity Anchor and its added devices here.
    </p>
    ${hasRecoveryDevice(devices) ? recoveryNag() : undefined}
    <label>Identity Anchor</label>
    <div class="highlightBox">${userNumber}</div>
    <div class="labelWithAction">
      <label id="deviceLabel">Added devices</label>
      <button class="labelAction" id="addAdditionalDevice">
        ADD NEW DEVICE
      </button>
    </div>
    <div id="deviceList"></div>
    ${hasRecoveryDevice(devices)
        ? undefined
        : html`
          <div class="labelWithAction">
            <label id="deviceLabel">Recovery mechanisms</label>
            <button class="labelAction" id="addRecovery">
              ADD RECOVERY MECHANISM
            </button>
          </div>
          <div id="recoveryList"></div>
        `}
    ${logoutSection()} ${navbar}
  </div>
  ${footer}
`;

const deviceListItem = (alias: string) => html`
  <div class="deviceItemAlias">${alias}</div>
  <button type="button" class="deviceItemRemove">${closeIcon}</button>
`;

const recoveryNag = () => html`
  <div class="nagBox">
    <div class="nagIcon">${warningIcon}</div>
    <div class="nagContent">
      <div class="nagTitle">Recovery Mechanism</div>
      <div class="nagMessage">
        Add a recovery mechanism to help protect this Identity Anchor.
      </div>
      <button id="addRecovery" class="primary nagButton">
        Add Recovery Key
      </button>
    </div>
  </div>
`;

// Get the list of devices from canister and actually display the page
export const renderManage = async (
  userNumber: bigint,
  connection: IIConnection
): Promise<void> => {
  const container = document.getElementById("pageContent") as HTMLElement;


  let anchorInfo: IdentityAnchorInfo;
  try {
    anchorInfo = await withLoader(() =>
      connection.lookupAnchorInfo(userNumber)
    );
  } catch (error: unknown) {
    await displayFailedToListDevices(
      error instanceof Error ? error : unknownError()
    );
    return renderManage(userNumber, connection);
  }
  if (anchorInfo.device_registration_mode_expiration.length !== 0) {
    // we are actually in a device registration process
    await pollForTentativeDevice(userNumber, connection);
  } else {
    render(pageContent(userNumber, anchorInfo.devices), container);
    init(userNumber, connection, anchorInfo.devices);
  }

};

// Initializes the management page.
const init = async (
  userNumber: bigint,
  connection: IIConnection,
  devices: DeviceData[]
) => {
  // TODO - Check alias for current identity, and populate #nameSpan
  initLogout();

  // Add the buttons for adding devices and recovery mechanism

  // Add device
  const addAdditionalDeviceButton = document.querySelector(
    "#addAdditionalDevice"
  ) as HTMLButtonElement;
  addAdditionalDeviceButton.onclick = async () => {
    const nextAction = await chooseDeviceAddFlow();
    if (nextAction === null) {
      await renderManage(userNumber, connection);
      return;
    }
    switch (nextAction) {
      case "local": {
        await addLocalDevice(userNumber, connection, devices);
        return;
      }
      case "remote": {
        await pollForTentativeDevice(userNumber, connection);
        return;
      }
    }
  };

  // Add recovery
  const setupRecoveryButton = document.querySelector(
    "#addRecovery"
  ) as HTMLButtonElement;
  setupRecoveryButton.onclick = async () => {
    await setupRecovery(userNumber, connection);
    renderManage(userNumber, connection);
  };
  renderDevices(userNumber, connection, devices);
};

const renderDevices = async (
  userNumber: bigint,
  connection: IIConnection,
  devices: DeviceData[]
) => {
  const list = document.createElement("ul");
  const recoveryList = document.createElement("ul");

  devices.forEach((device) => {
    const identityElement = document.createElement("li");
    identityElement.className = "deviceItem";
    render(deviceListItem(device.alias), identityElement);
    const isOnlyDevice = devices.length < 2;
    bindRemoveListener(
      userNumber,
      connection,
      identityElement,
      device.pubkey,
      isOnlyDevice
    );
    hasOwnProperty(device.purpose, "recovery")
      ? recoveryList.appendChild(identityElement)
      : list.appendChild(identityElement);
  });
  const deviceList = document.getElementById("deviceList") as HTMLElement;
  deviceList.innerHTML = ``;
  deviceList.appendChild(list);

  const recoveryDevices = document.getElementById(
    "recoveryList"
  ) as HTMLElement;

  if (recoveryDevices !== null) {
    recoveryDevices.innerHTML = ``;
    recoveryDevices.appendChild(recoveryList);
  }
};

// Add listener to the "X" button, right of the device name. Performs some
// checks before removing the device (is the user is authenticated with the
// device to remove, or if the device is the last one).
const bindRemoveListener = (
  userNumber: bigint,
  connection: IIConnection,
  listItem: HTMLElement,
  publicKey: PublicKey,
  isOnlyDevice: boolean
) => {
  const button = listItem.querySelector("button") as HTMLButtonElement;
  button.onclick = async () => {
    const pubKey: DerEncodedPublicKey = new Uint8Array(publicKey)
      .buffer as DerEncodedPublicKey;
    const sameDevice = bufferEqual(
      connection.identity.getPublicKey().toDer(),
      pubKey
    );

    if (isOnlyDevice) {
      return alert("You can not remove your last device.");
    } else {
      if (sameDevice) {
        const shouldProceed = confirm(
          "This will remove your current device and you will be logged out."
        );
        if (!shouldProceed) {
          return;
        }
      }
    }

    // Otherwise, remove identity
    try {
      await withLoader(() => connection.remove(userNumber, publicKey));
      if (sameDevice) {
        localStorage.clear();
        location.reload();
      }
      renderManage(userNumber, connection);
    } catch (err: unknown) {
      await displayError({
        title: "Failed to remove the device",
        message:
          "An unexpected error occured when trying to remove the device. Please try again",
        detail: unknownToString(err, "Unknown error"),
        primaryButton: "Back to Manage",
      });
      renderManage(userNumber, connection);
    }
  };
};

// Whether or the user has registered a device as recovery
const hasRecoveryDevice = (devices: DeviceData[]): boolean =>
  !devices.some((device) => hasOwnProperty(device.purpose, "recovery"));

const unknownError = (): Error => {
  return new Error("Unknown error");
};<|MERGE_RESOLUTION|>--- conflicted
+++ resolved
@@ -1,25 +1,5 @@
-<<<<<<< HEAD
-import { render, html } from "lit-html";
-import { bufferEqual, IIConnection } from "../utils/iiConnection";
-import { withLoader } from "../components/loader";
-import { initLogout, logoutSection } from "../components/logout";
-import { navbar } from "../components/navbar";
-import { footer } from "../components/footer";
-import { DeviceData, PublicKey } from "../../generated/internet_identity_types";
-import { closeIcon, warningIcon } from "../components/icons";
-import { displayError } from "../components/displayError";
-import { setupRecovery } from "./recovery/setupRecovery";
-import { hasOwnProperty, unknownToString } from "../utils/utils";
-import { DerEncodedPublicKey } from "@dfinity/agent";
-import { chooseDeviceAddFlow } from "./add-device/chooseDeviceAddFlow";
-import { addLocalDevice } from "./add-device/addLocalDevice";
-import { pollForTentativeDevice } from "./add-device/pollForTentativeDevice";
-=======
-import {render, html} from "lit-html";
-import {
-  bufferEqual,
-  IIConnection,
-} from "../utils/iiConnection";
+import {html, render} from "lit-html";
+import {bufferEqual, IIConnection} from "../utils/iiConnection";
 import {withLoader} from "../components/loader";
 import {initLogout, logoutSection} from "../components/logout";
 import {navbar} from "../components/navbar";
@@ -33,17 +13,6 @@
 import {chooseDeviceAddFlow} from "./add-device/chooseDeviceAddFlow";
 import {addLocalDevice} from "./add-device/addLocalDevice";
 import {pollForTentativeDevice} from "./add-device/pollForTentativeDevice";
->>>>>>> c1b59ec8
-
-// The various error messages we may display
-const displayFailedToAddTheDevice = (error: Error) =>
-  displayError({
-    title: "Failed to add the new device",
-    message:
-      "We failed to add the new device to this Identity Anchor. Please try again",
-    detail: error.message,
-    primaryButton: "Back to manage",
-  });
 
 const displayFailedToListDevices = (error: Error) =>
   displayError({
