import { get } from "svelte/store";
import {
  AuthnMethodData,
  AuthnMethodRegistrationInfo,
  OpenIdCredential,
} from "$lib/generated/internet_identity_types";
import { authenticatedStore } from "./authentication.store";
import { isNullish, nonNullish } from "@dfinity/utils";
import { canisterConfig } from "$lib/globals";
import {
  createAnonymousNonce,
  createGoogleRequestConfig,
  decodeJWTWithNameAndEmail,
  requestJWT,
} from "$lib/utils/openID";
<<<<<<< HEAD
import { toaster } from "$lib/components/utils/toaster";
import { authorizationStore } from "./authorization.store";
import { goto } from "$app/navigation";
=======
import { throwCanisterError } from "$lib/utils/utils";
>>>>>>> c52fee7f

const fetchIdentityInfo = async () => {
  const authenticated = get(authenticatedStore);

  const identityInfoResponse = await authenticated.actor.identity_info(
    authenticated.identityNumber,
  );

  if ("Err" in identityInfoResponse)
    throw Error("Failed to fetch identity info");

  return identityInfoResponse.Ok;
};

class IdentityInfo {
  loaded = $state(false);
  name = $state("");
  authnMethods = $state<AuthnMethodData[]>([]);
  authnMethodRegistration = $state<AuthnMethodRegistrationInfo>();

  openIdCredentials = $state<OpenIdCredential[]>([]);
  removableOpenIdCredential = $state<OpenIdCredential | null>(null);

  totalAccessMethods = $derived<number>(
    this.authnMethods.length + this.openIdCredentials.length,
  );

  fetch = async () => {
    try {
      const {
        name,
        openid_credentials,
        authn_methods,
        authn_method_registration,
      } = await fetchIdentityInfo();
      if (nonNullish(name[0])) {
        this.name = name[0];
      }
      if (nonNullish(authn_methods)) {
        this.authnMethods = authn_methods;
      }
      if (nonNullish(openid_credentials[0])) {
        this.openIdCredentials = openid_credentials[0];
      }
      if (nonNullish(authn_method_registration[0])) {
        this.authnMethodRegistration = authn_method_registration[0];
      }
      this.loaded = true;
    } catch (e) {
      this.reset();
      throw e;
    }
  };

  addGoogle = async () => {
    const googleClientId = canisterConfig.openid_google[0]?.[0]?.client_id;
    if (isNullish(googleClientId)) throw new Error("Missing Google client ID");
    const { nonce, salt } = await createAnonymousNonce(
      get(authenticatedStore).identity.getPrincipal(),
    );
    const jwt = await requestJWT(createGoogleRequestConfig(googleClientId), {
      mediation: "required",
      nonce,
    });

    const { iss, sub, aud, name, email } = decodeJWTWithNameAndEmail(jwt);

    if (this.openIdCredentials.find((c) => c.iss === iss && c.sub === sub)) {
      throw new Error("Account already linked");
    }

    const googleAddPromise = get(
      authenticatedStore,
    ).actor.openid_credential_add(
      get(authenticatedStore).identityNumber,
      jwt,
      salt,
    );
    // Optimistically show as added
    this.openIdCredentials.push({
      aud,
      iss,
      sub,
      metadata: [
        ["name", { String: name }],
        ["email", { String: email }],
      ],
      last_usage_timestamp: [],
    });

    const googleAddResult = await googleAddPromise;

    if ("Ok" in googleAddResult) {
      void this.fetch();
    } else {
      this.openIdCredentials = this.openIdCredentials.filter(
        (cred) => !(cred.iss === iss && cred.sub === sub),
      );
    }

    await throwCanisterError(googleAddResult);
  };

  removeGoogle = async () => {
    if (!this.removableOpenIdCredential)
      throw Error("Must first select a credential to be removed!");

    const googleRemovePromise = get(
      authenticatedStore,
    ).actor.openid_credential_remove(get(authenticatedStore).identityNumber, [
      this.removableOpenIdCredential.iss,
      this.removableOpenIdCredential.sub,
    ]);
    // Optimistically show as removed
    this.openIdCredentials = this.openIdCredentials.filter(
      (cred) =>
        !(
          cred.iss === this.removableOpenIdCredential!.iss &&
          cred.sub === this.removableOpenIdCredential!.sub
        ),
    );
    const temporaryCredential = this.removableOpenIdCredential;
    this.removableOpenIdCredential = null;

    const googleRemoveResult = await googleRemovePromise;

    if ("Ok" in googleRemoveResult) {
      void this.fetch();
    } else {
      this.openIdCredentials.push(temporaryCredential);
    }

    await throwCanisterError(googleRemoveResult);
  };

  logout = () => {
    void this.reset();
    void authorizationStore.init();
    goto("/");
  };

  reset = () => {
    this.name = "";
    this.authnMethods = [];
    this.openIdCredentials = [];
    this.authnMethodRegistration = undefined;
    this.loaded = false;
  };
}

export default new IdentityInfo();<|MERGE_RESOLUTION|>--- conflicted
+++ resolved
@@ -13,13 +13,10 @@
   decodeJWTWithNameAndEmail,
   requestJWT,
 } from "$lib/utils/openID";
-<<<<<<< HEAD
+import { throwCanisterError } from "$lib/utils/utils";
 import { toaster } from "$lib/components/utils/toaster";
 import { authorizationStore } from "./authorization.store";
 import { goto } from "$app/navigation";
-=======
-import { throwCanisterError } from "$lib/utils/utils";
->>>>>>> c52fee7f
 
 const fetchIdentityInfo = async () => {
   const authenticated = get(authenticatedStore);
