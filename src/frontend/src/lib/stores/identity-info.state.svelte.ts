import { get } from "svelte/store";
import {
  AuthnMethodData,
  AuthnMethodRegistrationInfo,
  OpenIdCredential,
} from "$lib/generated/internet_identity_types";
import { authenticatedStore } from "./authentication.store";
import { isNullish, nonNullish } from "@dfinity/utils";
import { canisterConfig } from "$lib/globals";
import {
  createAnonymousNonce,
  createGoogleRequestConfig,
  decodeJWTWithNameAndEmail,
  requestJWT,
} from "$lib/utils/openID";
<<<<<<< HEAD
import { toaster } from "$lib/components/utils/toaster";
import { lastUsedIdentitiesStore } from "./last-used-identities.store";
=======
import { throwCanisterError } from "$lib/utils/utils";
>>>>>>> c918d448

const fetchIdentityInfo = async () => {
  const authenticated = get(authenticatedStore);

  const identityInfoResponse = await authenticated.actor.identity_info(
    authenticated.identityNumber,
  );

  if ("Err" in identityInfoResponse)
    throw Error("Failed to fetch identity info");

  return identityInfoResponse.Ok;
};

class IdentityInfo {
  loaded = $state(false);
  name = $state("");
  authnMethods = $state<AuthnMethodData[]>([]);
  authnMethodRegistration = $state<AuthnMethodRegistrationInfo>();

  openIdCredentials = $state<OpenIdCredential[]>([]);
  removableOpenIdCredential = $state<OpenIdCredential | null>(null);

  totalAccessMethods = $derived<number>(
    this.authnMethods.length + this.openIdCredentials.length,
  );

  fetch = async () => {
    try {
      const {
        name,
        openid_credentials,
        authn_methods,
        authn_method_registration,
      } = await fetchIdentityInfo();
      if (nonNullish(name[0])) {
        this.name = name[0];
      }
      if (nonNullish(authn_methods)) {
        this.authnMethods = authn_methods;
      }
      if (nonNullish(openid_credentials[0])) {
        this.openIdCredentials = openid_credentials[0];
      }
      if (nonNullish(authn_method_registration[0])) {
        this.authnMethodRegistration = authn_method_registration[0];
      }
      this.loaded = true;
    } catch (e) {
      this.reset();
      throw e;
    }
  };

  addGoogle = async () => {
    const googleClientId = canisterConfig.openid_google[0]?.[0]?.client_id;
    if (isNullish(googleClientId)) throw new Error("Missing Google client ID");
    const { nonce, salt } = await createAnonymousNonce(
      get(authenticatedStore).identity.getPrincipal(),
    );
    const jwt = await requestJWT(createGoogleRequestConfig(googleClientId), {
      mediation: "required",
      nonce,
    });

    const { iss, sub, aud, name, email } = decodeJWTWithNameAndEmail(jwt);

    if (this.openIdCredentials.find((c) => c.iss === iss && c.sub === sub)) {
      throw new Error("Account already linked");
    }

    const { identityNumber } = get(authenticatedStore);

    const googleAddPromise = get(
      authenticatedStore,
    ).actor.openid_credential_add(identityNumber, jwt, salt);
    // Optimistically show as added
    this.openIdCredentials.push({
      aud,
      iss,
      sub,
      metadata: [
        ["name", { String: name }],
        ["email", { String: email }],
      ],
      last_usage_timestamp: [],
    });

    const googleAddResult = await googleAddPromise;

    if ("Ok" in googleAddResult) {
      void this.fetch();
      lastUsedIdentitiesStore.removeIdentity(identityNumber);
    } else {
      this.openIdCredentials = this.openIdCredentials.filter(
        (cred) => !(cred.iss === iss && cred.sub === sub),
      );
    }

    await throwCanisterError(googleAddResult);
  };

  removeGoogle = async () => {
    if (!this.removableOpenIdCredential)
      throw Error("Must first select a credential to be removed!");

    const googleRemovePromise = get(
      authenticatedStore,
    ).actor.openid_credential_remove(get(authenticatedStore).identityNumber, [
      this.removableOpenIdCredential.iss,
      this.removableOpenIdCredential.sub,
    ]);
    // Optimistically show as removed
    this.openIdCredentials = this.openIdCredentials.filter(
      (cred) =>
        !(
          cred.iss === this.removableOpenIdCredential!.iss &&
          cred.sub === this.removableOpenIdCredential!.sub
        ),
    );
    const temporaryCredential = this.removableOpenIdCredential;
    this.removableOpenIdCredential = null;

    const googleRemoveResult = await googleRemovePromise;

    if ("Ok" in googleRemoveResult) {
      void this.fetch();
      lastUsedIdentitiesStore.removeIdentity(
        get(authenticatedStore).identityNumber,
      );
      // TODO: if we are signed in via google, we should sign out here.
    } else {
      this.openIdCredentials.push(temporaryCredential);
    }

    await throwCanisterError(googleRemoveResult);
  };

  reset = () => {
    this.name = "";
    this.authnMethods = [];
    this.openIdCredentials = [];
    this.authnMethodRegistration = undefined;
    this.loaded = false;
  };
}

export default new IdentityInfo();<|MERGE_RESOLUTION|>--- conflicted
+++ resolved
@@ -13,12 +13,13 @@
   decodeJWTWithNameAndEmail,
   requestJWT,
 } from "$lib/utils/openID";
-<<<<<<< HEAD
-import { toaster } from "$lib/components/utils/toaster";
-import { lastUsedIdentitiesStore } from "./last-used-identities.store";
-=======
 import { throwCanisterError } from "$lib/utils/utils";
->>>>>>> c918d448
+import {
+  lastUsedIdentitiesStore,
+  lastUsedIdentityStore,
+} from "./last-used-identities.store";
+import { authorizationStore } from "./authorization.store";
+import { goto } from "$app/navigation";
 
 const fetchIdentityInfo = async () => {
   const authenticated = get(authenticatedStore);
@@ -111,7 +112,6 @@
 
     if ("Ok" in googleAddResult) {
       void this.fetch();
-      lastUsedIdentitiesStore.removeIdentity(identityNumber);
     } else {
       this.openIdCredentials = this.openIdCredentials.filter(
         (cred) => !(cred.iss === iss && cred.sub === sub),
@@ -145,16 +145,31 @@
     const googleRemoveResult = await googleRemovePromise;
 
     if ("Ok" in googleRemoveResult) {
+      // If we just deleted the method we are logged in with, we log the user out.
+      const lastUsedAuthMethod = get(lastUsedIdentityStore)?.authMethod!;
+      if (
+        "openid" in lastUsedAuthMethod &&
+        lastUsedAuthMethod.openid.sub === temporaryCredential.sub
+      ) {
+        this.logout();
+        lastUsedIdentitiesStore.removeIdentity(
+          get(authenticatedStore).identityNumber,
+        );
+        return;
+      }
+
       void this.fetch();
-      lastUsedIdentitiesStore.removeIdentity(
-        get(authenticatedStore).identityNumber,
-      );
-      // TODO: if we are signed in via google, we should sign out here.
     } else {
       this.openIdCredentials.push(temporaryCredential);
     }
 
     await throwCanisterError(googleRemoveResult);
+  };
+
+  logout = () => {
+    this.reset();
+    void authorizationStore.init();
+    void goto("/");
   };
 
   reset = () => {
