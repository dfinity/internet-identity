import { storeLocalStorageKey } from "$lib/constants/store.constants";
import { derived, get, readable, Readable } from "svelte/store";
import { writableStored } from "./writable.store";
import { building } from "$app/environment";
import { i18n } from "@lingui/core";
import { MacroMessageDescriptor, ChoiceOptions } from "@lingui/core/macro";
import {
  availableLocales,
  enabledLocales,
} from "$lib/constants/locale.constants";
import { ENABLE_ALL_LOCALES } from "$lib/state/featureFlags";

export const locales = derived(ENABLE_ALL_LOCALES, () =>
  get(ENABLE_ALL_LOCALES) ? availableLocales : enabledLocales,
);

export const browserLocales = building
  ? [get(locales)[0]] // Fallback during SSG
  : "navigator" in globalThis
    ? (navigator.languages ?? [navigator.language ?? availableLocales[0]])
    : [get(locales)[0]]; // Fallback if no navigator available
export const availableBrowserLocale =
  // Exact match
  browserLocales.find((ul) => get(locales).includes(ul)) ??
  // Language-only match
  get(locales).find((al) =>
    browserLocales.some((ul) => ul.split("-")[0] === al.split("-")[0]),
  ) ??
  // Fallback
  availableLocales[0];

type LocaleStore = Readable<string> & {
  init: () => Promise<void>;
  set: (locale: string) => Promise<void>;
  reset: () => Promise<void>;
};

const internalStore = writableStored<string | null>({
  key: storeLocalStorageKey.Locale,
  defaultValue: null,
  version: 1,
});

export const localeStore: LocaleStore = {
  init: async () => {
    const locale = get(internalStore) ?? availableBrowserLocale;
    const validLocale = availableLocales.includes(locale)
      ? locale
      : availableLocales[0];
    const { messages } = await import(`$lib/locales/${validLocale}.po`);
    i18n.loadAndActivate({ locale: locale, messages });
  },
  subscribe: derived(
    [internalStore],
    ([locale]) => locale ?? availableBrowserLocale,
  ).subscribe,
  set: async (locale: string) => {
    if (!availableLocales.includes(locale)) {
      // Return if locale isn't available
      return;
    }
    const { messages } = await import(`$lib/locales/${locale}.po`);
    i18n.loadAndActivate({ locale: locale, messages });
    internalStore.set(locale);
  },
  reset: async () => {
    const { messages } = await import(
      `$lib/locales/${availableBrowserLocale}.po`
    );
    i18n.loadAndActivate({ locale: availableBrowserLocale, messages });
    internalStore.set(null);
  },
};

/**
 * Usage: <span>{$t`Hello ${planet}`}</span>
 */
export const t = derived(
  localeStore,
  () =>
    function (
      _descriptor: string | MacroMessageDescriptor | TemplateStringsArray,
      ..._parts: unknown[]
    ) {
      // eslint-disable-next-line prefer-rest-params
      return i18n.t(arguments[0]);
    },
);

/**
 * Usage:
 * <p>
 *   {$plural(numBooks, {
 *     one: `One ${genre} book`,
 *     other: `# ${genre} books`
 *   })}
 * </p>
 */
export const plural = derived(
  localeStore,
  () =>
    function (
      _value: number,
      _options: ChoiceOptions & { [digit: `=${number}`]: string },
    ) {
      // eslint-disable-next-line prefer-rest-params
      return i18n.t(arguments[0]);
    },
);

/**
 * Usage: <span>{$formatDate(dateObj, { dateStyle: "short" })}</span>
 */
export const formatDate = derived(
  localeStore,
  () => (value: string | Date, format?: Intl.DateTimeFormatOptions) =>
    i18n.date(value, format),
);

/**
 * Usage: <span>{$formatNumber(12345.678)}</span>
 */
export const formatNumber = derived(
  localeStore,
  () => (value: number, format?: Intl.NumberFormatOptions) =>
    i18n.number(value, format),
);

<<<<<<< HEAD
export const localeOptions = derived(locales, (locales) =>
  locales.map((locale) => ({
    label: locale.toUpperCase(),
    onClick: () => {
      // Switch back to locale auto-detection if locale matches browser
      if (locale === availableBrowserLocale) {
        void localeStore.reset();
      } else {
        void localeStore.set(locale);
      }
    },
  })),
=======
// Current time, used in below `formatRelative`
const now = readable(Date.now(), (set) => {
  const interval = setInterval(() => set(Date.now()), 1000);
  return () => clearInterval(interval);
});

/**
 * Usage: <span>{$formatRelative(dateObj, { style: "long" })}</span>
 */
export const formatRelative = derived(
  [localeStore, now],
  ([locale, now]) =>
    (
      value: string | Date,
      format?: Intl.RelativeTimeFormatOptions,
      {
        units = [
          { unit: "year", ms: 1000 * 60 * 60 * 24 * 365 },
          { unit: "month", ms: 1000 * 60 * 60 * 24 * 30 },
          { unit: "day", ms: 1000 * 60 * 60 * 24 },
          { unit: "hour", ms: 1000 * 60 * 60 },
          { unit: "minute", ms: 1000 * 60 },
          { unit: "second", ms: 1000 },
        ],
      } = {},
    ) => {
      const diffMs = new Date(value).getTime() - now;
      const rtf = new Intl.RelativeTimeFormat(locale, format);

      // Pick unit within threshold
      for (const { unit, ms } of units) {
        if (Math.abs(diffMs) >= ms || unit === "second") {
          const value = Math.round(diffMs / ms);
          return rtf.format(value, unit as Intl.RelativeTimeFormatUnit);
        }
      }

      // Fallback
      return i18n.date(value);
    },
>>>>>>> 87597247
);<|MERGE_RESOLUTION|>--- conflicted
+++ resolved
@@ -126,20 +126,6 @@
     i18n.number(value, format),
 );
 
-<<<<<<< HEAD
-export const localeOptions = derived(locales, (locales) =>
-  locales.map((locale) => ({
-    label: locale.toUpperCase(),
-    onClick: () => {
-      // Switch back to locale auto-detection if locale matches browser
-      if (locale === availableBrowserLocale) {
-        void localeStore.reset();
-      } else {
-        void localeStore.set(locale);
-      }
-    },
-  })),
-=======
 // Current time, used in below `formatRelative`
 const now = readable(Date.now(), (set) => {
   const interval = setInterval(() => set(Date.now()), 1000);
@@ -180,5 +166,25 @@
       // Fallback
       return i18n.date(value);
     },
->>>>>>> 87597247
+
+);
+
+/**
+ * Usage:
+ * <Select option={$localeOptions}>
+ *   <button>{$localeStore}<button>
+ * </Select>
+ */
+export const localeOptions = derived(locales, (locales) =>
+  locales.map((locale) => ({
+    label: locale.toUpperCase(),
+    onClick: () => {
+      // Switch back to locale auto-detection if locale matches browser
+      if (locale === availableBrowserLocale) {
+        void localeStore.reset();
+      } else {
+        void localeStore.set(locale);
+      }
+    },
+  })),
 );