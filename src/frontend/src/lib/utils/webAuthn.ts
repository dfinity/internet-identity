--- conflicted
+++ resolved
@@ -76,21 +76,11 @@
 export const lookupAAGUID = async (
   aaguid: string,
 ): Promise<string | undefined> => {
-<<<<<<< HEAD
-  // Grab known provider list and map it to a record of only names
-  const knownList = Object.fromEntries(
-    Object.entries((await import("$lib/assets/aaguid")).default).map(
-      ([aaguid, { name }]) => [aaguid, name],
-    ),
-  );
-  return knownList[aaguid as keyof typeof knownList];
-=======
   const knownProviders = (await import("$lib/assets/aaguid")).default;
   const knownNames = Object.fromEntries(
     Object.entries(knownProviders).map(([aaguid, { name }]) => [aaguid, name]),
   );
   return knownNames[aaguid];
->>>>>>> 25ff66ea
 };
 
 /**
