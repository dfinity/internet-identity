--- conflicted
+++ resolved
@@ -116,94 +116,6 @@
   };
 
   continueWithPasskey = () => {
-<<<<<<< HEAD
-    this.view = "addPasskey";
-  };
-
-  continueOnAnotherDevice = async (): Promise<void> => {
-    const { actor, identityNumber } = get(authenticatedStore);
-
-    this.view = "continueOnAnotherDevice";
-    this.isRegistrationWindowPassed = false;
-    this.isRegistrationWindowOpen = true;
-
-    // Always exit any ongoing registration mode first
-    await actor.authn_method_registration_mode_exit(identityNumber);
-    const { expiration } = await actor
-      .authn_method_registration_mode_enter(identityNumber, [])
-      .then(throwCanisterError);
-    while (!this.isRegistrationWindowPassed) {
-      const info = await actor
-        .identity_info(identityNumber)
-        .then(throwCanisterError);
-      // Exit if registration window was manually closed
-      if (!this.isRegistrationWindowOpen) {
-        break;
-      }
-      // Show confirmation code view if we got a pending authn method
-      if (nonNullish(info.authn_method_registration[0]?.authn_method[0])) {
-        this.#waitingForDevice =
-          info.authn_method_registration[0]?.authn_method[0];
-        this.view = "confirmationCode";
-        break;
-      }
-      // Wait before retrying
-      await waitFor(POLL_INTERVAL);
-      // Check if we're still in the registration time window
-      this.isRegistrationWindowPassed =
-        BigInt(Date.now()) * BigInt(1_000_000) > expiration;
-    }
-    // Close registration window if passed
-    this.isRegistrationWindowOpen = false;
-  };
-
-  confirmDevice = async (confirmationCode: string): Promise<void> => {
-    const { actor, identityNumber } = get(authenticatedStore);
-    await actor
-      .authn_method_confirm(identityNumber, confirmationCode)
-      .then(throwCanisterError);
-    this.view = "continueOnNewDevice";
-
-    if (
-      isNullish(this.#waitingForDevice) ||
-      !("WebAuthn" in this.#waitingForDevice.authn_method)
-    ) {
-      throw new Error("Confirmed device not found");
-    }
-    const credentialId = new Uint8Array(
-      this.#waitingForDevice.authn_method.WebAuthn.credential_id,
-    );
-
-    // Since `authn_method_confirm` already closes the registration mode,
-    // we'll have to poll `authn_identity_info` instead as alternative approach.
-    const expiration = new Date(Date.now() + 300000).getTime(); // 5 min
-    while (Date.now() < expiration) {
-      const { authn_methods } = await anonymousActor
-        .identity_authn_info(identityNumber)
-        .then(throwCanisterError);
-      // Return when temporary key can no longer be found
-      if (
-        !authn_methods.some(
-          (authnMethod) =>
-            "WebAuthn" in authnMethod &&
-            bufferEqual(
-              new Uint8Array(authnMethod.WebAuthn.credential_id),
-              credentialId,
-            ),
-        )
-      ) {
-        return;
-      }
-      // Wait before retrying
-      await waitFor(POLL_INTERVAL);
-    }
-    throw new Error("Registration not completed within time window");
-  };
-
-  exitRegistrationMode = (): void => {
-    this.isRegistrationWindowOpen = false;
-=======
     this.#view = "addPasskey";
->>>>>>> 73865ead
   };
 }