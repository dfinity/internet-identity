--- conflicted
+++ resolved
@@ -99,9 +99,7 @@
         delegation,
       );
       authenticationStore.set({ identity, identityNumber });
-<<<<<<< HEAD
-      this.view = "enterName";
-    } catch (error: unknown) {
+    } catch (error) {
       // We only want to show a special error if the user might have to choose different web auth flow.
       if (
         isWebAuthnCancelError(error) &&
@@ -114,24 +112,6 @@
           currentIndex: this.#webAuthFlows.currentIndex + 1,
         };
         throw new WrongDomainError();
-=======
-    } catch (e: unknown) {
-      if (isWebAuthnCancelError(e)) {
-        // We only want to show a special error if the user might have to choose different web auth flow.
-        if (nonNullish(this.#webAuthFlows) && flowsLength > 1) {
-          // Increase the index to try the next flow.
-          this.#webAuthFlows = {
-            flows: this.#webAuthFlows.flows,
-            currentIndex: this.#webAuthFlows.currentIndex + 1,
-          };
-          toaster.info({
-            title: "Please try again",
-            description:
-              "The wrong domain was set for the passkey and the browser couldn't find it.",
-          });
-          return;
-        }
->>>>>>> 29612fa2
       }
       throw error;
     }
