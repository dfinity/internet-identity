--- conflicted
+++ resolved
@@ -104,10 +104,6 @@
     if (isNullish(credentialId)) {
       throw new Error("Credential ID is missing");
     }
-<<<<<<< HEAD
-    const aaguid = passkeyIdentity.getAaguid();
-=======
->>>>>>> 71efff4d
     const authnMethodData = passkeyAuthnMethodData({
       pubKey: passkeyIdentity.getPublicKey().toDer(),
       credentialId,
