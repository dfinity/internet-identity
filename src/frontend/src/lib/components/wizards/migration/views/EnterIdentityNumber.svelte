--- conflicted
+++ resolved
@@ -16,26 +16,16 @@
 
   let identityNumber = $state<string>("");
   let inputElement = $state<HTMLInputElement>();
-<<<<<<< HEAD
+  let attachElement = $state<HTMLElement>();
   let isCancelled = $state(false);
   let isWrongDomain = $state(false);
-=======
-  let attachElement = $state<HTMLElement>();
->>>>>>> b4c9a15f
 
   onMount(() => {
     inputElement?.focus();
   });
 
   const handleSubmit = async () => {
-<<<<<<< HEAD
-    onSubmit(BigInt(identityNumber));
-=======
-    // Button is disabled if identityNumber is null or undefined so no need to manage that case.
-    if (nonNullish(identityNumber)) {
-      onSubmit(BigInt(identityNumber), attachElement);
-    }
->>>>>>> b4c9a15f
+    onSubmit(BigInt(identityNumber), attachElement);
   };
 </script>
 
