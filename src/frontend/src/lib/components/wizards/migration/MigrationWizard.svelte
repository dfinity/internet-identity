--- conflicted
+++ resolved
@@ -14,11 +14,11 @@
 
   const migrationFlow = new MigrationFlow();
 
-<<<<<<< HEAD
-  const handleSubmit = async (identityNumber: bigint) => {
+  const handleSubmit = async (identityNumber: bigint, attachElement?: HTMLElement) => {
     try {
       await migrationFlow.authenticateWithIdentityNumber(
         BigInt(identityNumber),
+        attachElement
       );
     } catch (error) {
       if (isWebAuthnCancelError(error)) {
@@ -27,15 +27,6 @@
         onError(error); // Propagate unhandled errors to parent component
       }
     }
-=======
-  const handleSubmit = async (
-    identityNumber: bigint,
-    attachElement?: HTMLElement,
-  ) => {
-    await migrationFlow
-      .authenticateWithIdentityNumber(BigInt(identityNumber), attachElement)
-      .catch(handleError);
->>>>>>> b4c9a15f
   };
 
   const handleCreate = async (name: string) => {
