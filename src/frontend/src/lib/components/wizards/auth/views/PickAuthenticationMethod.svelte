--- conflicted
+++ resolved
@@ -11,22 +11,10 @@
   interface Props {
     setupOrUseExistingPasskey: () => void;
     continueWithGoogle: () => Promise<void>;
-<<<<<<< HEAD
-  }
-
-  const { setupOrUseExistingPasskey, continueWithGoogle }: Props = $props();
-=======
-    continueFromAnotherDevice: () => void;
     migrate: () => void;
   }
 
-  const {
-    setupOrUseExistingPasskey,
-    continueWithGoogle,
-    continueFromAnotherDevice,
-    migrate,
-  }: Props = $props();
->>>>>>> 01a9ae59
+  const { setupOrUseExistingPasskey, continueWithGoogle, migrate }: Props = $props();
 
   let isAuthenticating = $state(false);
 
