import { isWebAuthnCancelError } from "$lib/utils/webAuthnErrorUtils";
import { toaster } from "$lib/components/utils/toaster";
import { isCanisterError } from "$lib/utils/utils";
import type {
  CheckCaptchaError,
  CreateAccountError,
  IdRegFinishError,
  IdRegStartError,
  OpenIdCredentialAddError,
  OpenIdCredentialRemoveError,
} from "$lib/generated/internet_identity_types";
import { isOpenIdCancelError } from "$lib/utils/openID";

export const handleError = (error: unknown) => {
  // Handle browser errors
  if (isWebAuthnCancelError(error) || isOpenIdCancelError(error)) {
    toaster.info({
      title: "Operation canceled",
      description:
        "The interaction was canceled or timed out. Please try again.",
    });
    return;
  }

  // Handle canister errors
  if (
    isCanisterError<
      | IdRegStartError
      | IdRegFinishError
      | CheckCaptchaError
<<<<<<< HEAD
      | CreateAccountError
=======
      | OpenIdCredentialAddError
      | OpenIdCredentialRemoveError
>>>>>>> 60ddb080
    >(error)
  ) {
    switch (error.type) {
      case "RateLimitExceeded":
      case "IdentityLimitReached":
        toaster.error({
          title: "It seems like registration is unavailable at this moment",
        });
        break;
      case "InvalidCaller":
      case "UnexpectedCall":
      case "NoRegistrationFlow":
        toaster.error({
          title: "Something went wrong during registration",
        });
        break;
      case "InvalidAuthnMethod":
      case "StorageError":
        toaster.error({
          title: "Something went wrong during registration",
          description: error.value(error.type),
        });
        break;
      case "AccountLimitReached":
        toaster.warning({
          title: "Limit reached",
          description: "No more additional accounts can be created",
        });
        break;
      case "AlreadyInProgress":
      case "WrongSolution":
        // Should be handled up the stack; reaching here means they weren't.
        toaster.error({
          title: "Unhandled error",
          description: error.type,
        });
        break;
<<<<<<< HEAD
      case "NameTooLong":
      case "Unauthorized":
        // Shouldn't have happened; reaching here means they weren't avoided.
        toaster.error({
          title: "Unexpected error",
          description: error.type,
        });
        break;
      case "InternalCanisterError":
        // Should never happen; reaching here means there's a technical issue.
=======
      case "OpenIdCredentialAlreadyRegistered":
        toaster.error({
          title: "This account is already linked to another identity",
        });
        break;
      case "Unauthorized":
        break;
      case "InternalCanisterError":
>>>>>>> 60ddb080
        toaster.error({
          title: "An internal error occurred",
          description: error.value(error.type),
        });
        break;
<<<<<<< HEAD
=======
      case "JwtVerificationFailed":
        toaster.error({
          title: "Authorization invalid",
          description: "It may have expired — please try again",
        });
        break;
      case "OpenIdCredentialNotFound":
        toaster.error({
          title: "This credential is not linked to this identity",
        });
        break;
>>>>>>> 60ddb080
      default: {
        void (error.type satisfies never);
      }
    }
    return;
  }

  // Handle unexpected errors
  toaster.error({
    title: "Unexpected error",
    description: error instanceof Error ? error.message : undefined,
  });
  console.error(error);
};<|MERGE_RESOLUTION|>--- conflicted
+++ resolved
@@ -28,12 +28,9 @@
       | IdRegStartError
       | IdRegFinishError
       | CheckCaptchaError
-<<<<<<< HEAD
       | CreateAccountError
-=======
       | OpenIdCredentialAddError
       | OpenIdCredentialRemoveError
->>>>>>> 60ddb080
     >(error)
   ) {
     switch (error.type) {
@@ -63,42 +60,11 @@
           description: "No more additional accounts can be created",
         });
         break;
-      case "AlreadyInProgress":
-      case "WrongSolution":
-        // Should be handled up the stack; reaching here means they weren't.
-        toaster.error({
-          title: "Unhandled error",
-          description: error.type,
-        });
-        break;
-<<<<<<< HEAD
-      case "NameTooLong":
-      case "Unauthorized":
-        // Shouldn't have happened; reaching here means they weren't avoided.
-        toaster.error({
-          title: "Unexpected error",
-          description: error.type,
-        });
-        break;
-      case "InternalCanisterError":
-        // Should never happen; reaching here means there's a technical issue.
-=======
       case "OpenIdCredentialAlreadyRegistered":
         toaster.error({
           title: "This account is already linked to another identity",
         });
         break;
-      case "Unauthorized":
-        break;
-      case "InternalCanisterError":
->>>>>>> 60ddb080
-        toaster.error({
-          title: "An internal error occurred",
-          description: error.value(error.type),
-        });
-        break;
-<<<<<<< HEAD
-=======
       case "JwtVerificationFailed":
         toaster.error({
           title: "Authorization invalid",
@@ -110,7 +76,29 @@
           title: "This credential is not linked to this identity",
         });
         break;
->>>>>>> 60ddb080
+      case "AlreadyInProgress":
+      case "WrongSolution":
+        // Should be handled up the stack; reaching here means they weren't.
+        toaster.error({
+          title: "Unhandled error",
+          description: error.type,
+        });
+        break;
+      case "NameTooLong":
+      case "Unauthorized":
+        // Shouldn't have happened; reaching here means they weren't avoided.
+        toaster.error({
+          title: "Unexpected error",
+          description: error.type,
+        });
+        break;
+      case "InternalCanisterError":
+        // Should never happen; reaching here means there's a technical issue.
+        toaster.error({
+          title: "An internal error occurred",
+          description: error.value(error.type),
+        });
+        break;
       default: {
         void (error.type satisfies never);
       }
