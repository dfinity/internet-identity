<script lang="ts">
  import type { HTMLInputAttributes } from "svelte/elements";
  import { nonNullish } from "@dfinity/utils";

  type Size = "sm" | "md";

  type Props = Omit<HTMLInputAttributes, "type" | "size"> & {
    size?: Size;
    label?: string;
    hint?: string;
  };

  let {
    checked = $bindable(),
    class: className,
    size = "md",
    label,
    hint,
    ...props
  }: Props = $props();
</script>

<label
  class={[
    "flex w-max max-w-full flex-row items-start",
    { sm: "gap-2", md: "gap-3" }[size],
    className,
  ]}
>
  <input
    {...props}
    bind:checked
    type="checkbox"
    class="peer absolute z-1 h-1 w-1 opacity-0"
    role="switch"
  />
  <div
    class={[
<<<<<<< HEAD
      ":not(peer-disabled):cursor-pointer shrink-0 rounded-full p-0.5 transition-colors duration-200",
      "bg-bg-tertiary dark:bg-bg-quaternary/60",
      "peer-checked:bg-bg-brand-solid dark:peer-checked:bg-fg-tertiary",
      "after:block after:rounded-full after:bg-white after:shadow-xs after:transition-transform after:duration-200",
      "peer-checked:after:translate-x-[100%]",
      "peer-disabled:bg-bg-disabled peer-disabled:after:bg-surface-light-50  dark:peer-disabled:after:bg-surface-dark-400",
=======
      "shrink-0 cursor-pointer rounded-full p-0.5 transition-colors duration-200",
      "bg-bg-quaternary",
      "peer-checked:bg-bg-brand-solid peer-checked:hover:bg-bg-brand-solid",
      "after:block after:rounded-full after:bg-white after:shadow-sm after:transition-transform after:duration-200",
      "dark:peer-checked:after:bg-fg-primary-inversed peer-checked:after:translate-x-[100%]",
      "peer-disabled:bg-bg-disabled peer-disabled:after:bg-surface-light-50  dark:peer-disabled:after:bg-surface-dark-600",
>>>>>>> 17293e61
      "peer-focus-visible:ring-focus-ring peer-focus-visible:ring-offset-bg-primary outline-none peer-focus-visible:ring-2 peer-focus-visible:ring-offset-2",
      {
        sm: "h-5 w-9 after:size-4",
        md: "h-6 w-11 after:size-5",
      }[size],
    ]}
  ></div>
  {#if nonNullish(label) || nonNullish(hint)}
    <div class="flex flex-col">
      {#if nonNullish(label)}
        <p
          class={[
            "text-text-secondary font-medium select-none",
            { sm: "text-sm", md: "text-base" }[size],
          ]}
        >
          {label}
        </p>
      {/if}
      {#if nonNullish(hint)}
        <p
          class={[
            "text-text-tertiary select-none",
            { sm: "text-sm", md: "text-base" }[size],
          ]}
        >
          {hint}
        </p>
      {/if}
    </div>
  {/if}
</label><|MERGE_RESOLUTION|>--- conflicted
+++ resolved
@@ -36,21 +36,12 @@
   />
   <div
     class={[
-<<<<<<< HEAD
       ":not(peer-disabled):cursor-pointer shrink-0 rounded-full p-0.5 transition-colors duration-200",
-      "bg-bg-tertiary dark:bg-bg-quaternary/60",
-      "peer-checked:bg-bg-brand-solid dark:peer-checked:bg-fg-tertiary",
-      "after:block after:rounded-full after:bg-white after:shadow-xs after:transition-transform after:duration-200",
-      "peer-checked:after:translate-x-[100%]",
-      "peer-disabled:bg-bg-disabled peer-disabled:after:bg-surface-light-50  dark:peer-disabled:after:bg-surface-dark-400",
-=======
-      "shrink-0 cursor-pointer rounded-full p-0.5 transition-colors duration-200",
       "bg-bg-quaternary",
       "peer-checked:bg-bg-brand-solid peer-checked:hover:bg-bg-brand-solid",
       "after:block after:rounded-full after:bg-white after:shadow-sm after:transition-transform after:duration-200",
       "dark:peer-checked:after:bg-fg-primary-inversed peer-checked:after:translate-x-[100%]",
       "peer-disabled:bg-bg-disabled peer-disabled:after:bg-surface-light-50  dark:peer-disabled:after:bg-surface-dark-600",
->>>>>>> 17293e61
       "peer-focus-visible:ring-focus-ring peer-focus-visible:ring-offset-bg-primary outline-none peer-focus-visible:ring-2 peer-focus-visible:ring-offset-2",
       {
         sm: "h-5 w-9 after:size-4",
