export const idlFactory = ({ IDL }) => {
  const MetadataMap = IDL.Rec();
  const MetadataMapV2 = IDL.Rec();
  const OpenIdConfig = IDL.Record({ 'client_id' : IDL.Text });
  const ArchiveConfig = IDL.Record({
    'polling_interval_ns' : IDL.Nat64,
    'entries_buffer_limit' : IDL.Nat64,
    'module_hash' : IDL.Vec(IDL.Nat8),
    'entries_fetch_limit' : IDL.Nat16,
  });
  const AnalyticsConfig = IDL.Variant({
    'Plausible' : IDL.Record({
      'domain' : IDL.Opt(IDL.Text),
      'track_localhost' : IDL.Opt(IDL.Bool),
      'hash_mode' : IDL.Opt(IDL.Bool),
      'api_host' : IDL.Opt(IDL.Text),
    }),
  });
  const CaptchaConfig = IDL.Record({
    'max_unsolved_captchas' : IDL.Nat64,
    'captcha_trigger' : IDL.Variant({
      'Dynamic' : IDL.Record({
        'reference_rate_sampling_interval_s' : IDL.Nat64,
        'threshold_pct' : IDL.Nat16,
        'current_rate_sampling_interval_s' : IDL.Nat64,
      }),
      'Static' : IDL.Variant({
        'CaptchaDisabled' : IDL.Null,
        'CaptchaEnabled' : IDL.Null,
      }),
    }),
  });
  const DummyAuthConfig = IDL.Record({ 'prompt_for_index' : IDL.Bool });
  const RateLimitConfig = IDL.Record({
    'max_tokens' : IDL.Nat64,
    'time_per_token_ns' : IDL.Nat64,
  });
  const InternetIdentityInit = IDL.Record({
    'fetch_root_key' : IDL.Opt(IDL.Bool),
    'openid_google' : IDL.Opt(IDL.Opt(OpenIdConfig)),
    'is_production' : IDL.Opt(IDL.Bool),
    'enable_dapps_explorer' : IDL.Opt(IDL.Bool),
    'assigned_user_number_range' : IDL.Opt(IDL.Tuple(IDL.Nat64, IDL.Nat64)),
    'new_flow_origins' : IDL.Opt(IDL.Vec(IDL.Text)),
    'archive_config' : IDL.Opt(ArchiveConfig),
    'canister_creation_cycles_cost' : IDL.Opt(IDL.Nat64),
    'analytics_config' : IDL.Opt(IDL.Opt(AnalyticsConfig)),
    'related_origins' : IDL.Opt(IDL.Vec(IDL.Text)),
    'captcha_config' : IDL.Opt(CaptchaConfig),
    'dummy_auth' : IDL.Opt(IDL.Opt(DummyAuthConfig)),
    'register_rate_limit' : IDL.Opt(RateLimitConfig),
  });
  const UserNumber = IDL.Nat64;
  MetadataMap.fill(
    IDL.Vec(
      IDL.Tuple(
        IDL.Text,
        IDL.Variant({
          'map' : MetadataMap,
          'string' : IDL.Text,
          'bytes' : IDL.Vec(IDL.Nat8),
        }),
      )
    )
  );
  const DeviceProtection = IDL.Variant({
    'unprotected' : IDL.Null,
    'protected' : IDL.Null,
  });
  const PublicKey = IDL.Vec(IDL.Nat8);
  const DeviceKey = PublicKey;
  const KeyType = IDL.Variant({
    'platform' : IDL.Null,
    'seed_phrase' : IDL.Null,
    'cross_platform' : IDL.Null,
    'unknown' : IDL.Null,
    'browser_storage_key' : IDL.Null,
  });
  const Purpose = IDL.Variant({
    'authentication' : IDL.Null,
    'recovery' : IDL.Null,
  });
  const CredentialId = IDL.Vec(IDL.Nat8);
  const DeviceData = IDL.Record({
    'alias' : IDL.Text,
    'metadata' : IDL.Opt(MetadataMap),
    'origin' : IDL.Opt(IDL.Text),
    'protection' : DeviceProtection,
    'pubkey' : DeviceKey,
    'key_type' : KeyType,
    'purpose' : Purpose,
    'credential_id' : IDL.Opt(CredentialId),
  });
  const Timestamp = IDL.Nat64;
  const AddTentativeDeviceResponse = IDL.Variant({
    'device_registration_mode_off' : IDL.Null,
    'another_device_tentatively_added' : IDL.Null,
    'added_tentatively' : IDL.Record({
      'verification_code' : IDL.Text,
      'device_registration_timeout' : Timestamp,
    }),
  });
  const IdentityNumber = IDL.Nat64;
  const AuthnMethodProtection = IDL.Variant({
    'Protected' : IDL.Null,
    'Unprotected' : IDL.Null,
  });
  const AuthnMethodPurpose = IDL.Variant({
    'Recovery' : IDL.Null,
    'Authentication' : IDL.Null,
  });
  const AuthnMethodSecuritySettings = IDL.Record({
    'protection' : AuthnMethodProtection,
    'purpose' : AuthnMethodPurpose,
  });
  MetadataMapV2.fill(
    IDL.Vec(
      IDL.Tuple(
        IDL.Text,
        IDL.Variant({
          'Map' : MetadataMapV2,
          'String' : IDL.Text,
          'Bytes' : IDL.Vec(IDL.Nat8),
        }),
      )
    )
  );
  const PublicKeyAuthn = IDL.Record({ 'pubkey' : PublicKey });
  const WebAuthn = IDL.Record({
    'pubkey' : PublicKey,
    'credential_id' : CredentialId,
  });
  const AuthnMethod = IDL.Variant({
    'PubKey' : PublicKeyAuthn,
    'WebAuthn' : WebAuthn,
  });
  const AuthnMethodData = IDL.Record({
    'security_settings' : AuthnMethodSecuritySettings,
    'metadata' : MetadataMapV2,
    'last_authentication' : IDL.Opt(Timestamp),
    'authn_method' : AuthnMethod,
  });
  const AuthnMethodAddError = IDL.Variant({ 'InvalidMetadata' : IDL.Text });
  const CheckTentativeDeviceError = IDL.Variant({ 'Unauthorized' : IDL.Null });
  const AuthnMethodConfirmationError = IDL.Variant({
    'RegistrationModeOff' : IDL.Null,
    'NoAuthnMethodToConfirm' : IDL.Null,
    'WrongCode' : IDL.Record({ 'retries_left' : IDL.Nat8 }),
  });
  const RegistrationId = IDL.Text;
  const LookupByRegistrationIdError = IDL.Variant({ 'InvalidId' : IDL.Text });
  const AuthnMethodMetadataReplaceError = IDL.Variant({
    'AuthnMethodNotFound' : IDL.Null,
    'InvalidMetadata' : IDL.Text,
  });
  const AuthnMethodConfirmationCode = IDL.Record({
    'confirmation_code' : IDL.Text,
    'expiration' : Timestamp,
  });
  const AuthnMethodRegisterError = IDL.Variant({
    'RegistrationModeOff' : IDL.Null,
    'RegistrationAlreadyInProgress' : IDL.Null,
    'InvalidMetadata' : IDL.Text,
  });
<<<<<<< HEAD
  const AuthnMethodRegistrationModeEnterError = IDL.Variant({
    'InvalidId' : IDL.Text,
    'AuthorizationFailure' : IDL.Text,
=======
  const RegistrationId = IDL.Text;
  const AuthnMethodRegistrationModeEnterError = IDL.Variant({
    'InvalidRegistrationId' : IDL.Text,
    'AlreadyInProgress' : IDL.Null,
    'Unauthorized' : IDL.Principal,
    'InternalError' : IDL.Text,
>>>>>>> 73865ead
  });
  const AuthnMethodReplaceError = IDL.Variant({
    'AuthnMethodNotFound' : IDL.Null,
    'InvalidMetadata' : IDL.Text,
  });
  const AuthnMethodSecuritySettingsReplaceError = IDL.Variant({
    'AuthnMethodNotFound' : IDL.Null,
  });
  const CheckCaptchaArg = IDL.Record({ 'solution' : IDL.Text });
  const RegistrationFlowNextStep = IDL.Variant({
    'CheckCaptcha' : IDL.Record({ 'captcha_png_base64' : IDL.Text }),
    'Finish' : IDL.Null,
  });
  const IdRegNextStepResult = IDL.Record({
    'next_step' : RegistrationFlowNextStep,
  });
  const CheckCaptchaError = IDL.Variant({
    'NoRegistrationFlow' : IDL.Null,
    'UnexpectedCall' : IDL.Record({ 'next_step' : RegistrationFlowNextStep }),
    'WrongSolution' : IDL.Record({ 'new_captcha_png_base64' : IDL.Text }),
  });
  const FrontendHostname = IDL.Text;
  const AccountNumber = IDL.Nat64;
  const AccountInfo = IDL.Record({
    'name' : IDL.Opt(IDL.Text),
    'origin' : IDL.Text,
    'account_number' : IDL.Opt(AccountNumber),
    'last_used' : IDL.Opt(Timestamp),
  });
  const CreateAccountError = IDL.Variant({
    'AccountLimitReached' : IDL.Null,
    'InternalCanisterError' : IDL.Text,
    'Unauthorized' : IDL.Principal,
    'NameTooLong' : IDL.Null,
  });
  const ChallengeKey = IDL.Text;
  const Challenge = IDL.Record({
    'png_base64' : IDL.Text,
    'challenge_key' : ChallengeKey,
  });
  const DeployArchiveResult = IDL.Variant({
    'creation_in_progress' : IDL.Null,
    'success' : IDL.Principal,
    'failed' : IDL.Text,
  });
  const BufferedArchiveEntry = IDL.Record({
    'sequence_number' : IDL.Nat64,
    'entry' : IDL.Vec(IDL.Nat8),
    'anchor_number' : UserNumber,
    'timestamp' : Timestamp,
  });
  const SessionKey = PublicKey;
  const Delegation = IDL.Record({
    'pubkey' : PublicKey,
    'targets' : IDL.Opt(IDL.Vec(IDL.Principal)),
    'expiration' : Timestamp,
  });
  const SignedDelegation = IDL.Record({
    'signature' : IDL.Vec(IDL.Nat8),
    'delegation' : Delegation,
  });
  const AccountDelegationError = IDL.Variant({
    'NoSuchDelegation' : IDL.Null,
    'InternalCanisterError' : IDL.Text,
    'Unauthorized' : IDL.Principal,
  });
  const GetAccountsError = IDL.Variant({
    'InternalCanisterError' : IDL.Text,
    'Unauthorized' : IDL.Principal,
  });
  const WebAuthnCredential = IDL.Record({
    'pubkey' : PublicKey,
    'credential_id' : CredentialId,
  });
  const AnchorCredentials = IDL.Record({
    'recovery_phrases' : IDL.Vec(PublicKey),
    'credentials' : IDL.Vec(WebAuthnCredential),
    'recovery_credentials' : IDL.Vec(WebAuthnCredential),
  });
  const DeviceWithUsage = IDL.Record({
    'alias' : IDL.Text,
    'last_usage' : IDL.Opt(Timestamp),
    'metadata' : IDL.Opt(MetadataMap),
    'origin' : IDL.Opt(IDL.Text),
    'protection' : DeviceProtection,
    'pubkey' : DeviceKey,
    'key_type' : KeyType,
    'purpose' : Purpose,
    'credential_id' : IDL.Opt(CredentialId),
  });
  const Aud = IDL.Text;
  const Iss = IDL.Text;
  const Sub = IDL.Text;
  const OpenIdCredential = IDL.Record({
    'aud' : Aud,
    'iss' : Iss,
    'sub' : Sub,
    'metadata' : MetadataMapV2,
    'last_usage_timestamp' : IDL.Opt(Timestamp),
  });
  const DeviceRegistrationInfo = IDL.Record({
    'tentative_device' : IDL.Opt(DeviceData),
    'expiration' : Timestamp,
  });
  const IdentityAnchorInfo = IDL.Record({
    'name' : IDL.Opt(IDL.Text),
    'devices' : IDL.Vec(DeviceWithUsage),
    'openid_credentials' : IDL.Opt(IDL.Vec(OpenIdCredential)),
    'device_registration' : IDL.Opt(DeviceRegistrationInfo),
  });
  const GetDelegationResponse = IDL.Variant({
    'no_such_delegation' : IDL.Null,
    'signed_delegation' : SignedDelegation,
  });
  const GetIdAliasRequest = IDL.Record({
    'rp_id_alias_jwt' : IDL.Text,
    'issuer' : FrontendHostname,
    'issuer_id_alias_jwt' : IDL.Text,
    'relying_party' : FrontendHostname,
    'identity_number' : IdentityNumber,
  });
  const SignedIdAlias = IDL.Record({
    'credential_jws' : IDL.Text,
    'id_alias' : IDL.Principal,
    'id_dapp' : IDL.Principal,
  });
  const IdAliasCredentials = IDL.Record({
    'rp_id_alias_credential' : SignedIdAlias,
    'issuer_id_alias_credential' : SignedIdAlias,
  });
  const GetIdAliasError = IDL.Variant({
    'InternalCanisterError' : IDL.Text,
    'Unauthorized' : IDL.Principal,
    'NoSuchCredentials' : IDL.Text,
  });
  const HeaderField = IDL.Tuple(IDL.Text, IDL.Text);
  const HttpRequest = IDL.Record({
    'url' : IDL.Text,
    'method' : IDL.Text,
    'body' : IDL.Vec(IDL.Nat8),
    'headers' : IDL.Vec(HeaderField),
    'certificate_version' : IDL.Opt(IDL.Nat16),
  });
  const Token = IDL.Record({});
  const StreamingCallbackHttpResponse = IDL.Record({
    'token' : IDL.Opt(Token),
    'body' : IDL.Vec(IDL.Nat8),
  });
  const StreamingStrategy = IDL.Variant({
    'Callback' : IDL.Record({
      'token' : Token,
      'callback' : IDL.Func(
          [Token],
          [StreamingCallbackHttpResponse],
          ['query'],
        ),
    }),
  });
  const HttpResponse = IDL.Record({
    'body' : IDL.Vec(IDL.Nat8),
    'headers' : IDL.Vec(HeaderField),
    'upgrade' : IDL.Opt(IDL.Bool),
    'streaming_strategy' : IDL.Opt(StreamingStrategy),
    'status_code' : IDL.Nat16,
  });
  const IdentityAuthnInfo = IDL.Record({
    'authn_methods' : IDL.Vec(AuthnMethod),
    'recovery_authn_methods' : IDL.Vec(AuthnMethod),
  });
  const AuthnMethodRegistrationInfo = IDL.Record({
    'expiration' : Timestamp,
    'authn_method' : IDL.Opt(AuthnMethodData),
  });
  const IdentityInfo = IDL.Record({
    'authn_methods' : IDL.Vec(AuthnMethodData),
    'metadata' : MetadataMapV2,
    'name' : IDL.Opt(IDL.Text),
    'authn_method_registration' : IDL.Opt(AuthnMethodRegistrationInfo),
    'openid_credentials' : IDL.Opt(IDL.Vec(OpenIdCredential)),
  });
  const IdentityInfoError = IDL.Variant({
    'InternalCanisterError' : IDL.Text,
    'Unauthorized' : IDL.Principal,
  });
  const IdentityMetadataReplaceError = IDL.Variant({
    'InternalCanisterError' : IDL.Text,
    'Unauthorized' : IDL.Principal,
    'StorageSpaceExceeded' : IDL.Record({
      'space_required' : IDL.Nat64,
      'space_available' : IDL.Nat64,
    }),
  });
  const IdentityPropertiesReplace = IDL.Record({ 'name' : IDL.Opt(IDL.Text) });
  const IdentityPropertiesReplaceError = IDL.Variant({
    'InternalCanisterError' : IDL.Text,
    'Unauthorized' : IDL.Principal,
    'NameTooLong' : IDL.Record({ 'limit' : IDL.Nat64 }),
    'StorageSpaceExceeded' : IDL.Record({
      'space_required' : IDL.Nat64,
      'space_available' : IDL.Nat64,
    }),
  });
  const IdRegFinishArg = IDL.Record({
    'name' : IDL.Opt(IDL.Text),
    'authn_method' : AuthnMethodData,
  });
  const IdRegFinishResult = IDL.Record({ 'identity_number' : IDL.Nat64 });
  const IdRegFinishError = IDL.Variant({
    'NoRegistrationFlow' : IDL.Null,
    'UnexpectedCall' : IDL.Record({ 'next_step' : RegistrationFlowNextStep }),
    'InvalidAuthnMethod' : IDL.Text,
    'IdentityLimitReached' : IDL.Null,
    'StorageError' : IDL.Text,
  });
  const IdRegStartError = IDL.Variant({
    'InvalidCaller' : IDL.Null,
    'AlreadyInProgress' : IDL.Null,
    'RateLimitExceeded' : IDL.Null,
  });
  const DeviceKeyWithAnchor = IDL.Record({
    'pubkey' : DeviceKey,
    'anchor_number' : UserNumber,
  });
  const JWT = IDL.Text;
  const Salt = IDL.Vec(IDL.Nat8);
  const OpenIdCredentialAddError = IDL.Variant({
    'OpenIdCredentialAlreadyRegistered' : IDL.Null,
    'InternalCanisterError' : IDL.Text,
    'JwtExpired' : IDL.Null,
    'Unauthorized' : IDL.Principal,
    'JwtVerificationFailed' : IDL.Null,
  });
  const OpenIdCredentialKey = IDL.Tuple(Iss, Sub);
  const OpenIdCredentialRemoveError = IDL.Variant({
    'InternalCanisterError' : IDL.Text,
    'OpenIdCredentialNotFound' : IDL.Null,
    'Unauthorized' : IDL.Principal,
  });
  const OpenIdDelegationError = IDL.Variant({
    'NoSuchDelegation' : IDL.Null,
    'NoSuchAnchor' : IDL.Null,
    'JwtExpired' : IDL.Null,
    'JwtVerificationFailed' : IDL.Null,
  });
  const OpenIDRegFinishArg = IDL.Record({ 'jwt' : JWT, 'salt' : Salt });
  const UserKey = PublicKey;
  const OpenIdPrepareDelegationResponse = IDL.Record({
    'user_key' : UserKey,
    'expiration' : Timestamp,
    'anchor_number' : UserNumber,
  });
  const PrepareAccountDelegation = IDL.Record({
    'user_key' : UserKey,
    'expiration' : Timestamp,
  });
  const PrepareIdAliasRequest = IDL.Record({
    'issuer' : FrontendHostname,
    'relying_party' : FrontendHostname,
    'identity_number' : IdentityNumber,
  });
  const PreparedIdAlias = IDL.Record({
    'rp_id_alias_jwt' : IDL.Text,
    'issuer_id_alias_jwt' : IDL.Text,
    'canister_sig_pk_der' : PublicKey,
  });
  const PrepareIdAliasError = IDL.Variant({
    'InternalCanisterError' : IDL.Text,
    'Unauthorized' : IDL.Principal,
  });
  const ChallengeResult = IDL.Record({
    'key' : ChallengeKey,
    'chars' : IDL.Text,
  });
  const RegisterResponse = IDL.Variant({
    'bad_challenge' : IDL.Null,
    'canister_full' : IDL.Null,
    'registered' : IDL.Record({ 'user_number' : UserNumber }),
  });
  const ArchiveInfo = IDL.Record({
    'archive_config' : IDL.Opt(ArchiveConfig),
    'archive_canister' : IDL.Opt(IDL.Principal),
  });
  const InternetIdentityStats = IDL.Record({
    'storage_layout_version' : IDL.Nat8,
    'users_registered' : IDL.Nat64,
    'assigned_user_number_range' : IDL.Tuple(IDL.Nat64, IDL.Nat64),
    'archive_info' : ArchiveInfo,
    'canister_creation_cycles_cost' : IDL.Nat64,
    'event_aggregations' : IDL.Vec(
      IDL.Tuple(IDL.Text, IDL.Vec(IDL.Tuple(IDL.Text, IDL.Nat64)))
    ),
  });
  const AccountUpdate = IDL.Record({ 'name' : IDL.Opt(IDL.Text) });
  const UpdateAccountError = IDL.Variant({
    'AccountLimitReached' : IDL.Null,
    'InternalCanisterError' : IDL.Text,
    'Unauthorized' : IDL.Principal,
    'NameTooLong' : IDL.Null,
  });
  const VerifyTentativeDeviceResponse = IDL.Variant({
    'device_registration_mode_off' : IDL.Null,
    'verified' : IDL.Null,
    'wrong_code' : IDL.Record({ 'retries_left' : IDL.Nat8 }),
    'no_device_to_verify' : IDL.Null,
  });
  return IDL.Service({
    'acknowledge_entries' : IDL.Func([IDL.Nat64], [], []),
    'add' : IDL.Func([UserNumber, DeviceData], [], []),
    'add_tentative_device' : IDL.Func(
        [UserNumber, DeviceData],
        [AddTentativeDeviceResponse],
        [],
      ),
    'authn_method_add' : IDL.Func(
        [IdentityNumber, AuthnMethodData],
        [IDL.Variant({ 'Ok' : IDL.Null, 'Err' : AuthnMethodAddError })],
        [],
      ),
    'authn_method_check_tentative_device' : IDL.Func(
        [IdentityNumber],
        [IDL.Variant({ 'Ok' : IDL.Bool, 'Err' : CheckTentativeDeviceError })],
        ['query'],
      ),
    'authn_method_confirm' : IDL.Func(
        [IdentityNumber, IDL.Text],
        [
          IDL.Variant({
            'Ok' : IDL.Null,
            'Err' : AuthnMethodConfirmationError,
          }),
        ],
        [],
      ),
    'authn_method_lookup_by_registration_mode_id' : IDL.Func(
        [RegistrationId],
        [
          IDL.Variant({
            'Ok' : IDL.Opt(IdentityNumber),
            'Err' : LookupByRegistrationIdError,
          }),
        ],
        ['query'],
      ),
    'authn_method_metadata_replace' : IDL.Func(
        [IdentityNumber, PublicKey, MetadataMapV2],
        [
          IDL.Variant({
            'Ok' : IDL.Null,
            'Err' : AuthnMethodMetadataReplaceError,
          }),
        ],
        [],
      ),
    'authn_method_register' : IDL.Func(
        [IdentityNumber, AuthnMethodData],
        [
          IDL.Variant({
            'Ok' : AuthnMethodConfirmationCode,
            'Err' : AuthnMethodRegisterError,
          }),
        ],
        [],
      ),
    'authn_method_registration_mode_enter' : IDL.Func(
        [IdentityNumber, IDL.Opt(RegistrationId)],
        [
          IDL.Variant({
            'Ok' : IDL.Record({ 'expiration' : Timestamp }),
            'Err' : AuthnMethodRegistrationModeEnterError,
          }),
        ],
        [],
      ),
    'authn_method_registration_mode_exit' : IDL.Func(
        [IdentityNumber],
        [IDL.Variant({ 'Ok' : IDL.Null, 'Err' : IDL.Null })],
        [],
      ),
    'authn_method_remove' : IDL.Func(
        [IdentityNumber, PublicKey],
        [IDL.Variant({ 'Ok' : IDL.Null, 'Err' : IDL.Null })],
        [],
      ),
    'authn_method_replace' : IDL.Func(
        [IdentityNumber, PublicKey, AuthnMethodData],
        [IDL.Variant({ 'Ok' : IDL.Null, 'Err' : AuthnMethodReplaceError })],
        [],
      ),
    'authn_method_security_settings_replace' : IDL.Func(
        [IdentityNumber, PublicKey, AuthnMethodSecuritySettings],
        [
          IDL.Variant({
            'Ok' : IDL.Null,
            'Err' : AuthnMethodSecuritySettingsReplaceError,
          }),
        ],
        [],
      ),
    'check_captcha' : IDL.Func(
        [CheckCaptchaArg],
        [
          IDL.Variant({
            'Ok' : IdRegNextStepResult,
            'Err' : CheckCaptchaError,
          }),
        ],
        [],
      ),
    'config' : IDL.Func([], [InternetIdentityInit], ['query']),
    'create_account' : IDL.Func(
        [UserNumber, FrontendHostname, IDL.Text],
        [IDL.Variant({ 'Ok' : AccountInfo, 'Err' : CreateAccountError })],
        [],
      ),
    'create_challenge' : IDL.Func([], [Challenge], []),
    'deploy_archive' : IDL.Func([IDL.Vec(IDL.Nat8)], [DeployArchiveResult], []),
    'enter_device_registration_mode' : IDL.Func([UserNumber], [Timestamp], []),
    'exit_device_registration_mode' : IDL.Func([UserNumber], [], []),
    'fetch_entries' : IDL.Func([], [IDL.Vec(BufferedArchiveEntry)], []),
    'get_account_delegation' : IDL.Func(
        [
          UserNumber,
          FrontendHostname,
          IDL.Opt(AccountNumber),
          SessionKey,
          Timestamp,
        ],
        [
          IDL.Variant({
            'Ok' : SignedDelegation,
            'Err' : AccountDelegationError,
          }),
        ],
        ['query'],
      ),
    'get_accounts' : IDL.Func(
        [UserNumber, FrontendHostname],
        [
          IDL.Variant({
            'Ok' : IDL.Vec(AccountInfo),
            'Err' : GetAccountsError,
          }),
        ],
        ['query'],
      ),
    'get_anchor_credentials' : IDL.Func(
        [UserNumber],
        [AnchorCredentials],
        ['query'],
      ),
    'get_anchor_info' : IDL.Func([UserNumber], [IdentityAnchorInfo], []),
    'get_delegation' : IDL.Func(
        [UserNumber, FrontendHostname, SessionKey, Timestamp],
        [GetDelegationResponse],
        ['query'],
      ),
    'get_id_alias' : IDL.Func(
        [GetIdAliasRequest],
        [IDL.Variant({ 'Ok' : IdAliasCredentials, 'Err' : GetIdAliasError })],
        ['query'],
      ),
    'get_principal' : IDL.Func(
        [UserNumber, FrontendHostname],
        [IDL.Principal],
        ['query'],
      ),
    'http_request' : IDL.Func([HttpRequest], [HttpResponse], ['query']),
    'http_request_update' : IDL.Func([HttpRequest], [HttpResponse], []),
    'identity_authn_info' : IDL.Func(
        [IdentityNumber],
        [IDL.Variant({ 'Ok' : IdentityAuthnInfo, 'Err' : IDL.Null })],
        ['query'],
      ),
    'identity_info' : IDL.Func(
        [IdentityNumber],
        [IDL.Variant({ 'Ok' : IdentityInfo, 'Err' : IdentityInfoError })],
        [],
      ),
    'identity_metadata_replace' : IDL.Func(
        [IdentityNumber, MetadataMapV2],
        [
          IDL.Variant({
            'Ok' : IDL.Null,
            'Err' : IdentityMetadataReplaceError,
          }),
        ],
        [],
      ),
    'identity_properties_replace' : IDL.Func(
        [IdentityNumber, IdentityPropertiesReplace],
        [
          IDL.Variant({
            'Ok' : IDL.Null,
            'Err' : IdentityPropertiesReplaceError,
          }),
        ],
        [],
      ),
    'identity_registration_finish' : IDL.Func(
        [IdRegFinishArg],
        [IDL.Variant({ 'Ok' : IdRegFinishResult, 'Err' : IdRegFinishError })],
        [],
      ),
    'identity_registration_start' : IDL.Func(
        [],
        [IDL.Variant({ 'Ok' : IdRegNextStepResult, 'Err' : IdRegStartError })],
        [],
      ),
    'init_salt' : IDL.Func([], [], []),
    'lookup' : IDL.Func([UserNumber], [IDL.Vec(DeviceData)], ['query']),
    'lookup_by_registration_mode_id' : IDL.Func(
        [RegistrationId],
        [IDL.Opt(IdentityNumber)],
        ['query'],
      ),
    'lookup_device_key' : IDL.Func(
        [IDL.Vec(IDL.Nat8)],
        [IDL.Opt(DeviceKeyWithAnchor)],
        ['query'],
      ),
    'openid_credential_add' : IDL.Func(
        [IdentityNumber, JWT, Salt],
        [IDL.Variant({ 'Ok' : IDL.Null, 'Err' : OpenIdCredentialAddError })],
        [],
      ),
    'openid_credential_remove' : IDL.Func(
        [IdentityNumber, OpenIdCredentialKey],
        [IDL.Variant({ 'Ok' : IDL.Null, 'Err' : OpenIdCredentialRemoveError })],
        [],
      ),
    'openid_get_delegation' : IDL.Func(
        [JWT, Salt, SessionKey, Timestamp],
        [
          IDL.Variant({
            'Ok' : SignedDelegation,
            'Err' : OpenIdDelegationError,
          }),
        ],
        ['query'],
      ),
    'openid_identity_registration_finish' : IDL.Func(
        [OpenIDRegFinishArg],
        [IDL.Variant({ 'Ok' : IdRegFinishResult, 'Err' : IdRegFinishError })],
        [],
      ),
    'openid_prepare_delegation' : IDL.Func(
        [JWT, Salt, SessionKey],
        [
          IDL.Variant({
            'Ok' : OpenIdPrepareDelegationResponse,
            'Err' : OpenIdDelegationError,
          }),
        ],
        [],
      ),
    'prepare_account_delegation' : IDL.Func(
        [
          UserNumber,
          FrontendHostname,
          IDL.Opt(AccountNumber),
          SessionKey,
          IDL.Opt(IDL.Nat64),
        ],
        [
          IDL.Variant({
            'Ok' : PrepareAccountDelegation,
            'Err' : AccountDelegationError,
          }),
        ],
        [],
      ),
    'prepare_delegation' : IDL.Func(
        [UserNumber, FrontendHostname, SessionKey, IDL.Opt(IDL.Nat64)],
        [UserKey, Timestamp],
        [],
      ),
    'prepare_id_alias' : IDL.Func(
        [PrepareIdAliasRequest],
        [IDL.Variant({ 'Ok' : PreparedIdAlias, 'Err' : PrepareIdAliasError })],
        [],
      ),
    'register' : IDL.Func(
        [DeviceData, ChallengeResult, IDL.Opt(IDL.Principal)],
        [RegisterResponse],
        [],
      ),
    'remove' : IDL.Func([UserNumber, DeviceKey], [], []),
    'replace' : IDL.Func([UserNumber, DeviceKey, DeviceData], [], []),
    'stats' : IDL.Func([], [InternetIdentityStats], ['query']),
    'update' : IDL.Func([UserNumber, DeviceKey, DeviceData], [], []),
    'update_account' : IDL.Func(
        [UserNumber, FrontendHostname, IDL.Opt(AccountNumber), AccountUpdate],
        [IDL.Variant({ 'Ok' : AccountInfo, 'Err' : UpdateAccountError })],
        [],
      ),
    'verify_tentative_device' : IDL.Func(
        [UserNumber, IDL.Text],
        [VerifyTentativeDeviceResponse],
        [],
      ),
  });
};
export const init = ({ IDL }) => {
  const OpenIdConfig = IDL.Record({ 'client_id' : IDL.Text });
  const ArchiveConfig = IDL.Record({
    'polling_interval_ns' : IDL.Nat64,
    'entries_buffer_limit' : IDL.Nat64,
    'module_hash' : IDL.Vec(IDL.Nat8),
    'entries_fetch_limit' : IDL.Nat16,
  });
  const AnalyticsConfig = IDL.Variant({
    'Plausible' : IDL.Record({
      'domain' : IDL.Opt(IDL.Text),
      'track_localhost' : IDL.Opt(IDL.Bool),
      'hash_mode' : IDL.Opt(IDL.Bool),
      'api_host' : IDL.Opt(IDL.Text),
    }),
  });
  const CaptchaConfig = IDL.Record({
    'max_unsolved_captchas' : IDL.Nat64,
    'captcha_trigger' : IDL.Variant({
      'Dynamic' : IDL.Record({
        'reference_rate_sampling_interval_s' : IDL.Nat64,
        'threshold_pct' : IDL.Nat16,
        'current_rate_sampling_interval_s' : IDL.Nat64,
      }),
      'Static' : IDL.Variant({
        'CaptchaDisabled' : IDL.Null,
        'CaptchaEnabled' : IDL.Null,
      }),
    }),
  });
  const DummyAuthConfig = IDL.Record({ 'prompt_for_index' : IDL.Bool });
  const RateLimitConfig = IDL.Record({
    'max_tokens' : IDL.Nat64,
    'time_per_token_ns' : IDL.Nat64,
  });
  const InternetIdentityInit = IDL.Record({
    'fetch_root_key' : IDL.Opt(IDL.Bool),
    'openid_google' : IDL.Opt(IDL.Opt(OpenIdConfig)),
    'is_production' : IDL.Opt(IDL.Bool),
    'enable_dapps_explorer' : IDL.Opt(IDL.Bool),
    'assigned_user_number_range' : IDL.Opt(IDL.Tuple(IDL.Nat64, IDL.Nat64)),
    'new_flow_origins' : IDL.Opt(IDL.Vec(IDL.Text)),
    'archive_config' : IDL.Opt(ArchiveConfig),
    'canister_creation_cycles_cost' : IDL.Opt(IDL.Nat64),
    'analytics_config' : IDL.Opt(IDL.Opt(AnalyticsConfig)),
    'related_origins' : IDL.Opt(IDL.Vec(IDL.Text)),
    'captcha_config' : IDL.Opt(CaptchaConfig),
    'dummy_auth' : IDL.Opt(IDL.Opt(DummyAuthConfig)),
    'register_rate_limit' : IDL.Opt(RateLimitConfig),
  });
  return [IDL.Opt(InternetIdentityInit)];
};<|MERGE_RESOLUTION|>--- conflicted
+++ resolved
@@ -162,18 +162,12 @@
     'RegistrationAlreadyInProgress' : IDL.Null,
     'InvalidMetadata' : IDL.Text,
   });
-<<<<<<< HEAD
-  const AuthnMethodRegistrationModeEnterError = IDL.Variant({
-    'InvalidId' : IDL.Text,
-    'AuthorizationFailure' : IDL.Text,
-=======
   const RegistrationId = IDL.Text;
   const AuthnMethodRegistrationModeEnterError = IDL.Variant({
     'InvalidRegistrationId' : IDL.Text,
     'AlreadyInProgress' : IDL.Null,
     'Unauthorized' : IDL.Principal,
     'InternalError' : IDL.Text,
->>>>>>> 73865ead
   });
   const AuthnMethodReplaceError = IDL.Variant({
     'AuthnMethodNotFound' : IDL.Null,
