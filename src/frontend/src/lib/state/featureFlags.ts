--- conflicted
+++ resolved
@@ -1,21 +1,6 @@
 import { writable, type Writable } from "svelte/store";
 import { FeatureFlag } from "$lib/utils/featureFlags";
 
-<<<<<<< HEAD
-interface FeatureFlags {
-  DOMAIN_COMPATIBILITY: FeatureFlag;
-  OPENID_AUTHENTICATION: FeatureFlag;
-  HARDWARE_KEY_TEST: FeatureFlag;
-  DISCOVERABLE_PASSKEY_FLOW: FeatureFlag;
-}
-
-const FEATURE_FLAGS_WITH_DEFAULTS = {
-  DOMAIN_COMPATIBILITY: true,
-  OPENID_AUTHENTICATION: false,
-  HARDWARE_KEY_TEST: false,
-  DISCOVERABLE_PASSKEY_FLOW: false,
-} as const satisfies Record<string, boolean>;
-=======
 declare global {
   interface Window {
     __featureFlags: Record<string, FeatureFlag>;
@@ -25,7 +10,6 @@
 type FeatureFlagStore = Writable<boolean> & {
   getFeatureFlag: () => FeatureFlag | undefined;
 };
->>>>>>> 6b3e507e
 
 const LOCALSTORAGE_FEATURE_FLAGS_PREFIX = "ii-localstorage-feature-flags__";
 
@@ -36,21 +20,6 @@
   const { subscribe, set, update } = writable(defaultValue);
 
   // We cannot use browser because this is also imported in our showcase
-<<<<<<< HEAD
-  if (typeof window === "undefined") return;
-  console.log("initializing");
-
-  // Initialize feature flags with values from localstorage
-  const initializedFeatureFlags = Object.fromEntries(
-    Object.entries(FEATURE_FLAGS_WITH_DEFAULTS).map(([key, defaultValue]) => [
-      key,
-      new FeatureFlag(
-        window.localStorage,
-        LOCALSTORAGE_FEATURE_FLAGS_PREFIX + key,
-        defaultValue,
-      ),
-    ]),
-=======
   if (typeof window === "undefined") {
     return {
       subscribe,
@@ -67,7 +36,6 @@
     LOCALSTORAGE_FEATURE_FLAGS_PREFIX + name,
     defaultValue,
     { subscribe, set, update },
->>>>>>> 6b3e507e
   );
 
   // Make feature flags configurable from browser console
