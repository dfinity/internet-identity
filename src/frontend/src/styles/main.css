--- conflicted
+++ resolved
@@ -652,11 +652,10 @@
   margin-bottom: 0;
 }
 
-<<<<<<< HEAD
 .container h1 {
   word-break: break-word;
-=======
+}
+
 input.inputDeviceAlias {
   line-height: 1;
->>>>>>> 90e4bcfa
 }