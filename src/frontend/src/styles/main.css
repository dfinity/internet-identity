/*
                                    _  _____  __    __   __
                                   | |  | |  / /`  ( (` ( (`
                                   |_|  |_|  \_\_, _)_) _)_)

                                          `-.` '.-'
                                       `-.    A   .-'.
                                    `-.    -./_\.-    .-'
                                        -.  /___\  .-
                                    `-.   `/__|__\'   .-'.
                                 `-.    -./.-"^"-.\.-      '
                                    `-.  / <`(o)*> \  .-'
                                 .-   .`/__`-...-'__\'   .-
                                ,...`-./_/____|____\_\.-'.,.
                                   ,-'    ,` . . ',   `-,
                               _,-' /____/____.____\____\ `-,_
                                       ,      |      .
                                      /     ,.+.,     \

   -<# ITCSS (Inverted Triangle CSS) -> (https://csswizardry.com/2018/11/itcss-and-skillshare/) #>-
  __________________________________________________________________________________________________
   \---------------------------/------------                          Generic CSS (Low specificity)
    \                         /  I)   Settings (Design)                            Y
     \-----------------------/----------------                                     |
      \                     /    II)  Theme Settings                               |
       \-------------------/--------------------                                   |
        \                 /      III) Generic                                      |
         \---------------/------------------------                                 |
          \             /        IV)  Elements                                     |
           \-----------/----------------------------                               |
            \         /          V)   Objects                                      |
             \-------/--------------------------------                             |
              \     /            VI)  Components                                   |
               \---/------------------------------------                           |
                \ /              VII) Utilities (Trumps)                           V
                 V                                                   Explicit CSS (High specificity)
                 
  I)   Settings:             Global variables, config switches.
  II)  Theme Settings:       DarkMode, LightMode, Product Specific stuff
  III) Generic:              Ground-zero styles (Normalize.css, resets, box-sizing).
  IV)  Base:                 Un-classed HTML elements (type selectors).
  V)   Objects:              Cosmetic-free design patterns (grids, layouts, etc).
  VI)  Components:           Designed components, chunks of UI.
  VII) Utilities/Trumps:     Helpers and overrides. (hidden, error classes, etc)

*/

@import url("https://fonts.googleapis.com/css2?family=Montserrat:wght@400;500;600;700&display=swap");

/* I) Settings: Global variables, config switches. */

:root {
  /* 
   * value tokens 
   *
   * raw basic values that should not be used within your components.
   * they control the design system on a higher level and should be used only 
   * in the root element.
   *
   */

  /* value tokens: colors (--vc => valueColor) */
  --vc-raven: #202124;
  --vc-snow: #ffffff;

  --vc-vapour: rgba(255, 255, 255, 0.5);
  --vc-shadow: rgba(32, 33, 36, 0.6);

  --vc-silver: #d9d9d9;

  --vc-brand-orange: #f15a24;
  --vc-brand-yellow: #fbb03b;
  --vc-brand-pink: #ed1e79;
  --vc-brand-purple: #522785;
  --vc-brand-blue: #29abe2;
  --vc-brand-blue--dark: #1f6ef4;

  /**
   * value tokens: sizes (--vs => valueSize)
   * 1) general purpose spacer unit
   * 2) vertical spaces outside of an element
   * 3) horizontal spaces outside of an element
   * 4) space inside an element (usually used for padding)
   * 5) borders and lines (using PX here because we don't want lines to scale)
  **/
  --vs-gutter: 0.5rem; /* 1 */
  --vs-stack: calc(var(--vs-gutter) * 2); /* 2 */
  --vs-inline: calc(var(--vs-gutter) * 2); /* 3 */
  --vs-bezel: calc(var(--vs-gutter) * 2); /* 4 */
  --vs-line: 1px; /* 5 */

  /* value tokens: z-index (--vz => valueZindex */

  --vz-backdrop: -1;
  --vz-tooltip: 10;
  --vz-modal: 20;

  /*
   * reference tokens
   * 
   * pointers to value tokens or other reference tokens. They control the actual
   * design rules.
   *
   */

  /* reference tokens: colors (--rc => referenceColor) */
  --rc-dark: var(--vc-raven);
  --rc-light: var(--vc-snow);

  --rc-dark-transparent: var(--vc-shadow);
  --rc-light-transparent: var(--vc-vapour);

  --rc-text: var(--rc-dark);

  --rc-background: var(--rc-light);
  --rc-background-transparent: var(--rc-light-transparent);

  --rc-line: var(--rc-light);
  --rc-line: var(--vc-silver);
  --rc-line-inverted: var(--rc-dark);

  --rc-interaction: var(--vc-brand-blue);
  --rc-interaction-text: var(--vc-brand-blue--dark);

  --rc-button: var(--rc-dark);
  --rc-onButton: var(--rc-light);

  --rc-warning: var(--vc-brand-pink);
  --rc-onWarning: var(--vc-snow);

  --rc-input: var(--rc-light);
  --rc-onInput: var(--rc-dark);

  --rc-input-readonly: var(--vc-silver);
  --rc-input-onReadonly: var(--rc-dark);

  /* reference tokens: gradients */
  --rg-brand: var(--vc-brand-yellow) 10%, var(--vc-brand-orange) 40%,
    var(--vc-brand-pink) 50%, var(--vc-brand-purple) 90%;

  /* reference tokens: sizes */
  --rs-footer-stack: calc(var(--vs-stack) * 1.5);

  --rs-footer-gutter: var(--vs-gutter);
  --rs-logo-stack: calc(var(--vs-gutter) * 8);

  --rs-card-bezel: calc(var(--vs-gutter) * 5);
  --rs-card-bezel-x: calc(var(--vs-gutter) * 7);

  --rs-card-stack: calc(var(--vs-stack) * 1.5);
  --rs-card-bezel-narrow: calc(var(--rs-card-bezel) * 0.35);

  --rs-button-bezel: var(--rs-card-bezel-narrow);
  --rs-button-stack: var(--vs-stack);

  --rs-input-bezel: var(--rs-button-bezel);
  --rs-input-stack: var(--rs-button-stack);

  --vs-line-height: 1.35;
}

/* II) Theme Settings: DarkMode, LightMode, Product Specific stuff */

@media (prefers-color-scheme: dark) {
  :root {
    --rc-text: var(--rc-light);

    --rc-background: var(--rc-dark);
    --rc-background-transparent: var(--rc-dark-transparent);

    --rc-line: var(--rc-dark);
    --rc-line-inverted: var(--c-light);

    --rc-button: var(--rc-light);
    --rc-onButton: var(--rc-dark);
  }
}

/***
 * III) Generic: Ground-zero styles (Normalize.css, resets, box-sizing)
 *
 * The new CSS reset - version 1.7.2 (last updated 23.6.2022)
 * GitHub page: https://github.com/elad2412/the-new-css-reset
***/

/*
Remove all the styles of the "User-Agent-Stylesheet", except for the 'display' property
- The "symbol *" part is to solve Firefox SVG sprite bug
*/
*:where(:not(html, iframe, canvas, img, svg, video):not(svg *, symbol *)) {
  all: unset;
  display: revert;
}

/* Preferred box-sizing value */
*,
*::before,
*::after {
  box-sizing: border-box;
}

/* Reapply the pointer cursor for anchor tags */
a,
button {
  cursor: revert;
}

/* Remove list styles (bullets/numbers) */
ol,
ul,
menu {
  list-style: none;
}

/* For images to not be able to exceed their container */
img {
  max-width: 100%;
}

/* removes spacing between cells in tables */
table {
  border-collapse: collapse;
}

/* Safari - solving issue when using user-select:none on the <body> text input doesn't working */
input,
textarea {
  -webkit-user-select: auto;
}

/* revert the 'white-space' property for textarea elements on Safari */
textarea {
  white-space: revert;
}

/* minimum style to allow to style meter element */
meter {
  -webkit-appearance: revert;
  appearance: revert;
}

/* reset default text opacity of input placeholder */
::placeholder {
  color: unset;
}

/* fix the feature of 'hidden' attribute.
display:revert; revert to element instead of attribute */
:where([hidden]) {
  display: none;
}

/* revert for bug in Chromium browsers
- fix for the content editable attribute will work properly.
- webkit-user-select: auto; added for Safari in case of using user-select:none on wrapper element*/
:where([contenteditable]:not([contenteditable="false"])) {
  -moz-user-modify: read-write;
  -webkit-user-modify: read-write;
  overflow-wrap: break-word;
  -webkit-line-break: after-white-space;
  -webkit-user-select: auto;
}

/* apply back the draggable feature - exist only in Chromium and Safari */
:where([draggable="true"]) {
  -webkit-user-drag: element;
}

/**
 * IV) Base: Un-classed HTML elements (type selectors)
 *
 * Internet Identity Styles
 **/

:root {
  /* general styles */
  font-family: "Montserrat", sans-serif;
  font-size: max(62.5%, calc(17.5% + 0.6vw)); /* 10px / 1200px min 10px */

  background: var(--rc-background);
  color: var(--rc-text);
}

body {
  font-size: 1.6rem;
  line-height: var(--vs-line-height);
}

/**
 * V) Objects: Cosmetic-free design patterns
 * 
 * We generally use the BEM methodology.
 * http://getbem.com/
 *
 * We prefix classes with the following convention:
 * - `.c-` component
 * - `.l-` layout
 * - `.t-` typography
 *
 * We avoid element, id and attribute selectors when it is saint to do so. 
 * Use classes when possible. 
 */

.t-strong {
  font-weight: bold;
}

.t-weak {
  font-weight: normal;
  font-size: 0.8em;
}

.t-title {
  font-weight: bold;
  font-size: 1.8rem;
  line-height: 1.1;
  margin-top: 1em;
}

.t-title:first-child {
  margin-top: 0;
}

.t-title--complications {
  display: flex;
  align-items: center;
  gap: 0.2em;
}

.t-title__complication {
  font-weight: 300;
  font-size: 0.8em;
  flex-grow: 1;
}

.t-title__complication--end {
  flex-grow: 0;
  text-align: right;
}

.t-title--main {
  font-size: 2.8rem;
  margin-top: 0.5em;
}

.t-lead {
  font-size: 1.6rem;
}

.t-title + .t-lead {
  margin-top: 0.75em;
}

.t-paragraph {
  margin-top: 1em;
}

.t-paragraph:first-child {
  margin-top: 0;
}

.t-vip {
  font-size: 2.4rem;
  font-weight: 500;
  text-align: center;
}

.t-discreet {
  font-size: 0.8em;
}

a,
.t-link {
  display: inline;
  color: var(--rc-interaction-text);
  color: inherit;
  font-weight: 600;
  text-decoration: none;
  cursor: pointer;
}

.t-link--discreet {
  font-weight: normal;
}

a:focus,
a:hover,
.t-link:not([disabled]):focus,
.t-link:not([disabled]):hover {
  text-decoration: underline;
}

.t-link__icon {
  display: inline-block;
  position: relative;
  height: calc(1em * var(--vs-line-height));
  aspect-ratio: 1;
  vertical-align: middle;
}

.t-link__icon svg {
  position: absolute;
  top: 50%;
  left: 50%;
  transform: translate(-50%, -50%) translateY(-0.1em);
  width: 100%;
}

<<<<<<< HEAD
#pageContent,
.l-wrap {
  position: relative;
=======
.container {
  padding: 3.5rem 1rem 2rem;
  width: min(calc(100vw), 365px);
  flex: 0 0 auto;
>>>>>>> a1e05971
  display: flex;
  flex-direction: column;
  align-items: center;
  justify-content: center;
  min-height: 100vh;
}

<<<<<<< HEAD
.l-container {
  position: relative;
  font-size: 1.6rem;
  min-width: 30rem;
  max-width: 40rem;
  margin: 0 auto;
=======
@media (min-width: 512px) {
  .container {
    padding: 3.5rem 2.5rem 2rem;
    border: 2px var(--grey-100) solid;
    border-radius: 4px;
    box-sizing: inherit;
  }
>>>>>>> a1e05971
}

.l-container--wide {
  max-width: 60rem;
}

@media (max-width: 512px) {
  #pageContent,
  .l-wrap {
    justify-content: flex-start;
  }
  .l-container {
    max-width: 100%;
  }
}

.l-divider {
  display: block;
  margin-top: calc(var(--vs-stack) * 2);
  margin-bottom: calc(var(--vs-stack) * 2);
  border-top: var(--vs-line) var(--rc-line) solid;
}

.l-divider--text {
  display: flex;
  gap: calc(var(--vs-gutter) * 2);
  align-items: center;
  margin-top: calc(var(--vs-stack) * 2);
  margin-bottom: calc(var(--vs-stack) * 2);
  border-top: none;
  height: calc(1em * var(--vs-line-height));
}

.l-divider--text::before,
.l-divider--text::after {
  content: "";
  flex-grow: 1;
  border-top: var(--vs-line) var(--rc-line) solid;
}

.l-divider__label {
  display: inline-block;
}

.l-section {
  display: block;
  margin-top: calc(var(--vs-stack) * 3);
}

.l-section--spacious {
  margin-top: calc(var(--vs-stack) * 5);
}

.l-horizontal {
  display: flex;
  gap: var(--vs-inline);
}

/**
 * Title with counter and Actions 
 */

/**
 * Card components
 */

.c-card {
  display: block;
  position: relative;
  padding: var(--rs-card-bezel) var(--rs-card-bezel-x);
  border: var(--vs-line) solid var(--rc-line);
  background-color: var(--rc-background);
  border-radius: 0.4rem;
  margin-top: var(--rs-card-stack);
}

.c-card--narrow {
  padding: var(--rs-card-bezel-narrow);
}
*/

.c-card--outline {
  border: var(--vs-line) var(--rc-line-inverted) solid;
}

@media (max-width: 512px) {
  .c-card--highlight {
    border: none;
  }
}

/*
 * Highlighted card will be deployed later
 * /
.c-card--highlight {
  background-color: var(--rc-background-transparent);
  border: var(--vs-line) solid var(--rc-line);
}

.c-card--highlight::before {
  content: " ";
  position: absolute;
  z-index: var(--vz-backdrop);
  top: 50%;
  left: 50%;
  width: 120%;
  aspect-ratio: 1;
  transform: translate(-50%, -50%);
  border-radius: 50%;
  background: linear-gradient(145deg, var(--rg-brand));
  filter: blur(8rem);
}
*/

<<<<<<< HEAD
.c-card--icon {
  padding-left: calc(var(--rs-card-bezel) * 2 + 2rem);
}

.c-card__icon {
  position: absolute;
  left: var(--rs-card-bezel);
  top: var(--rs-card-bezel);
=======
.deviceItemAlias {
  border: 1px solid var(--grey-200);
  border-radius: 2px;
  display: flex;
  align-items: center;
  flex: 1 1 100%;
  margin-right: 0.5rem;
  margin-bottom: 16px;
  padding: 0.5rem 1rem;
  overflow: auto;
  word-break: break-word;
  line-height: 1.5;
}

.deviceItemAction {
  border-radius: 2px;
  padding: 0;
  width: 40px;
  display: flex;
  align-items: center;
  justify-content: center;
>>>>>>> a1e05971
}

.c-card--warning {
  border-style: double;
  border-width: calc(var(--vs-line) * 2);
  border-radius: 4px;
  border-image-slice: 1;
  border-image-source: linear-gradient(270deg, var(--rg-brand));
}

/**
 *  logo component 
 */
.c-logo {
  display: block;
  overflow: hidden;
  margin: calc(var(--s-logo-stack) - 1rem) 0 var(--s-logo-stack);
}

.c-logo svg {
  /* 
    this was done because the logo is oddly strangely positioned within the SVG
    to account of the that there is some whitespace on top and on the bottom of 
    log we cut it uff by removing 40% in height.

    We need a logo that is just the logo at some point.
  */
  margin-top: -20%;
  margin-bottom: -20%;
}

/**
 *  Forms and Buttons 
 */

.c-button {
  background: var(--rc-button);
  color: var(--rc-onButton);
  padding: var(--rs-button-bezel);
  margin-top: var(--rs-button-stack);
  display: block;
  width: 100%;
  text-align: center;
  border-radius: 0.4rem;
}

.c-button svg * {
  fill: currentColor;
}

.c-button--secondary {
  background: var(--rc-onButton);
  color: var(--rc-button);
  border: var(--vs-line) solid var(--rc-line);
}

.c-button:not([disabled]):focus,
.c-button:not([disabled]):hover {
  opacity: 0.9;
  box-shadow: 0 0 0 2px #ffffff, 0 0 3px 5px var(--rc-interaction);
  outline: 2px dotted transparent;
  outline-offset: 2px;
}

.c-button[disabled],
.c-button--disabled {
  opacity: 0.5;
  cursor: not-allowed;
}

.c-button--warning {
  background: var(--rc-warning);
  color: var(--rc-onWarning);
}

.c-input {
  display: block;
  width: 100%;
  padding: var(--rs-input-bezel);
  margin-top: var(--rs-input-stack);
  background: var(--rc-input);
  color: var(--rc-onInput);
  border: calc(var(--vs-line) * 2) solid var(--rc-line);
}

.c-input:focus {
  opacity: 0.9;
  box-shadow: 0 0 0 2px #ffffff, 0 0 3px 5px var(--rc-interaction);
  outline: 2px dotted transparent;
  outline-offset: 2px;
}

.c-input--vip:focus {
  border-style: double;
  border-width: calc(var(--vs-line) * 2);
  border-radius: 4px;
  border-image-slice: 1;
  border-image-source: linear-gradient(270deg, var(--rg-brand));
  outline: none;
  box-shadow: none;
}

.c-input--readonly {
  background: var(--rc-input-readonly);
  color: var(--rc-input-onReadonly);
  border: var(--vs-line) var(--rc-line-inverted) solid;
}

/**
 *  Footer component
 */

.l-footer {
  padding: var(--rs-footer-gutter);
  margin-top: var(--rs-footer-stack);
}

.c-nav-links {
  text-align: center;
  display: flex;
  align-items: center;
  justify-content: center;
  margin-top: calc(var(--vs-gutter) * 10);
}

.c-nav-links li + li::before {
  content: "·";
  margin: 0 calc(var(--vs-gutter) * 2);
}

.page-signature {
  display: block;
  padding: var(--rs-footer-gutter);
  transition: background 0.2s;
}

.page-signature img {
  display: block;
  max-width: 100%;
}

.page-signature:hover,
.page-signature:focus {
  background: var(--grey-050);
}

.c-list li + li {
  margin-top: var(--vs-stack);
}

.c-list--bulleted {
  list-style-type: disc;
}

.c-list--bulleted li {
  margin-left: calc(var(--vs-inline) * 2);
}

/* Tooltip */

.c-tooltip {
  position: relative;
}

.c-tooltip:hover .c-tooltip__message {
  visibility: visible;
  opacity: 1;
  transition: opacity 0.2s ease-in;
}

.c-tooltip__message {
  position: absolute;
  left: 0;

  opacity: 0;
  visibility: hidden;
  z-index: var(--vz-tooltip);
  text-align: left;
  min-width: 15rem;
  max-width: 20rem;

  /** 
    this is the width of the tooltip 
    we might add this to the card component later
  **/
}

.c-tooltip__message--right {
  right: 0;
  left: auto;
}

.c-action-list {
  margin-top: 1rem;
}
.c-action-list__item {
  display: flex;
  gap: var(--vs-gutter);
}

.c-action-list__label {
  flex-grow: 1;
}

.c-action-list__action,
.c-action-list__label {
  display: flex;
  align-items: center;
  border: var(--vs-line) solid var(--rc-line);
  border-radius: 4px;
  padding: var(--rs-button-bezel);
  background: var(--rc-background);
}


/* trumps all other rules */

.is-hidden {
  display: none;
}

<<<<<<< HEAD
.is-visible {
  display: block;
=======
.container h1 {
  word-break: break-word;
}

input.inputDeviceAlias {
  line-height: 1;
>>>>>>> a1e05971
}<|MERGE_RESOLUTION|>--- conflicted
+++ resolved
@@ -406,16 +406,9 @@
   width: 100%;
 }
 
-<<<<<<< HEAD
 #pageContent,
 .l-wrap {
   position: relative;
-=======
-.container {
-  padding: 3.5rem 1rem 2rem;
-  width: min(calc(100vw), 365px);
-  flex: 0 0 auto;
->>>>>>> a1e05971
   display: flex;
   flex-direction: column;
   align-items: center;
@@ -423,22 +416,12 @@
   min-height: 100vh;
 }
 
-<<<<<<< HEAD
 .l-container {
   position: relative;
   font-size: 1.6rem;
   min-width: 30rem;
   max-width: 40rem;
   margin: 0 auto;
-=======
-@media (min-width: 512px) {
-  .container {
-    padding: 3.5rem 2.5rem 2rem;
-    border: 2px var(--grey-100) solid;
-    border-radius: 4px;
-    box-sizing: inherit;
-  }
->>>>>>> a1e05971
 }
 
 .l-container--wide {
@@ -454,6 +437,7 @@
     max-width: 100%;
   }
 }
+*/
 
 .l-divider {
   display: block;
@@ -487,6 +471,7 @@
   display: block;
   margin-top: calc(var(--vs-stack) * 3);
 }
+*/
 
 .l-section--spacious {
   margin-top: calc(var(--vs-stack) * 5);
@@ -553,7 +538,6 @@
 }
 */
 
-<<<<<<< HEAD
 .c-card--icon {
   padding-left: calc(var(--rs-card-bezel) * 2 + 2rem);
 }
@@ -562,29 +546,6 @@
   position: absolute;
   left: var(--rs-card-bezel);
   top: var(--rs-card-bezel);
-=======
-.deviceItemAlias {
-  border: 1px solid var(--grey-200);
-  border-radius: 2px;
-  display: flex;
-  align-items: center;
-  flex: 1 1 100%;
-  margin-right: 0.5rem;
-  margin-bottom: 16px;
-  padding: 0.5rem 1rem;
-  overflow: auto;
-  word-break: break-word;
-  line-height: 1.5;
-}
-
-.deviceItemAction {
-  border-radius: 2px;
-  padding: 0;
-  width: 40px;
-  display: flex;
-  align-items: center;
-  justify-content: center;
->>>>>>> a1e05971
 }
 
 .c-card--warning {
@@ -806,15 +767,6 @@
   display: none;
 }
 
-<<<<<<< HEAD
 .is-visible {
   display: block;
-=======
-.container h1 {
-  word-break: break-word;
-}
-
-input.inputDeviceAlias {
-  line-height: 1;
->>>>>>> a1e05971
 }