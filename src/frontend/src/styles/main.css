--- conflicted
+++ resolved
@@ -516,9 +516,33 @@
  */
 
 /**
-<<<<<<< HEAD
- * Icon
+ * Icon components
  */
+.c-icon {
+  display: inline-block;
+  position: relative;
+  height: calc(1em * var(--vs-line-height));
+  aspect-ratio: 1;
+  vertical-align: middle;
+}
+
+.c-icon--block {
+  display: block;
+  height: auto;
+  aspect-ratio: none;
+}
+
+.c-icon svg {
+  position: absolute;
+  top: 50%;
+  left: 50%;
+  transform: translate(-50%, -50%);
+  width: 100%;
+}
+
+.c-icon--warning [fill] {
+  fill: var(--rc-warning);
+}
 
 .c-icon--more {
   position: relative;
@@ -574,34 +598,6 @@
   box-shadow: 0 0 0 1px var(--rc-line), 0 0 0.3em var(--rc-line);
   background-color: var(--rc-button);
   --bgc: var(--rc-onButton);
-=======
- * Icon components
- */
-.c-icon {
-  display: inline-block;
-  position: relative;
-  height: calc(1em * var(--vs-line-height));
-  aspect-ratio: 1;
-  vertical-align: middle;
-}
-
-.c-icon--block {
-  display: block;
-  height: auto;
-  aspect-ratio: none;
-}
-
-.c-icon svg {
-  position: absolute;
-  top: 50%;
-  left: 50%;
-  transform: translate(-50%, -50%);
-  width: 100%;
-}
-
-.c-icon--warning [fill] {
-  fill: var(--rc-warning);
->>>>>>> 390c179f
 }
 
 /**
