/*
                                    _  _____  __    __   __
                                   | |  | |  / /`  ( (` ( (`
                                   |_|  |_|  \_\_, _)_) _)_)

                                          `-.` '.-'
                                       `-.    A   .-'.
                                    `-.    -./_\.-    .-'
                                        -.  /___\  .-
                                    `-.   `/__|__\'   .-'.
                                 `-.    -./.-"^"-.\.-      '
                                    `-.  / <`(o)*> \  .-'
                                 .-   .`/__`-...-'__\'   .-
                                ,...`-./_/____|____\_\.-'.,.
                                   ,-'    ,` . . ',   `-,
                               _,-' /____/____.____\____\ `-,_
                                       ,      |      .
                                      /     ,.+.,     \

   -<# ITCSS (Inverted Triangle CSS) -> (https://csswizardry.com/2018/11/itcss-and-skillshare/) #>-
  __________________________________________________________________________________________________
   \---------------------------/------------                          Generic CSS (Low specificity)
    \                         /  I)   Settings (Design)                            Y
     \-----------------------/----------------                                     |
      \                     /    II)  Theme Settings                               |
       \-------------------/--------------------                                   |
        \                 /      III) Generic                                      |
         \---------------/------------------------                                 |
          \             /        IV)  Elements                                     |
           \-----------/----------------------------                               |
            \         /          V)   Objects                                      |
             \-------/--------------------------------                             |
              \     /            VI)  Components                                   |
               \---/------------------------------------                           |
                \ /              VII) Utilities (Trumps)                           V
                 V                                                   Explicit CSS (High specificity)

  I)   Settings:             Global variables, config switches.
  II)  Theme Settings:       DarkMode, LightMode, Product Specific stuff
  III) Generic:              Ground-zero styles (Normalize.css, resets, box-sizing).
  IV)  Base:                 Un-classed HTML elements (type selectors).
  V)   Objects:              Cosmetic-free design patterns (grids, layouts, etc).
  VI)  Components:           Designed components, chunks of UI.
  VII) Utilities/Trumps:     Helpers and overrides. (hidden, error classes, etc)

*/

@import url("https://fonts.googleapis.com/css2?family=Inter:wght@100..900&display=swap");

/* I) Settings: Global variables, config switches. */

:root {
  /*
   * value tokens
   *
   * raw basic values that should not be used within your components.
   * they control the design system on a higher level and should be used only
   * in the root element.
   *
   */

  /* value tokens: colors (--vc => valueColor) */
  --vc-raven: #202124;
  --vc-snow: #ffffff;

  --vc-vapour: rgba(255, 255, 255, 0.6);
  --vc-shadow: rgba(32, 33, 36, 0.6);

  --vc-silver: #d9d9d9;

  --vc-brand-orange: #f15a24;
  --vc-brand-yellow: #fbb03b;
  --vc-brand-pink: #ed1e79;
  --vc-brand-pink--transparent: rgba(237, 30, 121, 0.4);
  --vc-brand-purple: #522785;
  --vc-brand-blue: #29abe2;
  --vc-brand-blue--dark: #1f6ef4;
  --vc-brand-green: #79d11c;
  --vc-brand-alt: rgba(215, 205, 235, 1);

  /**
   * value tokens: sizes (--vs => valueSize)
   * 1) general purpose spacer unit
   * 2) vertical spaces outside of an element
   * 3) horizontal spaces outside of an element
   * 4) space inside an element (usually used for padding)
   * 5) borders and lines (using PX here because we don't want lines to scale)
  **/
  --vs-gutter: 0.5rem; /* 1 */
  --vs-stack: calc(var(--vs-gutter) * 2); /* 2 */
  --vs-inline: calc(var(--vs-gutter) * 2); /* 3 */
  --vs-bezel: calc(var(--vs-gutter) * 2); /* 4 */
  --vs-line: 1px; /* 5 */

  --vs-border-radius: 0.4rem;

  /* value tokens: z-index (--vz => valueZindex) */

  --vz-backdrop: -1;
  --vz-background: 1;
  --vz-foreground: 2;
  --vz-tooltip: 10;
  --vz-loader: 30;
  --vz-toasts: 50;

  /*
   * reference tokens
   *
   * pointers to value tokens or other reference tokens. They control the actual
   * design rules.
   *
   */

  /* reference tokens: colors (--rc => referenceColor) */
  --rc-dark: var(--vc-raven);
  --rc-light: var(--vc-snow);

  --rc-dark-transparent: var(--vc-shadow);
  --rc-light-transparent: var(--vc-vapour);

  --rc-text: var(--rc-dark);
  --rc-text--disabled: var(--vc-shadow);

  --rc-background: var(--rc-light);
  --rc-background-transparent: var(--rc-light-transparent);

  --rc-line: var(--vc-brand-alt);
  --rc-line-inverted: var(--rc-dark);

  --rc-interaction: var(--vc-brand-blue);
  --rc-interaction-text: var(--vc-brand-blue--dark);

  --rc-button: var(--vc-brand-purple);
  --rc-button--disabled: var(--vc-shadow);
  --rc-button-secondary: rgba(215, 205, 235, 0.5);
  --rc-onButton: var(--rc-light);
  --rc-onButton--disabled: var(--rc-light-transparent);

  --rc-warningLight: var(--vc-brand-pink--transparent);
  --rc-warning: var(--vc-brand-pink);
  --rc-onWarning: var(--vc-snow);

  --rc-input: var(--rc-light);
  --rc-onInput: var(--rc-dark);

  --rc-input-readonly: var(--vc-vapour);
  --rc-input-onReadonly: var(--rc-dark);

  --rc-input-error: var(--vc-brand-pink);
  --rc-input-onError: var(--rc-light);

  --rc-input-success: var(--vc-brand-green);
  --rc-input-onSuccess: var(--rc-light);

  /* reference tokens: gradients */
  --rg-brand: var(--vc-brand-yellow) 10%, var(--vc-brand-orange) 40%,
    var(--vc-brand-pink) 50%, var(--vc-brand-purple) 90%;

  --rg-brand-alt: var(--vc-brand-alt), white;
  --rg-brand-bruised: var(--vc-brand-blue) 50%, var(--vc-brand-purple) 90%;

  /* reference tokens: sizes */
  --rs-footer-stack: var(--vs-stack);

  --rs-footer-gutter: var(--vs-gutter);
  --rs-logo-stack: calc(var(--vs-gutter) * 8);

  --rs-card-bezel: calc(var(--vs-gutter) * 5);
  --rs-card-bezel-x: calc(var(--vs-gutter) * 7);

  --rs-card-stack: calc(var(--vs-stack) * 1.5);
  --rs-card-bezel-narrow: calc(var(--rs-card-bezel) * 0.75);

  --rs-button-bezel: var(--rs-card-bezel-narrow);
  --rs-button-stack: var(--vs-stack);

  --rs-input-bezel: calc(var(--rs-button-bezel) * 0.4);
  --rs-input-bezel-narrow: calc(var(--rs-button-bezel) * 0.4);
  --rs-input-stack: calc(var(--rs-button-stack) * 2);

  --vs-line-height: 1.35;
}

/* II) Theme Settings: DarkMode, LightMode, Product Specific stuff */

/***
 * III) Generic: Ground-zero styles (Normalize.css, resets, box-sizing)
 *
 * The new CSS reset - version 1.7.2 (last updated 23.6.2022)
 * GitHub page: https://github.com/elad2412/the-new-css-reset
***/

/*
Remove all the styles of the "User-Agent-Stylesheet", except for the 'display' property
- The "symbol *" part is to solve Firefox SVG sprite bug
*/
*:where(:not(html, iframe, canvas, img, svg, video):not(svg *, symbol *)) {
  all: unset;
  display: revert;
}

/* Preferred box-sizing value */
*,
*::before,
*::after {
  box-sizing: border-box;
}

/* Reapply the pointer cursor for anchor tags */
a,
button {
  cursor: revert;
}

/* Remove list styles (bullets/numbers) */
ol,
ul,
menu {
  list-style: none;
}

/* For images to not be able to exceed their container */
img {
  max-width: 100%;
}

/* removes spacing between cells in tables */
table {
  border-collapse: collapse;
}

/* Safari - solving issue when using user-select:none on the <body> text input doesn't working */
input,
textarea {
  -webkit-user-select: auto;
}

/* revert the 'white-space' property for textarea elements on Safari */
textarea {
  white-space: revert;
}

/* minimum style to allow to style meter element */
meter {
  -webkit-appearance: revert;
  appearance: revert;
}

/* reset default text opacity of input placeholder */
::placeholder {
  color: unset;
}

/* fix the feature of 'hidden' attribute.
display:revert; revert to element instead of attribute */
:where([hidden]) {
  display: none;
}

/* revert for bug in Chromium browsers
- fix for the content editable attribute will work properly.
- webkit-user-select: auto; added for Safari in case of using user-select:none on wrapper element*/
:where([contenteditable]:not([contenteditable="false"])) {
  -moz-user-modify: read-write;
  -webkit-user-modify: read-write;
  overflow-wrap: break-word;
  -webkit-line-break: after-white-space;
  -webkit-user-select: auto;
}

/* apply back the draggable feature - exist only in Chromium and Safari */
:where([draggable="true"]) {
  -webkit-user-drag: element;
}

/* (not included in vanilla reset) Hide carets in summary/details on Safari */

::-webkit-details-marker {
  display: none;
}

/**
 * IV) Base: Un-classed HTML elements (type selectors)
 *
 * Internet Identity Styles
 **/

:root {
  /* general styles */
  font-family: "Inter", sans-serif;
  font-size: 62.5%; /* 10px */
  font-size: max(62.5%, calc(0.6vh + 0.25rem));
  font-weight: 350;
  letter-spacing: -0.005em;

  background: var(--rc-background);
  color: var(--rc-text);
}

/**
 * Make sure the backdrop doesn't leak out (which creates a horizontal scroll)
 **/
html,
body {
  overflow-x: hidden;
}

body {
  font-size: 1.6rem;
  line-height: var(--vs-line-height);
  background: radial-gradient(circle at 50% 100%, var(--rg-brand-alt));
  background-size: 100% 100%;
  min-height: 100vh;
}

/**
 * V) Objects: Cosmetic-free design patterns
 *
 * We generally use the BEM methodology.
 * http://getbem.com/
 *
 * We prefix classes with the following convention:
 * - `.c-` component
 * - `.l-` layout
 * - `.t-` typography
 *
 * We avoid element, id and attribute selectors when it is sane to do so¹.
 * Use classes when possible.
 *
 * ¹ For example when needing to style the paths of an SVG it might be difficult
 * to do because the SVG are made by people with little to no XML know-how.
 */

.t-strong {
  font-weight: bold;
}

.t-weak {
  font-weight: normal;
  font-size: 0.8em;
}

.t-centered {
  text-align: center;
}

.t-title {
  font-weight: 600;
  font-size: 1.8rem;
  line-height: 1.1;
  margin-top: 1em;
}

.t-title:first-child {
  margin-top: 0;
}

.t-title--complications {
  display: flex;
  align-items: center;
  gap: 0.2em;
}

.t-title__complication {
  font-weight: 300;
  font-size: 0.8em;
  flex-grow: 0;
}

.t-title__complication:disabled {
  color: var(--rc-text--disabled);
}

.t-title__complication--end {
  flex-grow: 0;
  text-align: right;
}

.t-title--main {
  font-size: 2.8rem;
  margin-top: 0.5em;
}

.t-lead {
  font-size: 1.6rem;
}

.t-title + .t-lead {
  margin-top: 0.75em;
}

.t-paragraph {
  margin-top: 1em;
}

.t-paragraph:first-child {
  margin-top: 0;
}

.t-vip {
  font-size: 2.4rem;
  font-weight: 600;
  text-align: center;
}

.t-vip--small {
  font-size: 1.5rem;
}

.t-muted {
  color: var(--rc-text--disabled);
  font-size: 0.8em;
}

.t-discreet {
  font-size: 0.8em;
  vertical-align: baseline;
}

a,
.t-link {
  display: inline;
  color: var(--rc-interaction-text);
  color: inherit;
  text-decoration: underline;
  cursor: pointer;
}

.t-link:disabled,
:disabled .t-link {
  pointer-events: none;
}

.t-link--discreet {
  font-weight: normal;
  text-decoration: none;
}

a:focus,
a:hover,
.t-link:not([disabled]):focus,
.t-link:not([disabled]):hover {
  text-decoration: none;
}

.t-link--discreet:not([disabled]):focus,
.t-link--discreet:not([disabled]):hover {
  text-decoration: underline;
}

.t-link__icon {
  display: inline-block;
  position: relative;
  height: calc(1em * var(--vs-line-height));
  aspect-ratio: 1;
  vertical-align: middle;
}

.t-link__icon svg {
  position: absolute;
  top: 50%;
  left: 50%;
  transform: translate(-50%, -50%) translateY(-0.1em);
  width: 100%;
}

#pageContent,
.l-wrap {
  position: relative;
  display: flex;
  flex-direction: column;
  align-items: center;
  justify-content: center;
  min-height: 100vh;
  padding: var(--rs-card-bezel);
}

.l-container {
  position: relative;
  font-size: 1.6rem;
  min-width: 30rem;
  max-width: 40rem;
  margin: 0 auto;
}

.l-container--wide {
  max-width: 60rem;
}

.l-divider {
  display: block;
  margin-top: calc(var(--vs-stack) * 2);
  margin-bottom: calc(var(--vs-stack) * 2);
  border-top: var(--vs-line) var(--rc-line) solid;
}

.l-divider--text {
  display: flex;
  gap: calc(var(--vs-gutter) * 2);
  align-items: center;
  margin-top: calc(var(--vs-stack) * 2);
  margin-bottom: calc(var(--vs-stack) * 2);
  border-top: none;
  height: calc(1em * var(--vs-line-height));
}

.l-divider--text::before,
.l-divider--text::after {
  content: "";
  flex-grow: 1;
  border-top: var(--vs-line) var(--rc-line) solid;
}

.l-divider__label {
  display: inline-block;
}

.l-horizontal {
  display: flex;
  gap: var(--vs-inline);
}

/**
 * Title with counter and Actions
 */

/**
 * Icon components
 */
.c-icon {
  display: inline-block;
  position: relative;
  height: calc(1em * var(--vs-line-height));
  aspect-ratio: 1;
  vertical-align: middle;
}

.c-icon--block {
  display: block;
  height: auto;
  aspect-ratio: none;
}

.c-icon svg {
  position: absolute;
  top: 50%;
  left: 50%;
  transform: translate(-50%, -50%);
  width: 100%;
}

.c-icon--warning [fill] {
  fill: var(--rc-warning);
}

.c-icon--lock svg {
  transform: translate(-50%, -50%) scale(0.8);
}

.c-icon--lock:hover svg {
  animation: shakeup 0.6s ease;
}

@keyframes shakeup {
  0%,
  100% {
    transform: translate(-50%, -50%) scale(0.8) rotate(0);
  }
  10%,
  30%,
  50%,
  70%,
  90% {
    transform: translate(-50%, -50%) translateY(-2px) scale(0.8) rotate(-6deg);
  }
  20%,
  40%,
  60%,
  80% {
    transform: translate(-50%, -50%) translateY(-4px) scale(0.8) rotate(10deg);
  }
}

.c-icon--more {
  position: relative;
  width: 2rem;
  height: 2rem;
  display: inline-block;
  --rotate: 0;
  --offsetY: 0;
  --bgc: currentColor;
}

:is(button, a, link, .c-dropdown):hover .c-icon--more {
  --rotate: -90deg;
  --bgc: var(--rc-interaction-text);
}

.c-icon--more__dot {
  position: absolute;
  top: 50%;
  left: 50%;
  background: var(--bgc);
  width: 0.3rem;
  height: 0.3rem;
  transform: translate(-50%, -50%) rotate(var(--rotate, 0deg))
    translateY(var(--offsetY, 0));
  transition: 200ms transform cubic-bezier(0.3, 0.7, 0, 1),
    250ms background-color linear;
  border-radius: 50%;
}

.c-icon--more__dot:nth-child(1) {
  --offsetY: -0.4rem;
  transition-delay: 50ms, 50ms;
}

.c-icon--more__dot:nth-child(3) {
  --offsetY: 0.4rem;
  transition-delay: 100ms, 100ms;
}

.c-icon--outlined {
  box-shadow: 0 0 0 1px var(--rc-line);
  border-radius: 1px;
  transition: box-shadow 200ms cubic-bezier(0.3, 0.7, 0, 1);
}

:is(button, a, link, .c-dropdown) .c-icon--outlined,
.c-icon--outlined:is(button, a, link, .c-dropdown) {
  box-shadow: 0 0 0 1px var(--rc-button), 0 0 1em var(--rc-line);
}

:is(button, a, link, .c-dropdown):hover .c-icon--outlined {
  box-shadow: 0 0 0 1px var(--rc-line), 0 0 0.3em var(--rc-line);
  background-color: var(--rc-button);
  --bgc: var(--rc-onButton);
}

/**
 * Card components
 */

.c-card {
  display: block;
  position: relative;
  padding: var(--rs-card-bezel) var(--rs-card-bezel-x);
  border: var(--vs-line) solid var(--rc-line);
  background-color: var(--rc-background-transparent);
  border-radius: var(--vs-border-radius);
}

/* c-cards pretty much fill up the screen on small devices so we disable rounding */
@media (max-width: 512px) {
  .c-card {
    border-radius: 0;
  }
}

.c-card--highlight,
.c-card--background {
  padding: var(--rs-card-bezel);
  background-color: var(--rc-background-transparent);
  border-color: transparent;
}

.c-card--narrow {
  padding: var(--rs-card-bezel-narrow);
}

.c-card--tight {
  padding: calc(var(--rs-card-bezel-narrow) * 0.5)
    calc(var(--rs-card-bezel-narrow) * 0.6);
}

.c-card--background {
  padding: calc(var(--rs-card-bezel) * 0.3);
  background: rgba(255, 255, 255, 0.2);
}

.c-card--background::after {
  position: absolute;
  content: "";
  z-index: -1;
  inset: -0.2em;
  pointer-events: none;
  background: radial-gradient(circle at 50% 10%, var(--rg-brand));
  opacity: 0.1;
  filter: blur(8px);
}

/* c-cards pretty much fill up the screen on so disable the effect which causes scrolling issues */
@media (max-width: 512px) {
  .c-card--background::after {
    inset: 0;
  }
}

.c-card--background::before {
  position: absolute;
  content: "";
  z-index: -2;
  top: 50%;
  left: 50%;
  width: 100%;
  aspect-ratio: 1;
  border-radius: 50%;
  background-image: linear-gradient(170deg, var(--rg-brand));
  background-size: 200% 200%;
  filter: blur(120px);
  opacity: 0.75;
  pointer-events: none;
  transform: translate3d(-50%, -50%, 0);

  animation: 20s bganim linear infinite;
}

@keyframes bganim {
  0%,
  100% {
    background-position: 0% 0%;
  }

  50% {
    background-position: 0% -200%;
  }
}

@media (max-width: 512px) {
  .c-card--highlight {
    border: none;
    border-radius: 0;
  }
}

.c-card__icon {
  position: absolute;
  right: 0;
  top: 0;
  width: 10%;
  aspect-ratio: 1;
  z-index: var(--vz-foreground);
  transform: translate(40%, -40%);
}

.c-card__icon svg {
  position: absolute;
  display: block;
  width: 100%;
  height: 100%;
  top: 50%;
  left: 50%;
  transform: translate(-50%, -50%);
}

.c-card__icon svg * {
  fill: var(--rc-background);
  stroke-width: 3px;
  stroke: var(--rc-warning);
}

.c-card__content {
  position: relative;
  z-index: var(--vz-foreground);
}

.c-card__title {
  /*
    approximation: to make sure the title
    does not collide with the icon on the left
  */
  padding-right: 10%;
}

.c-card__paragraph {
  margin-top: calc(var(--vs-stack) * 0.75);
}

.c-card--warning {
  position: relative;
  border: none;
  border-radius: var(--vs-border-radius);
}

.c-card--warning::before {
  position: absolute;
  content: "";
  z-index: 0;
  inset: 0;
  background-image: linear-gradient(170deg, var(--rg-brand));
  filter: blur(30px);
  opacity: 0.75;
  pointer-events: none;
}

.c-card--warning::after {
  content: "";
  position: absolute;
  inset: 0;
  z-index: var(--vz-background);
  background: var(--rc-background);
  border-radius: var(--vs-border-radius);
  box-shadow: 0 0 0 4px rgba(255, 255, 255, 0.4);
}

/**
 *  irregularity component
 */
.c-irregularity {
  display: flex;
  align-items: stretch;
  gap: calc(var(--rs-card-bezel-x) * 0.25);

  --state-color: var(--rc-warningLight);
  --state-onColor: var(--rc-warning);

  position: relative;
  padding: calc(var(--rs-card-bezel) * 0.35) calc(var(--rs-card-bezel-x) * 0.35);
  border: var(--vs-line) solid var(--rc-line);
  background-color: var(--state-color);
  border-radius: var(--vs-border-radius);
  overflow: hidden;
  box-shadow: 0 0 0 1px var(--state-onColor);
}

.c-irregularity + .c-irregularity {
  margin-top: calc(var(--vs-stack) * 0.5);
}

.c-irregularity__icon {
  position: relative;
  flex: 0 0 4.5rem;
  background: var(--state-onColor);
  margin: calc(var(--rs-card-bezel) * -0.25) calc(var(--rs-card-bezel-x) * 0.1)
    calc(var(--rs-card-bezel) * -0.25) calc(var(--rs-card-bezel) * -0.4);
  border-radius: var(--vs-border-radius);
}

.c-irregularity__icon svg {
  display: block;
  width: 70%;
  height: 70%;
  position: absolute;
  top: 50%;
  left: 50%;
  transform: translate(-50%, -50%);
}
.c-irregularity__icon svg [fill] {
  fill: #fff;
}

.c-irregularity__message {
  flex: 1 1 auto;
  font-size: 0.8em;
  line-height: 1.2;
}

.c-irregularity__close {
  position: relative;
  background: #fff;
  border-radius: 50%;
  flex: 0 0 1.5rem;
  height: 1.5rem;
  cursor: pointer;
}

.c-irregularity__close svg {
  position: absolute;
  top: 50%;
  left: 50%;
  width: 100%;
  transform: translate(-50%, -50%) scale(0.8);
  transition: 200ms transform cubic-bezier(0.4, 0, 0.2, 1);
}

.c-irregularity__close:hover svg {
  transform: translate(-50%, -50%) scale(0.95);
}

/**
 *  toast component
 */

.c-toasts {
  position: fixed;
  bottom: 0;
  left: 0;
  right: 0;
  z-index: var(--vz-toasts);
}

.c-toast + .c-toast {
  margin-top: calc(var(--vs-stack) * 0.5);
}

.c-toast:last-child {
  margin-bottom: calc(var(--vs-stack) * 0.5);
}

.c-toast {
  position: relative;
  background: var(--rc-background);
  animation: appearFromBottom 200ms cubic-bezier(0.4, 0, 0.2, 1);
}

.c-toast--closing {
  z-index: 1;
  animation: disappearToBottom 200ms cubic-bezier(0.7, 0.3, 0, 1);
}

@keyframes appearFromBottom {
  from {
    transform: translateY(100%);
  }
  to {
    transform: translateY(0);
  }
}

@keyframes disappearToBottom {
  0% {
    transform: translateY(0);
  }
  80% {
    opacity: 0;
  }
  100% {
    opacity: 0;
    transform: translateY(100%);
  }
}

/**
 *  logo component
 */
.c-logo {
  display: block;
  overflow: hidden;
  padding: var(--rs-logo-stack) 0;
  font-weight: 600;
  font-size: 0.6em;
}

.c-logo svg {
  display: block;
  margin: 0 auto;
  width: 7rem;
}

.c-logo__type {
  text-align: center;
  margin-top: var(--vs-stack);
}

.t-title + .c-logo {
  margin: var(--rs-logo-stack) 0;
}

.t-action:hover {
  color: var(--vc-brand-blue);
}

.c-spinner-wrapper {
  position: relative;
  width: 100%;
  height: 100%;
  min-height: 7rem;
}

.c-spinner {
  position: absolute;
  width: 25%;
  aspect-ratio: 1;
  color: var(--vc-brand-purple);
  top: 50%;
  left: 50%;
  transform: translate(-50%, -50%);
}

.c-spinner svg {
  display: block;
  overflow: visible;
  animation: rotate 4s linear infinite;
}

/**
 *  Captcha's are set to a size of 220 × 120px
 *  if this should ever change, update the aspect-ratio
 */
.c-captcha-placeholder {
  width: 100%;
  aspect-ratio: 220 / 120;
}

/**
 *  Forms and Buttons
 */

.c-button {
  background: var(--rc-button);
  color: var(--rc-onButton);
  padding: calc(0.8 * var(--rs-button-bezel)) var(--rs-button-bezel);
  margin-top: var(--rs-button-stack);
  display: block;
  width: 100%;
  text-align: center;
  border-radius: var(--vs-border-radius);
}

.c-button__icon svg {
  height: 100%;
}

.c-button__icon:not([disabled]):focus,
.c-button__icon:not([disabled]):hover {
  fill: var(--rc-onButton);
  stroke-width: 0.5px;
  stroke: var(--rc-button);
}

.c-button svg * {
  fill: currentColor;
}

.c-button--secondary {
  background: var(--rc-button-secondary);
  color: var(--rc-button);
  border: var(--vs-line) solid var(--rc-line);
}

.c-button:not([disabled]):focus,
.c-button:not([disabled]):hover {
  opacity: 0.9;
  box-shadow: 0 0 0 2px #ffffff, 0 0 3px 5px var(--rc-interaction);
  outline: 2px dotted transparent;
  outline-offset: 2px;
}

/* Copy pasted from the focus and hover, but with different opacity to show action */
.c-button:not([disabled]):active {
  opacity: 0.5;
  box-shadow: 0 0 0 2px #ffffff, 0 0 3px 5px var(--rc-interaction);
  outline: 2px dotted transparent;
  outline-offset: 2px;
}

.c-button[disabled],
.c-button--disabled {
  opacity: 0.5;
  cursor: not-allowed;
}
.c-button__icon[disabled] {
  color: var(--rc-onButton--disabled);
  cursor: not-allowed;
}

.c-button--warning {
  background: var(--rc-warning);
  color: var(--rc-onWarning);
}

.c-input {
  position: relative;
  display: block;
  width: 100%;
  padding: var(--rs-input-bezel-narrow) calc(3 * var(--rs-input-bezel));
  margin-top: var(--rs-input-stack);
  background: var(--rc-input);
  color: var(--rc-onInput);
  border: calc(var(--vs-line) * 2) solid var(--rc-line);
  word-break: break-word;
  border-radius: var(--vs-border-radius);
}

.c-button-group {
  display: flex;
  gap: var(--vs-inline);
  margin-top: var(--vs-stack);
}

.c-input.has-error,
.c-input.has-error:focus {
  color: var(--rc-warning);
  box-shadow: inset 0 0 0 calc(var(--vs-line) * 2) var(--rc-warning);
  border-image: none;
}

.c-input:focus {
  opacity: 0.9;
  box-shadow: 0 0 0 2px #ffffff, 0 0 3px 5px var(--rc-interaction);
  outline: 2px dotted transparent;
  outline-offset: 2px;
}

.c-input--centered {
  text-align: center;
}

.c-input--spacious {
  padding: calc(2 * var(--rs-input-bezel)) calc(3 * var(--rs-input-bezel))
    calc(1.8 * var(--rs-input-bezel));
}

.c-input--vip {
  font-size: 1.4em;
  padding: calc(1.2 * var(--rs-input-bezel)) calc(3 * var(--rs-input-bezel))
    var(--rs-input-bezel);
}

.c-input--vip::placeholder {
  font-weight: normal;
}

.c-input--readonly {
  background: var(--rc-input-readonly);
  color: var(--rc-input-onReadonly);
  border: var(--vs-line) var(--rc-line) solid;
}

.c-input--textarea {
  padding: calc(3 * var(--rs-input-bezel));
}

.c-input--textarea-narrow {
  padding: calc(1.5 * var(--rs-input-bezel));
}

.c-input--recovery {
  padding: calc(1.5 * var(--rs-input-bezel));
  background-color: var(--rc-line);
}

.c-input--icon {
  position: relative;
  padding-bottom: calc(4 * var(--rs-input-bezel));
  margin-bottom: calc(var(--rs-input-stack) * 2);
}

.c-input__icon {
  position: absolute;
  bottom: 0;
  right: 50%;
  z-index: var(--vz-foreground);
  background-color: var(--rc-input);
  border: var(--vs-line) solid var(--rc-line);
  border-radius: 4px;
  display: flex;
  padding: var(--rs-input-bezel) calc(var(--rs-input-bezel) * 2);
  border-radius: var(--vs-border-radius);
  background: var(--rc-button);
  color: var(--rc-onButton);
  transform: translate(50%, 50%) scale(0.9);
  white-space: nowrap;
  cursor: pointer;
  transition: 400ms transform cubic-bezier(0.3, 0.7, 0, 1);
}

.c-input__icon:not([disabled]):hover {
  transform: translate(50%, 50%) scale(0.99);
}

.c-input__icon svg {
  width: 1.2em;
  height: 1.2em;
  margin-left: var(--rs-input-bezel);
  margin-right: calc(var(--rs-input-bezel) * -0.25);
}

.c-input__message {
  margin-top: var(--vs-stack);
  color: var(--rc-warning);
}

/* hides and show icons based on a class */

.c-input__icon svg + svg {
  margin-left: -1em;
  visibility: hidden;
  transform: scale(0.4);
  opacity: 0;
  transition: transform 500ms cubic-bezier(0.3, 0.7, 0, 1) 100ms,
    opacity 300ms linear;
  color: greenyellow;
}

.c-input__icon.is-copied svg {
  visibility: hidden;
}

.c-input__icon.is-copied svg + svg {
  visibility: visible;
  transform: scale(1.2);
  opacity: 1;
}

.c-input__button {
  position: absolute;
  top: 50%;
  right: var(--rs-input-bezel);
  transform: translateY(-50%);
  display: flex;
  align-items: center;
}

.c-input__button:focus,
.c-input__button:hover {
  fill: var(--rc-onButton);
  stroke-width: 0.5px;
  stroke: var(--rc-button);
}

.c-summary {
  list-style: none;
}

.c-summary__link {
  display: block;
  position: relative;
}

.c-summary__link::before {
  position: absolute;
  content: "▶";
  font-size: 0.75em;
  line-height: 2;
  /* Divide --vs-inline by 2 to ensure we don't actually hit the left border */
  left: calc(-1 * var(--vs-inline) / 2);
  text-decoration: none;
  transform: translateX(-100%);
  transition: 200ms cubic-bezier(0.3, 0.7, 0, 1);
}

[open] .c-summary__link::before {
  transform: translateX(-100%) rotate(90deg);
}

/**
 *  Footer component
 */

.l-footer {
  padding: var(--rs-footer-gutter);
  margin-top: var(--rs-footer-stack);
  display: flex;
  align-items: center;
  justify-content: center;
  font-size: 0.85em;
}

.l-footer__elem {
  position: relative;
  padding: 0 var(--vs-inline);
}

.l-footer__elem + .l-footer__elem::before {
  position: absolute;
  content: "·";
  top: 50%;
  left: 0;
  transform: translate(-50%, -50%);
}

.page-signature {
  display: block;
  padding: var(--rs-footer-gutter);
  transition: background 0.2s;
}

.page-signature img {
  display: block;
  max-width: 100%;
}

.page-signature:hover,
.page-signature:focus {
  background: var(--grey-050);
}

.c-list--flex {
  display: flex;
  flex-direction: row;
  flex-wrap: wrap;
  justify-content: center;
}

.c-list--flex li {
  margin: 0.5rem;
}

.c-list--bulleted {
  list-style-type: disc;
}

.c-list--bulleted li,
.c-list--numbered li {
  margin-left: calc(var(--vs-inline) * 2);
  margin-top: var(--vs-stack);
}

.c-list--numbered {
  list-style-type: decimal;
}

.c-list--recovery {
  flex-wrap: wrap;
  counter-reset: recovery;
  padding: 0;
  list-style: none;
}

<<<<<<< HEAD
.c-list--recovery-word {
  --bg: var(--rc-line);
  --fg: var(--rc-onInput);

=======
.c-list--recovery li input {
  text-align: left;
}

.c-list--recovery li {
>>>>>>> 12a3424a
  position: relative;
  display: inline-flex;
  background: var(--rc-background);
  color: var(--fg);
  border: var(--vs-line) var(--rc-line) solid;

  border-radius: 999px;

  padding: 0.5em 0.75em;
  padding-right: 0.75em;
  padding-left: 2.9em;

  width: calc(33.33% - 1rem);
  margin: 0.5rem;

  font-size: 0.7em;
  font-weight: bold;
  font-family: monospace;
  text-align: center;

  z-index: 1;

  /* The counter displayed. We set this explicitly from the HTML because
   * the index shown is important for recovery. Also this works around issues related
   * to different counter behavior on Safari & Chrome. */
  --counter: var(--index);
}

@media screen and (max-width: 512px) {
  .c-list--recovery-word {
    width: calc(50% - 1rem);
  }
}

.c-list--recovery-word::before {
  position: absolute;
  top: 50%;
  left: 0.25em;
  height: 85%;
  width: 2.6em;
  content: var(--counter);
  background-color: var(--bg);
  color: var(--fg);
  padding: 0 0.4em 0 0.4em;
  font-size: 0.8em;
  margin-right: 0.75em;
  font-weight: 200;
  border-radius: 50%;
  display: flex;
  text-align: center;
  align-items: center;
  justify-content: center;
  transform: translateY(-50%);
}

.c-list--recovery-word::after {
  position: absolute;
  content: "";
  inset: 0;
  background-color: var(--bg);
  border-radius: 999px;
  filter: blur(10px);
  z-index: -1;
  opacity: 0.3;
}

.c-list--recovery-word__icon {
  position: absolute;
  top: 50%;
  left: 0.6em;
  transform: translateY(-50%);
  z-index: 0;
}
.c-list--recovery-word__icon svg {
  width: 1.25em;
  height: 1.25em;
  margin-top: 0.25em;
}

.c-list--recovery-word__icon svg [fill] {
  fill: var(--fg);
}

.c-list--recovery-word__icon svg [stroke] {
  stroke: var(--fg);
}

.c-list--recovery-word__attention::before,
.c-list--recovery-word__attention .c-list--recovery-word__icon,
.c-list--recovery-word__incorrect::before,
.c-list--recovery-word__incorrect .c-list--recovery-word__icon,
.c-list--recovery-word__correct::before,
.c-list--recovery-word__correct .c-list--recovery-word__icon {
  --fg: var(--rc-onButton);
  color: var(--fg);
}

/* When a word is disabled, bring the saturation down to make it look non-interactive */
.c-list--recovery-word__disabled {
  --bg: var(--rc-input-readonly);
  --fg: var(--rc-onInput-readonly);
}

/* When a word requires attention, show it as yellow */
.c-list--recovery-word__attention {
  --bg: var(--rc-button);
}

/* When a word requires attention, show it as green and show a checkmark instead of the counter */
.c-list--recovery-word__correct {
  --bg: var(--rc-input-success);
}

.c-list--recovery-word__correct::before {
  color: var(--bg);
}

.c-list--recovery-word__correct .c-list--recovery-word__icon {
  margin-top: 0.15em;
  margin-left: -0.05em;
}

/* When a word requires attention, show it as red and show a warning sign instead of the counter */
.c-list--recovery-word__incorrect {
  --bg: var(--rc-input-error);
}

.c-list--recovery-word__incorrect::before {
  color: var(--bg);
}

.c-recoveryInput {
  display: block;
  width: 100%;
  text-align: left;
  color: var(--fg, currentColor);

  height: calc(1em * var(--vs-line));

  /* fixes layout-shifts in safari when input is empty */
  position: absolute;
}

.c-list__item--vip {
  font-size: 2rem;
  font-weight: bold;
}

.c-list__parcel--select {
  cursor: pointer;
}

.c-list__parcel--select:hover {
  transition: background-color 400ms cubic-bezier(0.3, 0.7, 0, 1);
}

.c-list--anchors {
  --border-radius: var(--vs-border-radius);
}

.c-list__item--icon {
  position: relative;
}

.c-list__item--icon .c-list__parcel:last-of-type {
  padding-right: calc(1.5em + 0.8em * 2);
}

.c-list--anchors .c-list__item {
  display: flex;
  flex-wrap: wrap;
  border: var(--vs-line) var(--rc-line) solid;
  position: relative;
}

.c-list--anchors .c-list__item:focus-within,
.c-list--anchors .c-list__item:focus,
.c-list--anchors .c-list__item--focus {
  z-index: var(--vz-foreground);
}

.c-list--anchors .c-list__item::before,
.c-list--anchors .c-list__item::after {
  content: "";
  position: absolute;
  pointer-events: none;
  inset: 0;
}

.c-list--anchors .c-list__item::after {
  background: var(--vc-brand-alt);
  opacity: 0;
  mix-blend-mode: darken;
  transition: opacity 200ms linear;
}

.c-list--anchors .c-list__item:hover::after {
  opacity: 0.3;
}

.c-list--anchors .c-list__item--noFocusStyle:hover::after {
  opacity: 0;
}

.c-list--anchors .c-list__item::before {
  will-change: filter;
  background-image: linear-gradient(270deg, var(--rg-brand));
  filter: blur(20px);
  opacity: 0;
  transform: scaleX(0.1) scaleY(0.7);
  transition: 300ms opacity linear, 600ms transform cubic-bezier(0.3, 0.7, 0, 1);
}

.c-list--anchors .c-list__item:focus-within::before,
.c-list--anchors .c-list__item--focus::before {
  opacity: 1;
  transform: scaleX(1) scaleY(0.8);
}

.c-list--anchors .c-list__item--noFocusStyle::before {
  display: none;
}

.c-list--anchors .c-list__item:first-of-type {
  border-top-left-radius: var(--border-radius);
  border-top-right-radius: var(--border-radius);
}

.c-list--anchors .c-list__item:first-of-type .c-list__parcel:first-of-type {
  border-top-left-radius: var(--border-radius);
}

.c-list--anchors .c-list__item:first-of-type .c-list__parcel:last-of-type {
  border-top-right-radius: var(--border-radius);
}

.c-list--anchors
  .c-list__item:first-of-type
  .c-list__parcel--fullwidth:first-of-type {
  border-top-left-radius: var(--border-radius);
  border-top-right-radius: var(--border-radius);
}

.c-list--anchors .c-list__item:last-of-type {
  border-bottom-left-radius: var(--border-radius);
  border-bottom-right-radius: var(--border-radius);
}

.c-list--anchors .c-list__item:last-of-type .c-list__parcel:first-of-type {
  border-bottom-left-radius: var(--border-radius);
}

.c-list--anchors .c-list__item:last-of-type .c-list__parcel:last-of-type {
  border-bottom-right-radius: var(--border-radius);
}

.c-list--anchors
  .c-list__item:last-of-type
  .c-list__parcel--fullwidth:last-of-type {
  border-bottom-left-radius: var(--border-radius);
  border-bottom-right-radius: var(--border-radius);
}

.c-list--anchors .c-list__item + .c-list__item {
  margin-top: calc(-1 * var(--vs-line));
}

.c-list__parcel {
  position: relative;
  padding: var(--vs-bezel) 0.8em;
  border: var(--vs-line) solid var(--rc-line);
  flex-grow: 1;
  margin: calc(-1 * var(--vs-line));
  white-space: nowrap;
  overflow: hidden;
  text-overflow: ellipsis;
  background: var(--rc-input);
}

.c-list__parcel--detail {
  overflow: hidden;
  white-space: inherit;
  padding: var(--vs-bezel) 0.8em;
}

.c-list__parcel--fullwidth {
  flex: 1 0 100%;
  width: 100%;
}

.c-list__icon {
  position: absolute;
  pointer-events: none;
  top: 50%;
  right: calc(var(--vs-bezel) * 1.5);
  transform: translateY(-50%);
  width: 1.5em;
  height: 1.5em;
  --stroke-width: 2;
}

/* This is a workaround for animating the arrow icon on all major browsers
 * (Safari, Chrome, Firefox). SVG path update doesn't work on Safari, and
 * svg transform is glitchy on Firefox. So instead we hide part of the
 * arrow and "unhide" it on hover, which looks like the arrow is growing.
 */
.c-list__icon--masked {
  clip-path: inset(0 0 0 35%);
  transition: clip-path 300ms cubic-bezier(0.3, 0.7, 0, 1);
}

.c-list--anchors .c-list__item:hover .c-list__icon--masked {
  clip-path: inset(0 0 0 0%);
}

.c-list__icon svg {
  display: block;
  width: 100%;
}

/**
 *  Tooltip component
 *  This is a CSS only tooltip that shows on hover
 *  The element that triggers the tooltip must have a .c-tooltip class
 *  and the element that appears on hover must have a .c-tooltip__content class.
 *
 *  In some cases tooltips are only shown when the element is disabled.
 *  in those cases you can use the `.c-tooltip--onDisabled` modifier
 */

.c-tooltip {
  position: relative;
}

.c-tooltip:focus {
  outline: 1px solid var(--rc-button);
  outline-offset: 2px;
  border-radius: 2px;
}

.c-tooltip:hover .c-tooltip__message,
.c-tooltip:focus .c-tooltip__message {
  visibility: visible;
  opacity: 1;
}

.c-tooltip--onDisabled:hover .c-tooltip__message,
.c-tooltip--onDisabled:focus .c-tooltip__message {
  visibility: hidden;
  opacity: 0;
}

.c-tooltip--onDisabled:disabled:hover .c-tooltip__message {
  visibility: visible;
  opacity: 1;
}

.c-tooltip__message {
  position: absolute;
  left: 0;
  top: 100%;
  opacity: 0;
  color: var(--rc-text);
  visibility: hidden;
  font-size: 0.8em;
  line-height: 1.4;
  z-index: var(--vz-tooltip);
  text-align: left;
  min-width: 15rem;
  max-width: 20rem;
  transition: opacity 0.2s ease-in;
  background-color: var(--rc-background);

  overflow-wrap: break-word;
  word-wrap: break-word;
  hyphens: auto;
}

.c-tooltip--left .c-tooltip__message {
  left: auto;
  right: 0;
}

/* chasm: alternative to tooltips, where the card opens to reveal details */

.c-chasm {
  margin-left: calc(-1.25 * var(--rs-card-bezel));
  margin-right: calc(-1.25 * var(--rs-card-bezel));
}

.c-chasm[aria-expanded="false"] {
  max-height: 0;
  visibility: hidden;
  transition: max-height 0.15s ease-out;
}

.c-chasm[aria-expanded="true"] {
  max-height: calc(5em * var(--vs-line-height) + var(--rs-card-bezel) * 2);
  visibility: visible;
  transition: max-height 400ms cubic-bezier(0.3, 0.7, 0, 1);
}

.c-chasm__content {
  background-color: var(--rc-input);
  padding: calc(1.25 * var(--rs-card-bezel));
}

.c-chasm__arrow {
  margin: auto;
  width: 0;
  height: 0;
  background: var(--rc-input);
  width: 2.5rem;
  height: 1.2rem;
  /* triangle path */
  clip-path: polygon(50% 0, 0 100%, 100% 100%);
}

.c-chasm__button {
  transition: transform 300ms cubic-bezier(0.3, 0.7, 0, 1);
}
.c-chasm__button svg {
  transform: translate(-50%, -50%);
}

.c-chasm__button--flipped {
  transform: rotate(180deg);
}

.c-action-list {
  margin-top: 1rem;
  background: var(--rc-background);
  border: var(--vs-line) solid var(--rc-line);
}

.c-action-list__item {
  display: flex;
  position: relative;
  gap: var(--vs-gutter);
  padding: calc(var(--rs-button-bezel) * 0.7) var(--rs-button-bezel);
}

.c-action-list__item + .c-action-list__item::before {
  content: "";
  display: block;
  height: var(--vs-line);
  background: var(--rc-line);
  position: absolute;
  top: 0;
  left: var(--rs-button-bezel);
  right: var(--rs-button-bezel);
}

.c-action-list__actions {
  display: flex;
  gap: var(--vs-gutter);
  margin-top: calc(var(--rs-button-bezel) * -0.5);
  padding: 0 calc(var(--rs-button-bezel) * 0.5)
    calc(var(--rs-button-bezel) * 0.5);
}

.c-action-list__label {
  flex-grow: 1;
}

.c-action-list__action,
.c-action-list__label {
  display: flex;
  align-items: center;
}

.c-action-list__action {
  cursor: pointer;
  color: var(--rc-text);
  transition: 100ms color linear;
}

.c-action-list__action:hover {
  color: var(--rc-interaction);
}

.c-action-list__action svg {
  transition: 200ms opacity linear;
}

.c-action-list__action:hover {
  border-color: var(--rc-button);
}

.c-action-list__action:hover svg {
  opacity: 0.8;
}

.c-img-block {
  width: 100%;
  display: block;
}

/** responsiveness */

@media (max-width: 512px) {
  #pageContent,
  .l-wrap {
    justify-content: flex-start;
    padding: 0;
  }
  .l-container {
    margin: 0;
    width: 100%;

    max-width: none;
  }
}

/* VII) Utilities/Trumps:     Helpers and overrides. (hidden, error classes, */
.is-hidden {
  display: none !important;
}

.is-visible {
  display: block !important;
}

.c-input--anchor {
  position: relative;
}

.c-input--anchor__wrap {
  position: relative;
  display: block;
}

.c-input--anchor__wrap::before {
  content: "";
  position: absolute;
  pointer-events: none;
  inset: 0;
  border-radius: 999999px;
  background-image: linear-gradient(270deg, var(--rg-brand));
  filter: blur(30px);
  opacity: 0;
  transform: scale(1) translateZ(0);
  transition: 300ms transform cubic-bezier(0.7, 0.3, 0, 1), 300ms opacity linear;
}

.c-input--anchor__wrap:focus-within::before {
  opacity: 0.8;
  transform: scale(1) translateZ(0);
}

.c-input--anchor:focus-within input {
  position: relative;
  box-shadow: 0 0 0 4px rgba(255, 255, 255, 0.4);
  border-color: transparent;
}

.c-input--anchor input {
  position: relative;
  z-index: 1;
}

.c-input__error {
  left: 0px;
  right: 0px;
  position: absolute;

  opacity: 0;
  transition: opacity 0.2s ease-in;

  min-width: 15rem;
  text-align: left;
  background-color: var(--rc-background);
  color: var(--rc-text);
  z-index: var(--vz-tooltip);
}

.c-input__error--errored {
  opacity: 1;
}

/* dropdown menus */

.c-action-list__item:has(.c-dropdown):hover,
.c-action-list__item:has(.c-dropdown:hover) {
  position: relative;
  z-index: calc(var(--vz-tooltip) + 3);
}

.c-dropdown {
  position: relative;
}

.c-dropdown__trigger {
  z-index: calc(var(--vz-tooltip) + 2);
  transition: 100ms color linear;
}

.c-dropdown:hover {
  z-index: var(--vz-tooltip);
}

.c-dropdown:hover .c-dropdown__trigger,
.c-dropdown:focus-within .c-dropdown__trigger {
  color: var(--rc-interaction);
}

.c-dropdown::after {
  opacity: 0;
  content: "";
  position: absolute;
  top: calc(var(--vs-bezel) * -1);
  bottom: 0;
  height: calc(100% - var(--vs-bezel));
  width: 100%;
  padding: var(--vs-bezel);
  right: calc(var(--vs-bezel) * -1);
  background: var(--rc-background);
  border-bottom-color: var(--rc-background);
  z-index: calc(var(--vz-tooltip) + 1);
  box-sizing: content-box;
  pointer-events: none;
}

.c-dropdown__menu {
  opacity: 0;
  visibility: hidden;
  position: absolute;
  top: 100%;
  right: calc(var(--vs-bezel) * -1);
  z-index: var(--vz-tooltip);
  min-width: 100%;
  width: max-content;
  background-color: var(--rc-background);
  border-radius: var(--border-radius);
  padding: 0 var(--vs-bezel);
  margin-top: calc(-1 * var(--vs-line));
  text-align: right;
  pointer-events: none;
  transform: translateY(-2rem);
  transition: 0ms opacity linear, 0ms visibility linear, 0ms transform;
}

.c-dropdown__menu::before {
  z-index: -1;
  content: "";
  position: absolute;
  inset: 0;
  box-shadow: 0 1rem 3rem rgba(0, 0, 0, 0.3);
  transition: 100ms opacity linear 100ms, 100ms visibility linear 100ms,
    0ms transform cubic-bezier(0.7, 0.3, 0, 1) 200ms;
}

.c-dropdown:hover .c-dropdown__menu,
.c-dropdown:focus-within .c-dropdown__menu,
.c-dropdown:hover::after,
.c-dropdown:focus-within::after {
  opacity: 1;
  visibility: visible;
  pointer-events: auto;
  transform: translateY(0rem);
  transition: 200ms opacity linear, 200ms visibility linear,
    300ms transform cubic-bezier(0.7, 0.3, 0, 1);
}

.c-dropdown__item {
  display: block;
  padding: calc(var(--vs-bezel) * 0.75) 0;
  color: var(--rc-text);
  text-decoration: none;
}

.c-dropdown__link {
  display: block;
  color: var(--rc-text);
  font-size: 0.8em;
  text-decoration: none;
  cursor: pointer;
  transition: 100ms color linear;
}

.c-dropdown__link:hover,
.c-dropdown__link:focus {
  color: var(--rc-interaction);
}

.c-dropdown__item + .c-dropdown__item {
  border-top: var(--vs-line) solid var(--rc-line);
}

.c-dropdown__button {
  display: block;
  color: var(--rc-text);
  padding: 0.1em calc(var(--vs-bezel) * 0.5) 0;
  text-align: left;
  width: 100%;
  font-size: 0.75em;
  transition: color 100ms linear;
}

.c-dropdown__button:hover {
  color: var(--rc-interaction);
}

/* Needed to override the "reset" rules */
/* Without this, the checkbox is simply not shown */
input[type="checkbox"] {
  -webkit-appearance: checkbox !important;
  -moz-appearance: checkbox !important;
  -ms-appearance: checkbox !important;
  -o-appearance: checkbox !important;
  appearance: checkbox !important;
}

@keyframes rotate {
  100% {
    transform: rotate(360deg);
  }
}

.l-stack {
  margin-top: calc(var(--vs-stack) * 3);
}

.l-stack--spacious {
  margin-top: calc(var(--vs-stack) * 5);
}

.l-stack--tight {
  margin-top: var(--vs-stack);
}<|MERGE_RESOLUTION|>--- conflicted
+++ resolved
@@ -1308,18 +1308,14 @@
   list-style: none;
 }
 
-<<<<<<< HEAD
+.c-list--recovery-word input {
+  text-align: left;
+}
+
 .c-list--recovery-word {
   --bg: var(--rc-line);
   --fg: var(--rc-onInput);
 
-=======
-.c-list--recovery li input {
-  text-align: left;
-}
-
-.c-list--recovery li {
->>>>>>> 12a3424a
   position: relative;
   display: inline-flex;
   background: var(--rc-background);
