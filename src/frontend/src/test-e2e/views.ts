--- conflicted
+++ resolved
@@ -790,7 +790,6 @@
     return await this.browser.$("#principal").getText();
   }
 
-<<<<<<< HEAD
   async setAllowPin(allowed: boolean): Promise<void> {
     const checkbox = await this.browser.$("#allowPinAuthentication");
     const selected = await checkbox.isSelected();
@@ -798,10 +797,10 @@
     if (allowed !== selected) {
       await checkbox.click();
     }
-=======
+  }
+
   async getAuthnMethod(): Promise<string> {
     return await this.browser.$('[data-role="authn-method"]').getText();
->>>>>>> 27eaeb45
   }
 
   async signin(): Promise<void> {
