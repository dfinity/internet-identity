--- conflicted
+++ resolved
@@ -25,11 +25,8 @@
   switchToPopup,
   waitForFonts,
   waitToClose,
-<<<<<<< HEAD
+  setupSeleniumServer,
   RunConfiguration,
-=======
-  setupSeleniumServer,
->>>>>>> 9979cb2a
 } from "./util";
 
 // Read canister ids from the corresponding dfx files.
