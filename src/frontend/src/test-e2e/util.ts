import { remote } from "webdriverio";
import { command } from "webdriver";
import ChildProc from "child_process";

// mobile resolution is used when env variable SCREEN=mobile is set
const MOBILE_SCREEN: ScreenConfiguration = {
  screenType: "mobile",
  windowSize: "360,640",
};

// desktop resolution is used when env variable SCREEN=desktop is set
const DESKTOP_SCREEN: ScreenConfiguration = {
  screenType: "desktop",
  windowSize: "1920,1080",
};

export async function runInBrowser(
  test: (
    browser: WebdriverIO.Browser,
    runConfig: RunConfiguration
  ) => Promise<void>
): Promise<void> {
  await runInBrowserCommon(true, test);
}

export async function runInNestedBrowser(
  test: (
    browser: WebdriverIO.Browser,
    runConfig: RunConfiguration
  ) => Promise<void>
): Promise<void> {
  await runInBrowserCommon(false, test);
}

export async function runInBrowserCommon(
  outer: boolean,
  test: (
    browser: WebdriverIO.Browser,
    runConfig: RunConfiguration
  ) => Promise<void>
): Promise<void> {
<<<<<<< HEAD
  let webdriverProcess;
  if (outer) {
    webdriverProcess = await startWebdriver();
  }

  // parse run configuration from environment variables
  const runConfig = parseRunConfiguration();

=======
>>>>>>> 9979cb2a
  const browser = await remote({
    capabilities: {
      browserName: "chrome",
      "goog:chromeOptions": {
        args: [
          "--headless",
          "--disable-gpu",
          `--window-size=${runConfig.screenConfiguration.windowSize}`,
        ],
      },
    },
    automationProtocol: "webdriver",
    path: "/wd/hub",
    logLevel: "info",
    // outputDir pipes all webdriver log output into ./wdio.log
    // stdout only contains errors on test failures
    outputDir: "./",
  });

  // setup test suite
  await addCustomCommands(browser);

  try {
    // run test
    await test(browser, runConfig);
  } catch (e) {
    console.log(await browser.getPageSource());
    console.error(e);
    await browser.saveScreenshot(
      `screenshots/error/${new Date().getTime()}.png`
    );
    console.log(
      "An error occurred during e2e test execution. Logs can be found in the wdio.log file and an additional error screenshot was saved under screenshots/error. On Github Actions you can find the log and screenshots under 'Artifacts'."
    );
    throw e;
  } finally {
    if (outer) {
      // only close outer session
      await browser.deleteSession();
    }
  }
}

export async function startWebdriver(): Promise<ChildProcess | undefined> {
  let webdriverProcess: ChildProcess | undefined;
  let retryCount = 0;
  let error;
  while (webdriverProcess === undefined && retryCount < 10) {
    try {
      error = undefined;
      webdriverProcess = await SeleniumStandalone.start();
    } catch (e) {
      // port may still be used from previous stopped webdriver, try again
      error = e;
      retryCount++;
      await new Promise((resolve) => setTimeout(resolve, 1000));
    }
  }
  if (error !== undefined) {
    console.warn(
      'selenium could not be started. Make sure you installed the required webdrivers ("npm run install-webdrivers")'
    );
    console.error(error);
  }
  return webdriverProcess;
}

export interface ScreenConfiguration {
  screenType: "desktop" | "mobile";
  windowSize: string;
}

export interface RunConfiguration {
  screenConfiguration: ScreenConfiguration;
}

function parseScreen(): ScreenConfiguration {
  switch (process.env.SCREEN) {
    case MOBILE_SCREEN.screenType:
      return MOBILE_SCREEN;
    case DESKTOP_SCREEN.screenType:
      return DESKTOP_SCREEN;
    default:
      console.log(
        `Using default screen 'desktop'. Unknown screen type provided by SCREEN env variable: '${process.env.SCREEN}'`
      );
      return DESKTOP_SCREEN;
  }
}

function parseRunConfiguration(): RunConfiguration {
  return {
    screenConfiguration: parseScreen(),
  };
}

export async function addCustomCommands(
  browser: WebdriverIO.Browser
): Promise<void> {
  await browser.addCommand(
    "addVirtualWebAuth",
    command("POST", "/session/:sessionId/webauthn/authenticator", {
      command: "addVirtualWebAuth",
      description: "add a virtual authenticator",
      ref: "https://www.w3.org/TR/webauthn-2/#sctn-automation-add-virtual-authenticator",
      variables: [],
      parameters: [
        {
          name: "protocol",
          type: "string",
          description: "The protocol the Virtual Authenticator speaks",
          required: true,
        },
        {
          name: "transport",
          type: "string",
          description: "The AuthenticatorTransport simulated",
          required: true,
        },
        {
          name: "hasResidentKey",
          type: "boolean",
          description:
            "If set to true the authenticator will support client-side discoverable credentials",
          required: true,
        },
        {
          name: "isUserConsenting",
          type: "boolean",
          description:
            "Determines the result of all user consent authorization gestures",
          required: true,
        },
      ],
    })
  );

  await browser.addCommand(
    "removeVirtualWebAuth",
    command(
      "DELETE",
      "/session/:sessionId/webauthn/authenticator/:authenticatorId",
      {
        command: "removeVirtualWebAuth",
        description: "remove a virtual authenticator",
        ref: "https://www.w3.org/TR/webauthn-2/#sctn-automation-add-virtual-authenticator",
        variables: [
          {
            name: "authenticatorId",
            type: "string",
            description: "The id of the authenticator to remove",
            required: true,
          },
        ],
        parameters: [],
      }
    )
  );
}

export async function addVirtualAuthenticator(
  browser: WebdriverIO.Browser
): Promise<string> {
  return await browser.addVirtualWebAuth("ctap2", "usb", true, true);
}

export async function removeVirtualAuthenticator(
  browser: WebdriverIO.Browser,
  authenticatorId: string
): Promise<void> {
  return await browser.removeVirtualWebAuth(authenticatorId);
}

// 'Screenshots' objects are used to make sure all screenshots end up in the
// same directory, each with a different (increasing) number prefixed in the
// filename.
export class Screenshots {
  private count = 0;

  constructor(private directory: string, private suffix: string) {}

  async take(name: string, browser: WebdriverIO.Browser): Promise<void> {
    // Make sure that all screenshots are prefixed with "01-", "02-", ...
    const countStr: string = this.count.toFixed().padStart(2, "0");
    this.count++;
    await browser.saveScreenshot(
      `${this.directory}/${countStr}-${name}-${this.suffix}.png`
    );
  }
}

// Inspired by https://stackoverflow.com/a/66919695/946226
export async function waitForFonts(
  browser: WebdriverIO.Browser
): Promise<void> {
  for (let i = 0; i <= 50; i++) {
    if ((await browser.execute("return document.fonts.status;")) == "loaded") {
      return;
    }
    await browser.pause(200);
  }
  console.log(
    "Odd, document.font.status never reached state loaded, stuck at",
    await browser.execute("return document.fonts.status;")
  );
}

export async function switchToPopup(
  browser: WebdriverIO.Browser
): Promise<void> {
  const handles = await browser.getWindowHandles();
  expect(handles.length).toBe(2);
  await browser.switchToWindow(handles[1]);
  // enable virtual authenticator in the new window
  await addVirtualAuthenticator(browser);
}

export async function waitToClose(browser: WebdriverIO.Browser): Promise<void> {
  await browser.waitUntil(
    async () => (await browser.getWindowHandles()).length == 1,
    {
      timeout: 10_000,
      timeoutMsg: "expected only one window to exist after 10s",
    }
  );
  const handles = await browser.getWindowHandles();
  expect(handles.length).toBe(1);
  await browser.switchToWindow(handles[0]);
}

export function setupSeleniumServer(): void {
  let seleniumServerProc: ChildProc.ChildProcess;

  beforeAll(async () => {
    console.log("starting selenium-standalone server...");
    seleniumServerProc = ChildProc.spawn("npx", [
      "selenium-standalone",
      "start",
    ]);

    const promise = new Promise((resolve, reject) => {
      seleniumServerProc.stdout?.on("data", (data) => {
        console.log(`selenium-standalone stdout: ${data}`);
        if (data.toString().indexOf("Selenium started") !== -1) {
          console.log("selenium-standalone started");
          resolve(true);
        }
      });

      seleniumServerProc.on("error", (err) => {
        console.error("Failed to start selenium-server: ", err);
        reject(err);
      });

      setTimeout(() => {
        reject("selenium-standalone server startup timeout");
      }, 30_000);
    });

    await promise;
  }, 120_000);

  afterAll(() => {
    console.log("stopping selenium-standalone server...");
    seleniumServerProc.kill();
  });
}<|MERGE_RESOLUTION|>--- conflicted
+++ resolved
@@ -39,17 +39,9 @@
     runConfig: RunConfiguration
   ) => Promise<void>
 ): Promise<void> {
-<<<<<<< HEAD
-  let webdriverProcess;
-  if (outer) {
-    webdriverProcess = await startWebdriver();
-  }
-
   // parse run configuration from environment variables
   const runConfig = parseRunConfiguration();
 
-=======
->>>>>>> 9979cb2a
   const browser = await remote({
     capabilities: {
       browserName: "chrome",
