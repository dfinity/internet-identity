import { randomString, wrapError } from "$src/utils/utils";
import { nonNullish } from "@dfinity/utils";
import { ChromeOptions } from "@wdio/types/build/Capabilities";
import * as fs from "fs";
import * as fsasync from "fs/promises";
import { command } from "webdriver";
import { remote } from "webdriverio";
import { WebAuthnCredential } from "../../test-setup";

// mobile resolution is used when env variable SCREEN=mobile is set
const MOBILE_SCREEN: ScreenConfiguration = {
  screenType: "mobile",
  deviceMetrics: {
    width: 360,
    height: 640,
  },
};

// desktop resolution is used when env variable SCREEN=desktop is set
const DESKTOP_SCREEN: ScreenConfiguration = {
  screenType: "desktop",
  windowSize: "1920,1080",
};

export async function runInBrowser(
  test: (
    browser: WebdriverIO.Browser,
    runConfig: RunConfiguration
  ) => Promise<void>,
  userAgent?: string
): Promise<void> {
  // parse run configuration from environment variables
  const runConfig = parseRunConfiguration();

  const chromeOptions: ChromeOptions = {
    args: [
      "--ignore-certificate-errors", // allow self-signed certificates
      "--disable-gpu",
      "--disable-dev-shm-usage", // disable /dev/shm usage because chrome is prone to crashing otherwise
      "--headless",
      // Map all hosts to localhost:5173 (which is the vite dev server) in the context of DNS resolution.
      // The dev server will then terminate TLS and either forward the request to the local replica or serve
      // assets directly.
      "--host-resolver-rules=MAP * localhost:5173",
      ...(nonNullish(userAgent) ? [`--user-agent=${userAgent}`] : []),
    ],

    // Disables permission prompt for clipboard, needed for tests using the clipboard (without this,
    // the browser window prompts the user to allow or block clipboard access).
    // https://stackoverflow.com/questions/53669639/enable-clipboard-in-automated-tests-with-protractor-and-webdriver
    prefs: {
      "profile.content_settings.exceptions.clipboard": {
        "*": { last_modified: Date.now(), setting: 1 },
      },
    },
  };

  if (runConfig.screenConfiguration.screenType === "mobile") {
    chromeOptions.mobileEmulation = {
      deviceMetrics: runConfig.screenConfiguration.deviceMetrics,
    };
  } else {
    chromeOptions.args?.push(
      `--window-size=${runConfig.screenConfiguration.windowSize}`
    );
  }

  const browser = await remote({
    capabilities: {
      browserName: "chrome",
      browserVersion: "119.0.6045.105", // More information about available versions can be found here: https://github.com/GoogleChromeLabs/chrome-for-testing
      "goog:chromeOptions": chromeOptions,
    },
<<<<<<< HEAD
    automationProtocol: "webdriver",
    // explicitly set host and port, because otherwise webdriverio will start their own chromedriver
    hostname: "127.0.0.1",
    port: 4444,
    path: "/wd/hub",
    logLevel: "info",
    // outputDir pipes all webdriver log output into ./wdio.log
    // stdout only contains errors on test failures
    outputDir: "./",
=======
>>>>>>> 9e92b640
  });

  // setup test suite
  await addCustomCommands(browser);

  try {
    // run test
    await test(browser, runConfig);
  } catch (e) {
    const testName =
      expect.getState().currentTestName?.replace(/\W/g, "_") ??
      `unknown-${randomString()}`;
    if (!fs.existsSync("test-failures")) {
      fs.mkdirSync("test-failures");
    }
    await fsasync.writeFile(
      `test-failures/${testName}.html`,
      await browser.getPageSource()
    );
    const browserLogs = await browser.getLogs("browser");
    const printableLogs = browserLogs.reduce(
      (accumulator, entry) => accumulator + "\n" + JSON.stringify(entry),
      ""
    );

    await fsasync.writeFile(`test-failures/${testName}.log`, printableLogs);
    await browser.saveScreenshot(`test-failures/${testName}.png`);
    console.error(e);
    console.log(
      "An error occurred during e2e test execution. WebDriver logs can be found in the wdio.log file and an error information (screenshot, console logs, page source) was saved in the test-failures folder. On Github Actions you can find the log and screenshots under 'Artifacts'."
    );
    throw e;
  } finally {
    try {
      await browser.deleteSession();
    } catch (e) {
      console.error("error occurred during session cleanup: " + wrapError(e));
    }
  }
}

export type ScreenConfiguration =
  | {
      screenType: "desktop";
      windowSize: string;
    }
  | {
      screenType: "mobile";
      deviceMetrics: {
        width?: number;
        height?: number;
        pixelRatio?: number;
        touch?: boolean;
      };
    };

export interface RunConfiguration {
  screenConfiguration: ScreenConfiguration;
}

function parseScreen(): ScreenConfiguration {
  switch (process.env.SCREEN) {
    case MOBILE_SCREEN.screenType:
      return MOBILE_SCREEN;
    case DESKTOP_SCREEN.screenType:
      return DESKTOP_SCREEN;
    default:
      console.log(
        `Using default screen 'desktop'. Unknown screen type provided by SCREEN env variable: '${process.env.SCREEN}'`
      );
      return DESKTOP_SCREEN;
  }
}

function parseRunConfiguration(): RunConfiguration {
  return {
    screenConfiguration: parseScreen(),
  };
}

/**
 * Adds custom commands for webauthn authenticator administration as documented here: https://webdriver.io/docs/customcommands/#add-more-webdriver-commands
 * @param browser browser to add the commands to
 */
export async function addCustomCommands(
  browser: WebdriverIO.Browser
): Promise<void> {
  await browser.addCommand(
    "addVirtualWebAuth",
    command("POST", "/session/:sessionId/webauthn/authenticator", {
      command: "addVirtualWebAuth",
      description: "add a virtual authenticator",
      ref: "https://www.w3.org/TR/webauthn-2/#sctn-automation-add-virtual-authenticator",
      variables: [],
      parameters: [
        {
          name: "protocol",
          type: "string",
          description: "The protocol the Virtual Authenticator speaks",
          required: true,
        },
        {
          name: "transport",
          type: "string",
          description: "The AuthenticatorTransport simulated",
          required: true,
        },
        {
          name: "hasResidentKey",
          type: "boolean",
          description:
            "If set to true the authenticator will support client-side discoverable credentials",
          required: true,
        },
        {
          name: "isUserConsenting",
          type: "boolean",
          description:
            "Determines the result of all user consent authorization gestures",
          required: true,
        },
      ],
    })
  );

  await browser.addCommand(
    "removeVirtualWebAuth",
    command(
      "DELETE",
      "/session/:sessionId/webauthn/authenticator/:authenticatorId",
      {
        command: "removeVirtualWebAuth",
        description: "remove a virtual authenticator",
        ref: "https://www.w3.org/TR/webauthn-2/#sctn-automation-add-virtual-authenticator",
        variables: [
          {
            name: "authenticatorId",
            type: "string",
            description: "The id of the authenticator to remove",
            required: true,
          },
        ],
        parameters: [],
      }
    )
  );

  // This retrieves previously created credentials, see https://www.w3.org/TR/webauthn-2/#sctn-automation-get-credentials
  await browser.addCommand(
    "getWebauthnCredentials",
    command(
      "GET",
      "/session/:sessionId/webauthn/authenticator/:authenticatorId/credentials",
      {
        command: "getWebauthnCredentials",
        description: "retrieves the credentials of a virtual authenticator",
        ref: "https://www.w3.org/TR/webauthn-2/#sctn-automation-get-credentials",
        variables: [
          {
            name: "authenticatorId",
            type: "string",
            description: "The id of the authenticator to remove",
            required: true,
          },
        ],
        parameters: [],
      }
    )
  );

  // This adds a previously created credential, see https://www.w3.org/TR/webauthn-2/#sctn-automation-add-credential
  await browser.addCommand(
    "addWebauthnCredential",
    command(
      "POST",
      "/session/:sessionId/webauthn/authenticator/:authenticatorId/credential",
      {
        command: "addWebauthnCredential",
        description: "Adds a credential to a virtual authenticator",
        ref: "https://www.w3.org/TR/webauthn-2/#sctn-automation-add-credential",
        variables: [
          {
            name: "authenticatorId",
            type: "string",
            description: "The id of the authenticator to remove",
            required: true,
          },
        ],
        parameters: [
          {
            name: "rpId",
            type: "string",
            description: "The relying party ID the credential is scoped to.",
            required: true,
          },
          {
            name: "credentialId",
            type: "string",
            description: "The credential ID encoded using Base64url encoding",
            required: true,
          },
          {
            name: "isResidentCredential",
            type: "boolean",
            description:
              "If set to true, a client-side discoverable credential is created. If set to false, a server-side credential is created instead.",
            required: true,
          },
          {
            name: "privateKey",
            type: "string",
            description:
              "An asymmetric key package containing a single private key per [RFC5958], encoded using Base64url encoding.",
            required: true,
          },
          {
            name: "signCount",
            type: "number",
            description:
              "The initial value for a signature counter associated to the public key credential source.",
            required: true,
          },
          {
            name: "userHandle",
            type: "string",
            description:
              "The userHandle associated to the credential encoded using Base64url encoding.",
            required: false,
          },
          {
            name: "largeBlob",
            type: "string",
            description:
              "The large, per-credential blob associated to the public key credential source, encoded using Base64url encoding.",
            required: false,
          },
        ],
      }
    )
  );
}

export async function addVirtualAuthenticator(
  browser: WebdriverIO.Browser
): Promise<string> {
  return await browser.addVirtualWebAuth("ctap2", "usb", true, true);
}

export async function removeVirtualAuthenticator(
  browser: WebdriverIO.Browser,
  authenticatorId: string
): Promise<void> {
  return await browser.removeVirtualWebAuth(authenticatorId);
}

export async function getWebAuthnCredentials(
  browser: WebdriverIO.Browser,
  authId: string
): Promise<WebAuthnCredential[]> {
  return await browser.getWebauthnCredentials(authId);
}

export async function addWebAuthnCredential(
  browser: WebdriverIO.Browser,
  authId: string,
  credential: WebAuthnCredential,
  rpId: string
): Promise<void> {
  return await browser.addWebauthnCredential(
    authId,
    rpId,
    credential.credentialId,
    credential.isResidentCredential,
    credential.privateKey,
    credential.signCount
  );
}

export function originToRelyingPartyId(origin: string): string {
  return origin.replace(/https?:\/\/([.\w]+).*/, "$1");
}

// Inspired by https://stackoverflow.com/a/66919695/946226
export async function waitForFonts(
  browser: WebdriverIO.Browser
): Promise<void> {
  for (let i = 0; i <= 50; i++) {
    if ((await browser.execute("return document.fonts.status;")) == "loaded") {
      return;
    }
    await browser.pause(200);
  }
  console.log(
    "Odd, document.font.status never reached state loaded, stuck at",
    await browser.execute("return document.fonts.status;")
  );
}

// Inspired by https://github.com/dfinity/nns-dapp/blob/0449da36fd20eb9bb5d712d78aea8879cb51ec8e/e2e-tests/common/waitForImages.ts
export const waitForImages = async (
  browser: WebdriverIO.Browser
): Promise<true | void> =>
  // Wait for all images to be "complete", i.e. loaded
  browser.waitUntil(
    () =>
      browser.execute(function () {
        const imgs: HTMLCollectionOf<HTMLImageElement> =
          document.getElementsByTagName("img");
        if (imgs.length <= 0) {
          return true;
        }

        const imagesReady: boolean = Array.prototype.every.call(imgs, (img) => {
          return img.complete;
        });
        const documentReady: boolean = document.readyState === "complete";
        return imagesReady && documentReady;
      }),
    { timeoutMsg: "image wasn't loaded" }
  );

export async function switchToPopup(
  browser: WebdriverIO.Browser
): Promise<string> {
  await browser.waitUntil(
    async () => (await browser.getWindowHandles()).length === 2,
    { timeoutMsg: "window did not open" }
  );
  const handles = await browser.getWindowHandles();
  await browser.switchToWindow(handles[1]);
  // enable virtual authenticator in the new window
  return await addVirtualAuthenticator(browser);
}

/**
 * Switches to the first window of the given browser. Explicit window focusing is required when using the mobile emulation mode of chrome.
 * @param browser to switch to.
 */
export async function focusBrowser(
  browser: WebdriverIO.Browser
): Promise<void> {
  await browser.switchToWindow((await browser.getWindowHandles())[0]);
}

export async function waitToClose(browser: WebdriverIO.Browser): Promise<void> {
  await browser.waitUntil(
    async () => (await browser.getWindowHandles()).length == 1,
    {
      timeout: 10_000,
      timeoutMsg: "expected only one window to exist after 10s",
    }
  );
  const handles = await browser.getWindowHandles();
  expect(handles.length).toBe(1);
  await browser.switchToWindow(handles[0]);
}<|MERGE_RESOLUTION|>--- conflicted
+++ resolved
@@ -71,18 +71,6 @@
       browserVersion: "119.0.6045.105", // More information about available versions can be found here: https://github.com/GoogleChromeLabs/chrome-for-testing
       "goog:chromeOptions": chromeOptions,
     },
-<<<<<<< HEAD
-    automationProtocol: "webdriver",
-    // explicitly set host and port, because otherwise webdriverio will start their own chromedriver
-    hostname: "127.0.0.1",
-    port: 4444,
-    path: "/wd/hub",
-    logLevel: "info",
-    // outputDir pipes all webdriver log output into ./wdio.log
-    // stdout only contains errors on test failures
-    outputDir: "./",
-=======
->>>>>>> 9e92b640
   });
 
   // setup test suite
