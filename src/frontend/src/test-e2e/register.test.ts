--- conflicted
+++ resolved
@@ -8,11 +8,7 @@
   switchToPopup,
   waitToClose,
 } from "./util";
-<<<<<<< HEAD
-import { AuthenticateView, DemoAppView, MainView, WelcomeView } from "./views";
-=======
 import { AuthenticateView, DemoAppView, MainView } from "./views";
->>>>>>> 0ad1167e
 
 // Read canister ids from the corresponding dfx files.
 // This assumes that they have been successfully dfx-deployed
