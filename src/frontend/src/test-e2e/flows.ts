import {
  AddDeviceSuccessView,
  AddRemoteDeviceInstructionsView,
  AuthenticateView,
  MainView,
  PinAuthView,
  PinRegistrationView,
  RecoverView,
  RecoveryMethodSelectorView,
  RegisterView,
  WelcomeView,
} from "./views";

export const FLOWS = {
  register: async function (
    browser: WebdriverIO.Browser,
    deviceName: string
  ): Promise<string> {
    const registerView = new RegisterView(browser);
    await registerView.waitForDisplay();
    await registerView.create();
    await registerView.waitForRegisterConfirm();
    await registerView.confirmRegisterConfirm();
    await registerView.waitForIdentity();
    const userNumber = await registerView.registerGetIdentity();
    await registerView.registerConfirmIdentity();
    return userNumber;
  },
  registerNewIdentityWelcomeView: async (
    deviceName: string,
    browser: WebdriverIO.Browser
  ): Promise<string> => {
    const welcomeView = new WelcomeView(browser);
    await welcomeView.waitForDisplay();
    await welcomeView.register();
    return await FLOWS.register(browser, deviceName);
  },
  registerNewIdentityAuthenticateView: async (
    deviceName: string,
    browser: WebdriverIO.Browser
  ): Promise<string> => {
    const authenticateView = new AuthenticateView(browser);
    await authenticateView.waitForDisplay();
    await authenticateView.register();
    return await FLOWS.register(browser, deviceName);
  },
  registerPin: async function (
    browser: WebdriverIO.Browser,
    pin: string
  ): Promise<string> {
    const registerView = new RegisterView(browser);
    await registerView.waitForDisplay();
    await registerView.createPin();
    const pinRegistrationView = new PinRegistrationView(browser);
    await pinRegistrationView.waitForPinInfo();
    await pinRegistrationView.pinInfoContinue();
    await pinRegistrationView.waitForSetPin();
    await pinRegistrationView.setPin(pin);
    await pinRegistrationView.waitForConfirmPin();
    await pinRegistrationView.confirmPin(pin);
    await registerView.waitForRegisterConfirm();
    await registerView.confirmRegisterConfirm();
    await registerView.waitForIdentity();
    const userNumber = await registerView.registerGetIdentity();
    await registerView.registerConfirmIdentity();
    return userNumber;
  },
  registerPinWelcomeView: async (
    browser: WebdriverIO.Browser,
    pin: string
  ): Promise<string> => {
    const welcomeView = new WelcomeView(browser);
    await welcomeView.waitForDisplay();
    await welcomeView.register();
    return await FLOWS.registerPin(browser, pin);
  },
  registerPinNewIdentityAuthenticateView: async (
    pin: string,
    browser: WebdriverIO.Browser
  ): Promise<string> => {
    const authenticateView = new AuthenticateView(browser);
    await authenticateView.waitForDisplay();
    await authenticateView.register();
    return await FLOWS.registerPin(browser, pin);
  },
<<<<<<< HEAD
  login: async (
=======
  loginWelcomeView: async (
>>>>>>> 0ad1167e
    userNumber: string,
    deviceName: string,
    browser: WebdriverIO.Browser
  ): Promise<void> => {
    const welcomeView = new WelcomeView(browser);
    await welcomeView.waitForDisplay();
<<<<<<< HEAD
    await welcomeView.login();
    await welcomeView.typeUserNumber(userNumber);
    await browser.$("button[data-action='continue']").click();
=======
    await welcomeView.login(userNumber);
    // This flow assumes no recovery phrase, so we explicitly skip the recovery nag here
    await FLOWS.skipRecoveryNag(browser);
    const mainView = new MainView(browser);
    await mainView.waitForDeviceDisplay(deviceName);
  },
  loginAuthenticateView: async (
    userNumber: string,
    deviceName: string,
    browser: WebdriverIO.Browser
  ): Promise<void> => {
    const authenticateView = new AuthenticateView(browser);
    await authenticateView.waitForDisplay();
    await authenticateView.pickAnchor(userNumber);
>>>>>>> 0ad1167e
    // This flow assumes no recovery phrase, so we explicitly skip the recovery nag here
    await FLOWS.skipRecoveryNag(browser);
    const mainView = new MainView(browser);
    await mainView.waitForDeviceDisplay(deviceName);
  },
<<<<<<< HEAD
  loginPin: async (
    userNumber: string,
    pin: string,
    deviceName: string,
=======
  loginPinAuthenticateView: async (
    userNumber: string,
    pin: string,
    browser: WebdriverIO.Browser
  ): Promise<void> => {
    const authenticateView = new AuthenticateView(browser);
    await authenticateView.waitForDisplay();
    await authenticateView.pickAnchor(userNumber);
    const pinAuthView = new PinAuthView(browser);
    await pinAuthView.waitForDisplay();
    await pinAuthView.enterPin(pin);
    // This flow assumes no recovery phrase, so we explicitly skip the recovery nag here
    await FLOWS.skipRecoveryNag(browser);
  },
  loginPinWelcomeView: async (
    userNumber: string,
    pin: string,
>>>>>>> 0ad1167e
    browser: WebdriverIO.Browser
  ): Promise<void> => {
    const welcomeView = new WelcomeView(browser);
    await welcomeView.waitForDisplay();
<<<<<<< HEAD
    await welcomeView.login();
    await welcomeView.typeUserNumber(userNumber);
    await browser.$("button[data-action='continue']").click();
=======
    await welcomeView.login(userNumber);
>>>>>>> 0ad1167e
    const pinAuthView = new PinAuthView(browser);
    await pinAuthView.waitForDisplay();
    await pinAuthView.enterPin(pin);
    // This flow assumes no recovery phrase, so we explicitly skip the recovery nag here
    await FLOWS.skipRecoveryNag(browser);
<<<<<<< HEAD
    const mainView = new MainView(browser);
    await mainView.waitForTempKeyDisplay(deviceName);
=======
>>>>>>> 0ad1167e
  },
  addRecoveryMechanismSeedPhrase: async (
    browser: WebdriverIO.Browser
  ): Promise<string> => {
    const mainView = new MainView(browser);
    await mainView.waitForDisplay();
    await mainView.addRecovery();

    const recoveryMethodSelectorView = new RecoveryMethodSelectorView(browser);
    await recoveryMethodSelectorView.waitForSeedPhrase();
    const seedPhrase = await recoveryMethodSelectorView.getSeedPhrase();
    await recoveryMethodSelectorView.acknowledgeCheckbox();
    await recoveryMethodSelectorView.seedPhraseContinue();
    await recoveryMethodSelectorView.seedPhraseFill();

    // Wait for the main view to be displayed again to ensure that the recovery
    // mechanism was added successfully.
    await mainView.waitForDisplay();

    return seedPhrase;
  },
  readSeedPhrase: async (browser: WebdriverIO.Browser): Promise<string> => {
    const recoveryMethodSelectorView = new RecoveryMethodSelectorView(browser);
    await recoveryMethodSelectorView.waitForSeedPhrase();
    const seedPhrase = await recoveryMethodSelectorView.getSeedPhrase();
    await recoveryMethodSelectorView.acknowledgeCheckbox();
    await recoveryMethodSelectorView.seedPhraseContinue();
    await recoveryMethodSelectorView.seedPhraseFill();

    return seedPhrase;
  },
  addFidoDevice: async (browser: WebdriverIO.Browser): Promise<void> => {
    const mainView = new MainView(browser);
    await mainView.waitForDisplay();
    await mainView.addAdditionalDevice();
    const addRemoteDeviceInstructionsView = new AddRemoteDeviceInstructionsView(
      browser
    );
    await addRemoteDeviceInstructionsView.addFIDODevice();

    await browser.pause(10_000);

    // success page
    const addDeviceSuccessView = new AddDeviceSuccessView(browser);
    await addDeviceSuccessView.waitForDisplay();
    await addDeviceSuccessView.continue();
  },
  skipRecoveryNag: async (browser: WebdriverIO.Browser): Promise<void> => {
    const recoveryMethodSelectorView = new RecoveryMethodSelectorView(browser);
    await recoveryMethodSelectorView.waitForDisplay();
    await recoveryMethodSelectorView.skipRecovery();
  },
  recoverUsingSeedPhrase: async (
    browser: WebdriverIO.Browser,
    recoveryPhrase: string
  ): Promise<void> => {
<<<<<<< HEAD
    const welcomeView = new WelcomeView(browser);
    await welcomeView.recover();
=======
    const authenticateView = new AuthenticateView(browser);
    await authenticateView.recover();
>>>>>>> 0ad1167e
    const recoveryView = new RecoverView(browser);
    await recoveryView.waitForSeedInputDisplay();
    await recoveryView.enterSeedPhrase(recoveryPhrase);
    await recoveryView.enterSeedPhraseContinue();
    await recoveryView.skipDeviceEnrollment();
  },
};<|MERGE_RESOLUTION|>--- conflicted
+++ resolved
@@ -83,22 +83,13 @@
     await authenticateView.register();
     return await FLOWS.registerPin(browser, pin);
   },
-<<<<<<< HEAD
-  login: async (
-=======
   loginWelcomeView: async (
->>>>>>> 0ad1167e
-    userNumber: string,
-    deviceName: string,
-    browser: WebdriverIO.Browser
-  ): Promise<void> => {
-    const welcomeView = new WelcomeView(browser);
-    await welcomeView.waitForDisplay();
-<<<<<<< HEAD
-    await welcomeView.login();
-    await welcomeView.typeUserNumber(userNumber);
-    await browser.$("button[data-action='continue']").click();
-=======
+    userNumber: string,
+    deviceName: string,
+    browser: WebdriverIO.Browser
+  ): Promise<void> => {
+    const welcomeView = new WelcomeView(browser);
+    await welcomeView.waitForDisplay();
     await welcomeView.login(userNumber);
     // This flow assumes no recovery phrase, so we explicitly skip the recovery nag here
     await FLOWS.skipRecoveryNag(browser);
@@ -113,18 +104,11 @@
     const authenticateView = new AuthenticateView(browser);
     await authenticateView.waitForDisplay();
     await authenticateView.pickAnchor(userNumber);
->>>>>>> 0ad1167e
     // This flow assumes no recovery phrase, so we explicitly skip the recovery nag here
     await FLOWS.skipRecoveryNag(browser);
     const mainView = new MainView(browser);
     await mainView.waitForDeviceDisplay(deviceName);
   },
-<<<<<<< HEAD
-  loginPin: async (
-    userNumber: string,
-    pin: string,
-    deviceName: string,
-=======
   loginPinAuthenticateView: async (
     userNumber: string,
     pin: string,
@@ -142,28 +126,16 @@
   loginPinWelcomeView: async (
     userNumber: string,
     pin: string,
->>>>>>> 0ad1167e
-    browser: WebdriverIO.Browser
-  ): Promise<void> => {
-    const welcomeView = new WelcomeView(browser);
-    await welcomeView.waitForDisplay();
-<<<<<<< HEAD
-    await welcomeView.login();
-    await welcomeView.typeUserNumber(userNumber);
-    await browser.$("button[data-action='continue']").click();
-=======
+    browser: WebdriverIO.Browser
+  ): Promise<void> => {
+    const welcomeView = new WelcomeView(browser);
+    await welcomeView.waitForDisplay();
     await welcomeView.login(userNumber);
->>>>>>> 0ad1167e
     const pinAuthView = new PinAuthView(browser);
     await pinAuthView.waitForDisplay();
     await pinAuthView.enterPin(pin);
     // This flow assumes no recovery phrase, so we explicitly skip the recovery nag here
     await FLOWS.skipRecoveryNag(browser);
-<<<<<<< HEAD
-    const mainView = new MainView(browser);
-    await mainView.waitForTempKeyDisplay(deviceName);
-=======
->>>>>>> 0ad1167e
   },
   addRecoveryMechanismSeedPhrase: async (
     browser: WebdriverIO.Browser
@@ -220,13 +192,8 @@
     browser: WebdriverIO.Browser,
     recoveryPhrase: string
   ): Promise<void> => {
-<<<<<<< HEAD
-    const welcomeView = new WelcomeView(browser);
-    await welcomeView.recover();
-=======
     const authenticateView = new AuthenticateView(browser);
     await authenticateView.recover();
->>>>>>> 0ad1167e
     const recoveryView = new RecoverView(browser);
     await recoveryView.waitForSeedInputDisplay();
     await recoveryView.enterSeedPhrase(recoveryPhrase);
