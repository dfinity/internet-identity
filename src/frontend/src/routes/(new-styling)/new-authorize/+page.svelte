<script lang="ts">
  import CenterContainer from "$lib/components/UI/CenterContainer.svelte";
  import CenterCard from "$lib/components/UI/CenterCard.svelte";
  import { isNullish, nonNullish } from "@dfinity/utils";
  import {
    AuthenticatedConnection,
    Connection,
    creationOptions,
  } from "$lib/utils/iiConnection";
  import { readCanisterId, readCanisterConfig } from "$lib/utils/init";
  import type {
    CheckCaptchaError,
    IdRegFinishError,
    IdRegStartError,
    OpenIdDelegationError,
    UserNumber,
  } from "$lib/generated/internet_identity_types";
  import {
    CosePublicKey,
    DiscoverablePasskeyIdentity,
  } from "$lib/utils/discoverablePasskeyIdentity";
  import {
    type AuthContext,
    authenticationProtocol,
  } from "$lib/flows/authorize/postMessageInterface";
  import { inferPasskeyAlias, loadUAParser } from "$lib/flows/register";
  import { passkeyAuthnMethodData } from "$lib/utils/authnMethodData";
  import { fetchDelegation } from "$lib/flows/authorize/fetchDelegation";
  import type { PageProps } from "./$types";
  import { createGoogleRequestConfig, requestJWT } from "$lib/utils/openID";
  import { isCanisterError, throwCanisterError } from "$lib/utils/utils";
  import { authenticateWithJWT } from "$lib/utils/authenticate/jwt";
  import { type State } from "./state";
  import ConnectOrCreatePasskey from "./components/ConnectOrCreatePasskey.svelte";
  import CreatePasskey from "./components/CreatePasskey.svelte";
  import SolveCaptcha from "./components/SolveCaptcha.svelte";
  import ContinueAs from "./components/ContinueAs.svelte";
  import Dialog from "$lib/components/UI/Dialog.svelte";
  import { lastUsedIdentitiesStore } from "$lib/stores/last-used-identities.store";
  import { handleError } from "./error";
  import { ProgressRing } from "@skeletonlabs/skeleton-svelte";

  const { data }: PageProps = $props();
  const supportsPasskeys = nonNullish(window.PublicKeyCredential);

  let currentState = $state<State>({ state: "loading", label: "Connecting" });
  let authContext = $state.raw<AuthContext>();
  let dappName = $derived<string>(
    authContext ? authContext?.requestOrigin : "",
  );

  let onAuthenticate: (
    authenticatedConnection: AuthenticatedConnection,
    credentialId: ArrayBuffer | undefined,
    sub?: string,
  ) => void;
  const connection = new Connection(readCanisterId(), readCanisterConfig());

  const pickAuthenticationMethod = () => {
    currentState = { state: "pickAuthenticationMethod" };
  };

  const connectOrCreatePasskey = async () => {
    currentState = {
      state: "connectOrCreatePasskey",
      connect: authenticateWithDiscoverablePasskey,
      create: createPasskey,
    };
  };

  const authenticateWithDiscoverablePasskey = async () => {
    currentState = { state: "loading", label: "Authenticating" };
    try {
      let userNumber: UserNumber;
      const passkeyIdentity = new DiscoverablePasskeyIdentity({
        credentialRequestOptions: {
          publicKey: creationOptions([], undefined, undefined),
        },
        getPublicKey: async (result) => {
          const lookupResult = await connection.lookupDeviceKey(
            new Uint8Array(result.rawId),
          );
          if (isNullish(lookupResult)) {
            throw new Error("Account not migrated yet");
          }
          userNumber = lookupResult.anchor_number;
          return CosePublicKey.fromDer(new Uint8Array(lookupResult.pubkey));
        },
      });
      const result = await connection.fromIdentity(
        () => userNumber,
        passkeyIdentity,
      );
      onAuthenticate(
        result.connection,
        passkeyIdentity.getCredentialId(),
        undefined,
      );
    } catch (error) {
      handleError(error);
      pickAuthenticationMethod();
    }
  };

  const authenticateWithPasskey = async ({
    anchorNumber,
    credentialId,
  }: {
    anchorNumber: UserNumber;
    credentialId: ArrayBuffer | undefined;
  }) => {
    currentState = { state: "loading", label: "Authenticating" };
    if (!credentialId) {
      console.error("Credential ID is required for passkey authentication");
      pickAuthenticationMethod();
      return;
    }

    try {
      const passkeyIdentity = new DiscoverablePasskeyIdentity({
        credentialRequestOptions: {
          publicKey: {
            allowCredentials: [{ type: "public-key", id: credentialId }],
          },
        },
        getPublicKey: async (result) => {
          const lookupResult = await connection.lookupDeviceKey(
            new Uint8Array(result.rawId),
          );
          if (isNullish(lookupResult)) {
            throw new Error("Account not migrated yet");
          }
          return CosePublicKey.fromDer(new Uint8Array(lookupResult.pubkey));
        },
      });

      const delegationIdentity =
        await connection.requestFEDelegation(passkeyIdentity);

      const actor = await connection.createActor(delegationIdentity);

      const authenticatedConnection = new AuthenticatedConnection(
        connection.canisterId,
        connection.canisterConfig,
        passkeyIdentity,
        delegationIdentity,
        anchorNumber,
        actor,
      );

      onAuthenticate(authenticatedConnection, credentialId, undefined);
    } catch (err) {
      console.error("Authentication error:", err);
      handleError(err);
      pickAuthenticationMethod();
    }
  };

  const createPasskey = async () => {
    currentState = {
      state: "createPasskey",
      create: async (name: string) => {
        currentState = { state: "loading", label: "Creating Passkey" };
        try {
          const passkeyIdentity = await DiscoverablePasskeyIdentity.create({
            publicKey: {
              ...creationOptions([], undefined, undefined),
              user: {
                id: window.crypto.getRandomValues(new Uint8Array(16)),
                name,
                displayName: name,
              },
            },
          });
          currentState = { state: "loading", label: "Creating Identity" };
          await startRegistration();
          await registerWithPasskey(passkeyIdentity);
        } catch (error) {
          handleError(error);
          pickAuthenticationMethod();
        }
      },
      cancel: connectOrCreatePasskey,
    };
  };

  const registerWithPasskey = async (
    passkeyIdentity: DiscoverablePasskeyIdentity,
    attempts = 0,
  ) => {
    const uaParser = loadUAParser();
    const alias = await inferPasskeyAlias({
      authenticatorType: passkeyIdentity.getAuthenticatorAttachment(),
      userAgent: navigator.userAgent,
      uaParser,
      aaguid: passkeyIdentity.getAaguid(),
    });
    const authnMethod = passkeyAuthnMethodData({
      alias,
      pubKey: passkeyIdentity.getPublicKey().toDer(),
      credentialId: passkeyIdentity.getCredentialId()!,
      authenticatorAttachment: passkeyIdentity.getAuthenticatorAttachment(),
      origin: window.location.origin,
    });
    const name = passkeyIdentity.getName();
    try {
      const { identity_number } = await data.session.actor
        .identity_registration_finish({
          name: nonNullish(name) ? [name] : [],
          authn_method: authnMethod,
        })
        .then(throwCanisterError);
      currentState = { state: "loading", label: "Authenticating" };
      const result = await connection.fromIdentity(
        () => identity_number,
        data.session.identity,
      );
      onAuthenticate(
        result.connection,
        passkeyIdentity.getCredentialId(),
        undefined,
      );
    } catch (error) {
      if (isCanisterError<IdRegFinishError>(error)) {
        switch (error.type) {
          case "UnexpectedCall":
            const nextStep = error.value(error.type).next_step;
            if ("CheckCaptcha" in nextStep) {
              if (attempts < 3) {
                await solveCaptcha(
                  `data:image/png;base64,${nextStep.CheckCaptcha.captcha_png_base64}`,
                );
                return registerWithPasskey(passkeyIdentity, attempts + 1);
              }
            }
            break;
          case "NoRegistrationFlow":
            if (attempts < 3) {
              // Apparently the flow has been cleaned up, try again.
              await startRegistration();
              return await registerWithPasskey(passkeyIdentity, attempts + 1);
            }
            break;
        }
      }
      handleError(error);
      pickAuthenticationMethod();
    }
  };

  const authenticateWithGoogle = async (loginHint?: string) => {
    const clientId = data.session.config.openid_google?.[0]?.[0]?.client_id;
    if (isNullish(clientId)) {
      return;
    }
    currentState = { state: "loading", label: "Authenticating" };
    const requestConfig = createGoogleRequestConfig(clientId);
    let jwt: string | undefined;
    try {
      jwt = await requestJWT(requestConfig, {
        nonce: data.session.nonce,
        mediation: "required",
        loginHint,
      });
      const { identity, anchorNumber, sub } = await authenticateWithJWT({
        jwt,
        salt: data.session.salt,
        actor: data.session.actor,
      });
      const result = await connection.fromDelegationIdentity(
        anchorNumber,
        identity,
      );
      onAuthenticate(result.connection, undefined, sub);
    } catch (error) {
      if (
        isCanisterError<OpenIdDelegationError>(error) &&
        error.type === "NoSuchAnchor" &&
        nonNullish(jwt)
      ) {
        currentState = { state: "loading", label: "Creating Identity" };
        await startRegistration();
        return registerWithGoogle(jwt);
      }
      handleError(error);
      pickAuthenticationMethod();
    }
  };

  const startRegistration = async (): Promise<void> => {
    try {
      const { next_step } = await data.session.actor
        .identity_registration_start()
        .then(throwCanisterError);
      if ("CheckCaptcha" in next_step) {
        await solveCaptcha(
          `data:image/png;base64,${next_step.CheckCaptcha.captcha_png_base64}`,
        );
      }
    } catch (error) {
      if (
        isCanisterError<IdRegStartError>(error) &&
        error.type === "AlreadyInProgress"
      ) {
        // Ignore since it means we can continue with an existing registration
        return;
      }
      handleError(error);
      pickAuthenticationMethod();
    }
  };

  const solveCaptcha = async (captcha: string, attempt = 0): Promise<void> =>
    new Promise((resolve) => {
      currentState = {
        state: "solveCaptcha",
        image: captcha,
        attempt,
        solve: async (solution) => {
          const nextCaptcha = await validateCaptcha(solution);
          if (nonNullish(nextCaptcha)) {
            await solveCaptcha(nextCaptcha, attempt + 1);
          }
          resolve();
        },
        cancel: pickAuthenticationMethod,
      };
    });

  const validateCaptcha = async (
    solution: string,
  ): Promise<string | undefined> => {
    try {
      await data.session.actor
        .check_captcha({ solution })
        .then(throwCanisterError);
    } catch (error) {
      if (
        isCanisterError<CheckCaptchaError>(error) &&
        error.type === "WrongSolution"
      ) {
        return `data:image/png;base64,${error.value(error.type).new_captcha_png_base64}`;
      }
      handleError(error);
      pickAuthenticationMethod();
    }
  };

  const registerWithGoogle = async (jwt: string) => {
    try {
      await data.session.actor
        .openid_identity_registration_finish({
          jwt,
          salt: data.session.salt,
        })
        .then(throwCanisterError);
      const { identity, anchorNumber, sub } = await authenticateWithJWT({
        jwt,
        salt: data.session.salt,
        actor: data.session.actor,
      });
      const result = await connection.fromDelegationIdentity(
        anchorNumber,
        identity,
      );
      onAuthenticate(result.connection, undefined, sub);
    } catch (error) {
      if (
        isCanisterError<IdRegFinishError>(error) &&
        error.type === "UnexpectedCall"
      ) {
        const nextStep = error.value(error.type).next_step;
        if ("CheckCaptcha" in nextStep) {
          await solveCaptcha(
            `data:image/png;base64,${nextStep.CheckCaptcha.captcha_png_base64}`,
          );
          return registerWithGoogle(jwt);
        }
      }
      handleError(error);
      pickAuthenticationMethod();
    }
  };

  authenticationProtocol({
    authenticate: (context) => {
      authContext = context;
      return new Promise((resolve) => {
        onAuthenticate = async (
          authenticatedConnection,
          credentialId: ArrayBuffer | undefined,
          sub?: string,
        ) => {
          const derivationOrigin =
            context.authRequest.derivationOrigin ?? context.requestOrigin;
          const [result, anchorInfo] = await Promise.all([
            fetchDelegation({
              connection: authenticatedConnection,
              derivationOrigin,
              publicKey: context.authRequest.sessionPublicKey,
              maxTimeToLive: context.authRequest.maxTimeToLive,
            }),
            authenticatedConnection.getAnchorInfo(),
          ]);
          if ("error" in result) {
            return;
          }
          const [userKey, parsed_signed_delegation] = result;
          lastUsedIdentitiesStore.addLatestUsed({
            identityNumber: authenticatedConnection.userNumber,
            name: anchorInfo.name[0],
            credentialId: nonNullish(credentialId)
              ? new Uint8Array(credentialId)
              : undefined,
            authMethod: nonNullish(credentialId) ? "passkey" : "google",
            sub,
          });
          resolve({
            kind: "success",
            delegations: [parsed_signed_delegation],
            userPublicKey: new Uint8Array(userKey),
            // This is a authnMethod forwarded to the app that requested authorization.
            // We don't want to leak which authnMethod was used.
            authnMethod: "passkey",
          });
        };
        currentState = nonNullish(data.lastUsedIdentity)
          ? {
              state: "continueAs",
              number: data.lastUsedIdentity.identityNumber,
              name: data.lastUsedIdentity.name,
              continue: () =>
                data.lastUsedIdentity.authMethod === "passkey"
                  ? authenticateWithPasskey({
                      anchorNumber: data.lastUsedIdentity.identityNumber,
                      credentialId: data.lastUsedIdentity.credentialId,
                    })
                  : authenticateWithGoogle(data.lastUsedIdentity.sub),
              useAnother: pickAuthenticationMethod,
            }
          : { state: "pickAuthenticationMethod" };
      });
    },
    onProgress: () => {},
  });
</script>

<CenterContainer data-page="new-authorize-view">
  <CenterCard>
    {#if currentState.state === "loading"}
      <div class="flex flex-col items-center justify-center gap-2">
        <ProgressRing
          value={null}
          size="size-14"
          meterStroke="stroke-primary-900-100"
        />
        {#if nonNullish(currentState.label)}
          <p class="opacity-60">{currentState.label}</p>
        {/if}
      </div>
    {:else if currentState.state === "solveCaptcha"}
      <Dialog
        title={currentState.state === "solveCaptcha"
          ? "Prove you're not a robot"
          : "Continue with Passkey"}
        class="min-h-96 w-100"
      >
        <SolveCaptcha {...currentState} />
      </Dialog>
    {:else}
      <div class="mb-8 flex flex-col gap-1">
        <h1 class="h1">Sign in</h1>
        <p class="p font-medium">
          to continue with <span class="font-bold">{dappName.slice(7, 18)}</span
          >
        </p>
      </div>
      {#if currentState.state === "continueAs"}
        <ContinueAs {...currentState} />
      {:else}
        <div class="flex flex-col items-stretch gap-4">
          {#if !supportsPasskeys}
            <div class="card preset-filled-surface-100-900 p-4">
              <p class="font-semibold">
                Passkeys are unavailable on this browser
              </p>
              <p class="text-sm">Please choose another sign-in method</p>
            </div>
          {/if}
          <button
            onclick={connectOrCreatePasskey}
            class="btn preset-filled py-2"
            disabled={!supportsPasskeys}>Continue with Passkey</button
          >
<<<<<<< HEAD
          <button
            onclick={authenticateWithGoogle}
            class="btn preset-outlined py-2">Continue with Google</button
=======
          <Button onclick={() => authenticateWithGoogle()} variant="secondary"
            >Continue with Google</Button
>>>>>>> 3acd4db9
          >
        </div>
        {#if currentState.state === "connectOrCreatePasskey" || currentState.state === "createPasskey"}
          <Dialog
            title={"Continue with Passkey"}
            onClose={pickAuthenticationMethod}
            class="min-h-100 w-100"
          >
            {#if currentState.state === "connectOrCreatePasskey"}
              <ConnectOrCreatePasskey {...currentState} />
            {:else if currentState.state === "createPasskey"}
              <CreatePasskey {...currentState} />
            {/if}
          </Dialog>
        {/if}
      {/if}
    {/if}
  </CenterCard>
</CenterContainer><|MERGE_RESOLUTION|>--- conflicted
+++ resolved
@@ -492,14 +492,9 @@
             class="btn preset-filled py-2"
             disabled={!supportsPasskeys}>Continue with Passkey</button
           >
-<<<<<<< HEAD
           <button
-            onclick={authenticateWithGoogle}
+            onclick={() => authenticateWithGoogle()}
             class="btn preset-outlined py-2">Continue with Google</button
-=======
-          <Button onclick={() => authenticateWithGoogle()} variant="secondary"
-            >Continue with Google</Button
->>>>>>> 3acd4db9
           >
         </div>
         {#if currentState.state === "connectOrCreatePasskey" || currentState.state === "createPasskey"}
