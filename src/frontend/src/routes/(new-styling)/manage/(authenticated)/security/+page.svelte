<script lang="ts">
  import Button from "$lib/components/ui/Button.svelte";
  import Panel from "$lib/components/ui/Panel.svelte";
  import { Link2Off, Plus } from "@lucide/svelte";
  import GoogleIcon from "$lib/components/icons/GoogleIcon.svelte";
  import identityInfo from "$lib/stores/identity-info.state.svelte";
  import AccessMethod from "$lib/components/ui/AccessMethod.svelte";
  import PasskeyIcon from "$lib/components/icons/PasskeyIcon.svelte";
  import RemoveOpenIdCredential from "$lib/components/views/RemoveOpenIdCredential.svelte";
  import AddOpenIdCredential from "$lib/components/views/AddOpenIdCredential.svelte";
<<<<<<< HEAD
  import { lastUsedIdentityStore } from "$lib/stores/last-used-identities.store";
  import AddAccessMethod from "$lib/components/views/AddAccessMethod.svelte";
  import Dialog from "$lib/components/ui/Dialog.svelte";
=======
  import { ADD_ACCESS_METHOD } from "$lib/state/featureFlags";
  import { get } from "svelte/store";

  const MAX_PASSKEYS = 8;
>>>>>>> 883754e3

  let isAddAccessMethodDialogOpen = $state(false);

  const isMaxOpenIdCredentialsReached = $derived(
    identityInfo.openIdCredentials.length >= 1,
  );
  const isMaxPasskeysReached = $derived(
    identityInfo.authnMethods.length >= MAX_PASSKEYS,
  );
  const isAddAccessMethodVisible = $derived(
    get(ADD_ACCESS_METHOD)
      ? !isMaxOpenIdCredentialsReached || !isMaxPasskeysReached
      : !isMaxOpenIdCredentialsReached,
  );
</script>

<h1 class="text-text-primary mb-4 text-3xl font-semibold">Security</h1>
<p class="text-text-tertiary text-md mb-12">
  Settings and recommendations to keep your identity secure
</p>
<Panel>
  <div class="flex flex-col justify-between gap-5 p-4 pb-5 md:flex-row">
    <div>
      <h2 class="text-text-primary mb-2 text-lg font-semibold">
        Access methods
      </h2>
      <p class="text-text-tertiary text-sm">
        Manage your passkeys, security keys, and linked accounts.
      </p>
    </div>

    {#if isAddAccessMethodVisible}
      <div>
        <Button
          onclick={() => (isAddAccessMethodDialogOpen = true)}
          class="max-md:w-full"
        >
          <span>Add</span>
          <Plus size="1.25rem" />
        </Button>
      </div>
    {/if}
  </div>
  <div
    class={`grid grid-cols-[min-content_1fr_min-content] grid-rows-[${identityInfo.totalAccessMethods}]`}
  >
    {#each identityInfo.authnMethods as authnMethod}
      <div
        class="border-border-tertiary col-span-3 grid grid-cols-subgrid border-t py-4"
      >
        <div
          class="text-text-primary flex min-w-8 items-center justify-center px-4 pr-4"
        >
          <PasskeyIcon />
        </div>
        <AccessMethod accessMethod={authnMethod} />
        <!-- for layout consistency -->
        <!-- TODO: this is where we would add interactions like removal -->
        <div class="min-h-10 min-w-[52px]"></div>
      </div>
    {/each}
    {#each identityInfo.openIdCredentials as credential}
      <div
        class="border-border-tertiary col-span-3 grid grid-cols-subgrid border-t py-4"
      >
        <div
          class="text-text-primary flex min-w-8 items-center justify-center px-4 pr-4"
        >
          <GoogleIcon />
        </div>

        <AccessMethod accessMethod={credential} />

        <div class="flex items-center justify-center pr-4">
          {#if identityInfo.totalAccessMethods > 1}
            <Button
              variant="tertiary"
              iconOnly={true}
              onclick={() =>
                (identityInfo.removableOpenIdCredential = credential)}
            >
              <Link2Off class="stroke-fg-error-secondary" />
            </Button>
          {/if}
        </div>
      </div>
    {/each}
  </div>
</Panel>

{#if identityInfo.removableOpenIdCredential}
  <RemoveOpenIdCredential
    credentialToBeRemoved={identityInfo.removableOpenIdCredential}
    onClose={() => (identityInfo.removableOpenIdCredential = null)}
  />
{/if}

{#if isAddAccessMethodDialogOpen}
  <Dialog onClose={() => (isAddAccessMethodDialogOpen = false)}>
    <AddAccessMethod continueWithGoogle={() => Promise.resolve()} />
  </Dialog>
{/if}<|MERGE_RESOLUTION|>--- conflicted
+++ resolved
@@ -8,16 +8,12 @@
   import PasskeyIcon from "$lib/components/icons/PasskeyIcon.svelte";
   import RemoveOpenIdCredential from "$lib/components/views/RemoveOpenIdCredential.svelte";
   import AddOpenIdCredential from "$lib/components/views/AddOpenIdCredential.svelte";
-<<<<<<< HEAD
-  import { lastUsedIdentityStore } from "$lib/stores/last-used-identities.store";
+  import { ADD_ACCESS_METHOD } from "$lib/state/featureFlags";
+  import { get } from "svelte/store";
   import AddAccessMethod from "$lib/components/views/AddAccessMethod.svelte";
   import Dialog from "$lib/components/ui/Dialog.svelte";
-=======
-  import { ADD_ACCESS_METHOD } from "$lib/state/featureFlags";
-  import { get } from "svelte/store";
 
   const MAX_PASSKEYS = 8;
->>>>>>> 883754e3
 
   let isAddAccessMethodDialogOpen = $state(false);
 
@@ -119,4 +115,5 @@
   <Dialog onClose={() => (isAddAccessMethodDialogOpen = false)}>
     <AddAccessMethod continueWithGoogle={() => Promise.resolve()} />
   </Dialog>
+  <AddOpenIdCredential onClose={() => (isAddAccessMethodDialogOpen = false)} />
 {/if}