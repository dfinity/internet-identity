<script lang="ts">
  import type { PageProps } from "./$types";
  import { throwCanisterError } from "$lib/utils/utils";
  import {
    authenticatedStore,
    isAuthenticatedStore,
  } from "$lib/stores/authentication.store";
  import {
    authorizationStore,
    authorizationContextStore,
  } from "$lib/stores/authorization.store";
  import { PlusIcon } from "@lucide/svelte";
  import FeaturedIcon from "$lib/components/ui/FeaturedIcon.svelte";
  import { handleError } from "$lib/components/utils/error";
  import { getDapps } from "$lib/flows/dappsExplorer/dapps";
  import { nonNullish } from "@dfinity/utils";
  import Dialog from "$lib/components/ui/Dialog.svelte";
  import CreateAccount from "$lib/components/views/CreateAccount.svelte";
  import Avatar from "$lib/components/ui/Avatar.svelte";
  import ButtonCard from "$lib/components/ui/ButtonCard.svelte";
  import AuthorizeHeader from "$lib/components/ui/AuthorizeHeader.svelte";
  import { goto } from "$app/navigation";
  import { lastUsedIdentitiesStore } from "$lib/stores/last-used-identities.store";
  import type { AccountInfo } from "$lib/generated/internet_identity_types";

  const { data }: PageProps = $props();
  let accounts = $derived(
    data.accounts.sort((a, b) =>
      Number((b.last_used[0] ?? BigInt(0)) - (a.last_used[0] ?? BigInt(0))),
    ),
  );

  const origin = $derived($authorizationContextStore.requestOrigin);
  const dapps = getDapps();
  const dapp = $derived(dapps.find((dapp) => dapp.hasOrigin(origin)));

  let createAccountDialog = $state(false);
  let loading = $state(false);

  const createAccount = async (name: string) => {
    try {
      const account = await $authenticatedStore.actor
        .create_account(
          $authenticatedStore.identityNumber,
          $authorizationContextStore.effectiveOrigin,
          name.trim(),
        )
        .then(throwCanisterError);
      accounts = [...accounts, account];
    } catch (error) {
      handleError(error);
    } finally {
      createAccountDialog = false;
    }
  };

  const continueAs = async (account: AccountInfo) => {
    loading = true;
    lastUsedIdentitiesStore.addLastUsedAccount({
      origin: $authorizationContextStore.effectiveOrigin,
      identityNumber: $authenticatedStore.identityNumber,
      accountNumber: account.account_number[0],
      name: account.name[0],
    });
    await authorizationStore.authorize(account.account_number[0]);
  };

  $effect(() => {
    if (!$isAuthenticatedStore) {
      goto("/authorize/continue", {
        replaceState: true,
        state: { disableNavigationAnimation: true },
      });
    }
  });
</script>

<div class="flex flex-1 flex-col justify-end">
  <AuthorizeHeader origin={$authorizationContextStore.requestOrigin} />
  <div class="mb-6 flex flex-col gap-2">
    <h1 class="text-text-primary text-2xl font-medium">Choose account</h1>
    <p class="text-text-secondary self-start text-sm">
      <span>or create another for</span>
      {#if nonNullish(dapp?.name)}
        <b>{dapp.name}</b>
      {:else}
        <span>this app</span>
      {/if}
    </p>
  </div>
<<<<<<< HEAD
  <div
    class="mb-6 flex flex-col items-stretch gap-1.5 self-stretch"
    role="radiogroup"
  >
    {#each accounts as account}
      <RadioCard
        onclick={() => (selectedAccountNumber = account.account_number[0])}
        checked={account === selectedAccount}
        role="radio"
        aria-checked={account === selectedAccount}
      >
        <Avatar size="sm">
          {account.name[0]?.slice(0, 1).toUpperCase() ?? "A"}
        </Avatar>
        <span class="overflow-hidden overflow-ellipsis whitespace-nowrap">
          {account.name[0] ?? "Primary account"}
        </span>
      </RadioCard>
    {/each}
    <RadioCard onclick={() => (dialog = true)}>
=======
  <div class="flex flex-col items-stretch gap-1.5 self-stretch">
    <ul class="contents">
      {#each accounts as account}
        <li class="contents">
          <ButtonCard onclick={() => continueAs(account)} disabled={loading}>
            <Avatar size="sm">
              {(account.name[0] ?? "Primary account").slice(0, 1).toUpperCase()}
            </Avatar>
            <span class="overflow-hidden overflow-ellipsis whitespace-nowrap">
              {account.name[0] ?? "Primary account"}
            </span>
          </ButtonCard>
        </li>
      {/each}
    </ul>
    <ButtonCard onclick={() => (createAccountDialog = true)} disabled={loading}>
>>>>>>> 2b38a4f4
      <FeaturedIcon size="sm">
        <PlusIcon size="1.25rem" />
      </FeaturedIcon>
      <span>Create additional account</span>
    </ButtonCard>
  </div>
</div>
{#if createAccountDialog}
  <Dialog onClose={() => (createAccountDialog = false)}>
    <CreateAccount create={createAccount} />
  </Dialog>
{/if}<|MERGE_RESOLUTION|>--- conflicted
+++ resolved
@@ -88,28 +88,6 @@
       {/if}
     </p>
   </div>
-<<<<<<< HEAD
-  <div
-    class="mb-6 flex flex-col items-stretch gap-1.5 self-stretch"
-    role="radiogroup"
-  >
-    {#each accounts as account}
-      <RadioCard
-        onclick={() => (selectedAccountNumber = account.account_number[0])}
-        checked={account === selectedAccount}
-        role="radio"
-        aria-checked={account === selectedAccount}
-      >
-        <Avatar size="sm">
-          {account.name[0]?.slice(0, 1).toUpperCase() ?? "A"}
-        </Avatar>
-        <span class="overflow-hidden overflow-ellipsis whitespace-nowrap">
-          {account.name[0] ?? "Primary account"}
-        </span>
-      </RadioCard>
-    {/each}
-    <RadioCard onclick={() => (dialog = true)}>
-=======
   <div class="flex flex-col items-stretch gap-1.5 self-stretch">
     <ul class="contents">
       {#each accounts as account}
@@ -126,7 +104,6 @@
       {/each}
     </ul>
     <ButtonCard onclick={() => (createAccountDialog = true)} disabled={loading}>
->>>>>>> 2b38a4f4
       <FeaturedIcon size="sm">
         <PlusIcon size="1.25rem" />
       </FeaturedIcon>
