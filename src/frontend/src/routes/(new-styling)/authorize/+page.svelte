--- conflicted
+++ resolved
@@ -42,12 +42,9 @@
   import CreatePasskey from "$lib/components/views/CreatePasskey.svelte";
   import { onMount } from "svelte";
   import SystemOverlayBackdrop from "$lib/components/utils/SystemOverlayBackdrop.svelte";
-<<<<<<< HEAD
   import { features } from "$lib/legacy/features.js";
   import { DiscoverableDummyIdentity } from "$lib/utils/discoverableDummyIdentity.js";
-=======
   import { getDapps } from "$lib/flows/dappsExplorer/dapps";
->>>>>>> 2172d622
 
   let dialog = $state<"setupOrUseExistingPasskey" | "setupNewPasskey">();
   let captcha = $state<{
