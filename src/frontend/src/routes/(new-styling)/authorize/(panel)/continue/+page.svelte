<script lang="ts">
  import { lastUsedIdentitiesStore } from "$lib/stores/last-used-identities.store";
  import {
    authorizationStore,
    authorizationContextStore,
  } from "$lib/stores/authorization.store";
  import { HelpCircleIcon, PlusIcon, PencilIcon } from "@lucide/svelte";
  import { handleError } from "$lib/components/utils/error";
  import AuthorizeHeader from "$lib/components/ui/AuthorizeHeader.svelte";
  import SystemOverlayBackdrop from "$lib/components/utils/SystemOverlayBackdrop.svelte";
  import {
    AuthenticationV2Events,
    authenticationV2Funnel,
  } from "$lib/utils/analytics/authenticationV2Funnel";
  import { isNullish, nonNullish } from "@dfinity/utils";
  import { getDapps } from "$lib/legacy/flows/dappsExplorer/dapps";
  import { AuthLastUsedFlow } from "$lib/flows/authLastUsedFlow.svelte";
  import { plural, t } from "$lib/stores/locale.store";
  import Button from "$lib/components/ui/Button.svelte";
  import Toggle from "$lib/components/ui/Toggle.svelte";
  import Tooltip from "$lib/components/ui/Tooltip.svelte";
  import {
    authenticationStore,
    isAuthenticatedStore,
  } from "$lib/stores/authentication.store";
  import { throwCanisterError, waitFor } from "$lib/utils/utils";
  import type {
    AccountInfo,
    AccountNumber,
  } from "$lib/generated/internet_identity_types";
  import Badge from "$lib/components/ui/Badge.svelte";
  import { slide, fade, scale } from "svelte/transition";
  import Dialog from "$lib/components/ui/Dialog.svelte";
  import EditAccount from "$lib/components/views/EditAccount.svelte";
<<<<<<< HEAD
  import { triggerDropWaveAnimation } from "$lib/utils/animation-dispatcher";
=======
  import ProgressRing from "$lib/components/ui/ProgressRing.svelte";
>>>>>>> b3927ec7

  const PRIMARY_ACCOUNT_NUMBER = undefined;
  const MAX_ACCOUNTS = 5;

  let defaultAccountNumber = $state<
    AccountNumber | typeof PRIMARY_ACCOUNT_NUMBER | null
  >(null);
  let accounts = $state<AccountInfo[]>();
  let isMultipleAccountsEnabled = $state(false);
  // Clear old accounts data when user toggles switch off
  $effect(() => {
    if (!isMultipleAccountsEnabled) {
      accounts = undefined;
    }
  });

  let isCreateAccountDialogVisible = $state(false);
  let isEditAccountDialogVisibleForNumber = $state<
    AccountNumber | typeof PRIMARY_ACCOUNT_NUMBER | null
  >(null);

  const isEditAccountDialogVisibleFor = $derived(
    accounts?.find(
      (account) =>
        account.account_number[0] === isEditAccountDialogVisibleForNumber,
    ),
  );
  const isAccountLimitReached = $derived(
    nonNullish(accounts) && accounts.length >= 5,
  );
  const dapps = getDapps();
  const application = $derived(
    dapps.find((dapp) =>
      dapp.hasOrigin($authorizationContextStore.requestOrigin),
    )?.name,
  );
  const primaryAccountName = $derived(
    nonNullish(application) ? $t`My ${application} account` : $t`My account`,
  );
  const existingNames = $derived(
    accounts?.map((account) => account.name[0] ?? primaryAccountName) ?? [],
  );
  const authLastUsedFlow = new AuthLastUsedFlow();
  const selectedIdentityNumber = $derived(
    $lastUsedIdentitiesStore.selected!.identityNumber,
  );
  // Initialize the flow every time the identity changes
  $effect(() => {
    authLastUsedFlow.init([selectedIdentityNumber]);
  });

  const handleContinueDefault = async () => {
    try {
      if (!$isAuthenticatedStore) {
        await authLastUsedFlow.authenticate($lastUsedIdentitiesStore.selected!);
      }
      const { identityNumber, actor } = $authenticationStore!;
      const { effectiveOrigin } = $authorizationContextStore;
      void triggerDropWaveAnimation();
      await authorizationStore.authorize(
        defaultAccountNumber === null
          ? actor
              .get_default_account(identityNumber, effectiveOrigin)
              .then(throwCanisterError)
              .then((account) => account.account_number[0])
          : defaultAccountNumber,
      );
    } catch (error) {
      handleError(error);
    }
  };
  const handleContinueAs = async (
    accountNumber: AccountNumber | typeof PRIMARY_ACCOUNT_NUMBER,
  ) => {
    try {
      void triggerDropWaveAnimation();
      await authorizationStore.authorize(accountNumber);
    } catch (error) {
      handleError(error);
    }
  };
  const handleEnableMultipleAccounts = async () => {
    try {
      if (!$isAuthenticatedStore) {
        await authLastUsedFlow.authenticate($lastUsedIdentitiesStore.selected!);
      }
      const { identityNumber, actor } = $authenticationStore!;
      const { effectiveOrigin } = $authorizationContextStore;
      const values = await Promise.all([
        actor
          .get_accounts(identityNumber, effectiveOrigin)
          .then(throwCanisterError),
        actor
          .get_default_account(identityNumber, effectiveOrigin)
          .then(throwCanisterError),
      ]);
      accounts = values[0].sort((a, b) => {
        // Undefined should come last (new/unused accounts at the bottom),
        // defined should sort descending (most recently used first).
        const aVal = a.last_used[0] ?? BigInt(-1);
        const bVal = b.last_used[0] ?? BigInt(-1);
        return bVal > aVal ? 1 : bVal < aVal ? -1 : 0;
      });
      defaultAccountNumber = values[1].account_number[0];
    } catch (error) {
      isMultipleAccountsEnabled = false;
      handleError(error);
    }
  };
  const handleCreateAccount = async (account: {
    name: string;
    isDefaultSignIn: boolean;
  }) => {
    try {
      const { identityNumber, actor } = $authenticationStore!;
      const createdAccount = await actor
        .create_account(
          identityNumber,
          $authorizationContextStore.effectiveOrigin,
          account.name,
        )
        .then(throwCanisterError);
      if (account.isDefaultSignIn) {
        defaultAccountNumber = (
          await actor
            .set_default_account(
              identityNumber,
              $authorizationContextStore.effectiveOrigin,
              createdAccount.account_number,
            )
            .then(throwCanisterError)
        ).account_number[0];
      }
      accounts = [...(accounts ?? []), createdAccount];
    } catch (error) {
      handleError(error);
    } finally {
      isCreateAccountDialogVisible = false;
    }
  };
  const handleEditAccount = async (account: {
    name: string;
    isDefaultSignIn: boolean;
  }) => {
    if (isNullish(accounts)) {
      return;
    }
    try {
      const { identityNumber, actor } = $authenticationStore!;
      const index = accounts.findIndex(
        (account) =>
          account.account_number[0] === isEditAccountDialogVisibleForNumber,
      );
      // Only update the name when it has changed
      if (account.name !== (accounts[index].name[0] ?? primaryAccountName)) {
        accounts[index] = await actor
          .update_account(
            identityNumber,
            $authorizationContextStore.effectiveOrigin,
            accounts[index].account_number,
            { name: [account.name] },
          )
          .then(throwCanisterError);

        // Updating a primary account could result in number assignment,
        // so we should sync the default account number state if needed.
        if (isEditAccountDialogVisibleForNumber === defaultAccountNumber) {
          defaultAccountNumber = accounts[index].account_number[0];
        }
      }
      // Only mark as default if it is set to true and wasn't true already.
      if (
        account.isDefaultSignIn &&
        defaultAccountNumber !== accounts[index].account_number[0]
      ) {
        // Account details could theoretically change when it's set as default,
        // so we make sure to update the state with latest account details.
        accounts[index] = await actor
          .set_default_account(
            identityNumber,
            $authorizationContextStore.effectiveOrigin,
            accounts[index].account_number,
          )
          .then(throwCanisterError);
        defaultAccountNumber = accounts[index].account_number[0];
      }
    } catch (error) {
      handleError(error);
    } finally {
      isEditAccountDialogVisibleForNumber = null;
    }
  };

  // Keep local last used accounts in sync (we might need them later)
  $effect(() => {
    if (isNullish($authenticationStore) || isNullish(accounts)) {
      return;
    }
    const { identityNumber } = $authenticationStore;
    lastUsedIdentitiesStore.syncLastUsedAccounts(
      identityNumber,
      $authorizationContextStore.effectiveOrigin,
      accounts,
    );
  });

  $effect(() => {
    authenticationV2Funnel.trigger(AuthenticationV2Events.ContinueAsScreen);
  });
</script>

{#snippet accountListItem(account: AccountInfo)}
  {@const name = account.name[0] ?? primaryAccountName}
  <div in:slide={{ duration: 300, delay: 300, axis: "y" }}>
    <div
      in:scale={{ duration: 300, delay: 450, start: 0.95 }}
      class={[
        // Layout
        "relative flex flex-row items-stretch gap-3",
        // Styling
        "border-border-secondary bg-bg-primary rounded-sm border shadow-xs",
        // Animate scale and shadow
        "transition-all duration-100 ease-out",
        // Apply scale effect on hover
        "hover:z-1 hover:scale-102 hover:shadow-md hover:shadow-black/5",
        // Also apply scale effect on keyboard focus besides hover
        "has-focus-visible:z-1 has-focus-visible:scale-102 has-focus-visible:shadow-md has-focus-visible:shadow-black/5",
        // When cursor is between two items, we still want an item
        // to be scaled and the cursor to be a pointer nonetheless.
        "cursor-pointer after:absolute after:-inset-2 after:-z-1",
      ]}
    >
      <button
        onclick={() => handleContinueAs(account.account_number[0])}
        class="flex flex-1 flex-row items-center text-start outline-0"
        aria-label={$t`Continue with ${name}`}
      >
        <span class="text-text-primary flex-1 py-3 ps-5 text-sm font-semibold">
          {name}
        </span>
        {#if account.account_number[0] === defaultAccountNumber}
          <Badge size="sm">{$t`Default`}</Badge>
        {/if}
      </button>
      <Button
        onclick={() =>
          (isEditAccountDialogVisibleForNumber = account.account_number[0])}
        variant="tertiary"
        size="sm"
        iconOnly
        class="my-3 me-3 shrink-0"
        aria-label={$t`Edit ${name}`}
      >
        <PencilIcon class="size-5" />
      </Button>
    </div>
  </div>
{/snippet}

{#snippet accountList(accounts: AccountInfo[])}
  <div class="col-start-1 row-start-1" out:fade={{ duration: 100 }}>
    <div class="!min-h-18" out:slide={{ axis: "y", duration: 300 }}>
      <div class="!min-h-18" in:slide={{ axis: "y", duration: 300 }}>
        <div class="flex flex-col gap-2 pb-6" in:fade={{ duration: 300 }}>
          <ul class="contents" aria-label={$t`Choose an account`}>
            {#each accounts as account (account.account_number[0])}
              <li class="contents">
                {@render accountListItem(account)}
              </li>
            {/each}
          </ul>
          <Tooltip
            label={$t`Limit reached`}
            description={$plural(MAX_ACCOUNTS, {
              one: `You have reached the maximum of # account for a single app.`,
              other: `You have reached the maximum of # accounts for a single app.`,
            })}
            direction="up"
            align="center"
            hidden={!isAccountLimitReached}
          >
            <div class="mt-3 shrink-0">
              <Button
                onclick={() => (isCreateAccountDialogVisible = true)}
                variant="tertiary"
                disabled={isAccountLimitReached}
                class="w-full"
              >
                <PlusIcon class="size-5" />
                {$t`Add another account`}
              </Button>
            </div>
          </Tooltip>
        </div>
      </div>
    </div>
  </div>
{/snippet}

{#snippet continueDefault()}
  <div
    class="col-start-1 row-start-1 pb-6"
    in:fade={{ duration: 200, delay: 100 }}
  >
    <Button onclick={handleContinueDefault} size="xl" class="w-full">
      {$t`Continue`}
    </Button>
  </div>
{/snippet}

<div class="flex flex-1 flex-col">
  <AuthorizeHeader origin={$authorizationContextStore.requestOrigin} />
  <h1 class="text-text-primary mb-2 self-start text-2xl font-medium">
    {$t`Sign in`}
  </h1>
  <p class="text-text-secondary mb-6 self-start text-sm">
    {$t`with your Internet Identity`}
  </p>
  <div class="grid">
    <!-- Nested if/else conditions breaks transitions, so they've been flattened here-->
    {#if isMultipleAccountsEnabled && $isAuthenticatedStore && nonNullish(accounts)}
      {@render accountList(accounts)}
    {:else if isMultipleAccountsEnabled && $isAuthenticatedStore}
      <!-- Display the progress ring if loading accounts takes longer than usual.
      
           This may happen the first time a user enables multiple accounts, 
           as authentication might require an update call in case OpenID is used. -->
      <div
        class="col-start-1 row-start-1 flex min-h-18 items-center justify-center pb-6"
        in:fade={{ duration: 100, delay: 300 }}
        out:fade={{ duration: 100 }}
      >
        <ProgressRing class="text-fg-tertiary size-8" />
      </div>
    {:else}
      {@render continueDefault()}
    {/if}
  </div>
  <div class="border-border-tertiary mb-6 border-t"></div>
  <div class="flex flex-row items-center">
    <!-- Intentionally we use onclick here instead of onchange to make sure it's a user gesture-->
    <Toggle
      bind:checked={isMultipleAccountsEnabled}
      onclick={isMultipleAccountsEnabled
        ? undefined
        : handleEnableMultipleAccounts}
      label={$t`Enable multiple accounts`}
      size="sm"
    />
    <Tooltip
      label={$t`Multiple accounts`}
      description={$t`By enabling this feature, you can create more than one account for a single app. Easily switch between accounts (e.g. work, personal, or demo).`}
      direction="up"
      align="end"
      offset="0rem"
      class="max-w-80"
    >
      <Button
        variant="tertiary"
        iconOnly
        size="sm"
        class="ms-auto !cursor-default !rounded-full"
        aria-label={$t`More information about multiple accounts`}
      >
        <HelpCircleIcon class="size-5" />
      </Button>
    </Tooltip>
  </div>
</div>

{#if authLastUsedFlow.systemOverlay}
  <SystemOverlayBackdrop />
{/if}

{#if isCreateAccountDialogVisible}
  <Dialog onClose={() => (isCreateAccountDialogVisible = false)}>
    <EditAccount {existingNames} save={handleCreateAccount} />
  </Dialog>
{/if}

{#if nonNullish(isEditAccountDialogVisibleFor)}
  {@const account = {
    name: isEditAccountDialogVisibleFor.name[0] ?? primaryAccountName,
    isDefaultSignIn:
      defaultAccountNumber === isEditAccountDialogVisibleForNumber,
  }}
  <Dialog onClose={() => (isEditAccountDialogVisibleForNumber = null)}>
    <EditAccount
      {account}
      existingNames={existingNames.filter((name) => name !== account.name)}
      save={handleEditAccount}
    />
  </Dialog>
{/if}<|MERGE_RESOLUTION|>--- conflicted
+++ resolved
@@ -32,11 +32,9 @@
   import { slide, fade, scale } from "svelte/transition";
   import Dialog from "$lib/components/ui/Dialog.svelte";
   import EditAccount from "$lib/components/views/EditAccount.svelte";
-<<<<<<< HEAD
   import { triggerDropWaveAnimation } from "$lib/utils/animation-dispatcher";
-=======
   import ProgressRing from "$lib/components/ui/ProgressRing.svelte";
->>>>>>> b3927ec7
+  
 
   const PRIMARY_ACCOUNT_NUMBER = undefined;
   const MAX_ACCOUNTS = 5;
