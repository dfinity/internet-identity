--- conflicted
+++ resolved
@@ -12,16 +12,7 @@
     II_DEVELOPER_DOCS_URL,
   } from "$lib/config";
   import LandingHeader from "$lib/components/layout/LandingHeader.svelte";
-<<<<<<< HEAD
-  import { t } from "$lib/stores/locale.store";
-  import { LanguageSelector, Trans } from "$lib/components/locale";
-  import { MinusCircleIcon, PlusCircleIcon } from "@lucide/svelte";
-  import FlairCanvas from "$lib/components/backgrounds/FlairCanvas.svelte";
-  import { DROP_WAVE_ANIMATION } from "$lib/components/backgrounds/constants";
-  import type { FlairAnimationOptions } from "$lib/components/backgrounds/FlairCanvas";
   import { manuallyReroute } from "$lib/utils/reroute";
-=======
-  import { manuallyReroute } from "../../hooks";
   import { localeOptions, localeStore, t } from "$lib/stores/locale.store";
   import { Trans } from "$lib/components/locale";
   import {
@@ -33,7 +24,6 @@
   import { DROP_WAVE_ANIMATION } from "$lib/components/backgrounds/constants";
   import type { FlairAnimationOptions } from "$lib/components/backgrounds/FlairCanvas";
   import Select from "$lib/components/ui/Select.svelte";
->>>>>>> daf6b89a
 
   // Add rerouting back on this SSG route
   $effect(() => {
