--- conflicted
+++ resolved
@@ -181,15 +181,11 @@
         // Toggle summary icons
         "[&_details:not(:open)_summary_svg:first-child]:hidden [&_details:open_summary_svg:last-child]:hidden",
         // Paragraph styling and spacing
-<<<<<<< HEAD
-        "[&_p]:text-text-md [&_p]:text-text-secondary [&_p]:mb-4",
-=======
-        "[&_p]:text-text-base [&_p]:text-text-secondary [&_p_+_p]:mt-4",
->>>>>>> b3927ec7
+        "[&_p]:text-base [&_p]:text-text-secondary [&_p]:mb-4",
         // Paragraph + list spacing
         "[&_ul]:mb-4",
         // List styling and spacing
-        "[&_li]:text-text-base [&_li]:text-text-secondary [&_li_+_li]:mt-4",
+        "[&_li]:text-base [&_li]:text-text-secondary [&_li_+_li]:mt-4",
       ]}
     >
       <details>
