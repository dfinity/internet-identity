--- conflicted
+++ resolved
@@ -17,36 +17,17 @@
   import Footer from "$lib/components/layout/Footer.svelte";
   import { goto } from "$app/navigation";
   import ProgressRing from "$lib/components/ui/ProgressRing.svelte";
-<<<<<<< HEAD
+  import { AuthWizard } from "$lib/components/wizards/auth";
+  import type { PageProps } from "./$types";
+
+  const { data }: PageProps = $props();
   import FlairCanvas from "$lib/components/backgrounds/FlairCanvas.svelte";
   import { type FlairAnimationOptions } from "$lib/components/backgrounds/FlairCanvas";
-=======
-  import { AuthWizard } from "$lib/components/wizards/auth";
-  import type { PageProps } from "./$types";
->>>>>>> 73865ead
-
-  const { data }: PageProps = $props();
 
   const gotoNext = () => goto(data.next ?? "/manage", { replaceState: true });
   const onSignIn = async (identityNumber: bigint) => {
     lastUsedIdentitiesStore.selectIdentity(identityNumber);
-<<<<<<< HEAD
-    if (triggerAnimation) {
-      triggerAnimation({
-        location: "center",
-        target: ["motion"],
-
-        motionType: "omni",
-        intensity: "light",
-        speed: 5,
-        nImpulses: "single",
-        size: "large",
-        impulseEasing: "cubicIn",
-      });
-    }
-=======
     await gotoNext();
->>>>>>> 73865ead
     isAuthDialogOpen = false;
     setTimeout(async () => {
       await gotoManage();
@@ -58,23 +39,7 @@
       duration: 2000,
     });
     lastUsedIdentitiesStore.selectIdentity(identityNumber);
-<<<<<<< HEAD
-    if (triggerAnimation) {
-      triggerAnimation({
-        location: "center",
-        target: ["motion"],
-
-        motionType: "omni",
-        intensity: "light",
-        speed: 5,
-        nImpulses: "single",
-        size: "large",
-        impulseEasing: "cubicIn",
-      });
-    }
-=======
     await gotoNext();
->>>>>>> 73865ead
     isAuthDialogOpen = false;
     setTimeout(async () => {
       await gotoManage();
