<script lang="ts">
  import { readCanisterConfig } from "$lib/utils/init";
  import { analytics, initAnalytics } from "$lib/utils/analytics/analytics";
<<<<<<< HEAD
  import { replaceState } from "$app/navigation";
=======
  // TODO: Enable new styles only in the new layout pages.
  // import "./app.css";
>>>>>>> 6b3e507e

  const { children, data } = $props();

  const canisterConfig = readCanisterConfig();

  initAnalytics(canisterConfig.analytics_config[0]?.[0]);
  analytics.pageView();
</script>

{@render children()}<|MERGE_RESOLUTION|>--- conflicted
+++ resolved
@@ -1,12 +1,8 @@
 <script lang="ts">
   import { readCanisterConfig } from "$lib/utils/init";
   import { analytics, initAnalytics } from "$lib/utils/analytics/analytics";
-<<<<<<< HEAD
-  import { replaceState } from "$app/navigation";
-=======
   // TODO: Enable new styles only in the new layout pages.
   // import "./app.css";
->>>>>>> 6b3e507e
 
   const { children, data } = $props();
 
