--- conflicted
+++ resolved
@@ -1,4 +1,3 @@
-<<<<<<< HEAD
 // types
 export declare type OAuth2AccessTokenResponse = {
   access_token: string;
@@ -146,8 +145,7 @@
     } using your identity? [y/n]`
   )?.match(/y/i);
 }
-=======
+
 export const redirectBackWithAuthorization = () => {
   debugger;
 };
->>>>>>> da4e4aa7
