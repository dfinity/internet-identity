import idp_actor from "../utils/idp_actor";
<<<<<<< HEAD
import { DelegationChain, Delegation } from "@dfinity/identity";
=======
import {
  DelegationChain,
  WebAuthnIdentity,
  Delegation,
  Ed25519PublicKey,
  Ed25519KeyIdentity,
} from "@dfinity/identity";
import { canisterId as signingCanisterId } from "dfx-generated/idp_service";
>>>>>>> bbbb5562
import {
  Principal,
  blobFromUint8Array,
  derBlobFromBlob,
  blobFromHex,
} from "@dfinity/agent";

// types
export declare type OAuth2AccessTokenResponse = {
  access_token: string;
  token_type: "bearer";
  expires_in: number;
  state?: string;
  scope?: string;
};
<<<<<<< HEAD
import {
  FrontendHostname,
  GetDelegationResponse,
  SignedDelegation,
} from "../typings";
=======
import { FrontendHostname, SignedDelegation as CandidSignedDelegation } from "../typings";
>>>>>>> bbbb5562

/**
 * This should be compatible with OAuth 2.0 Authorization Request.
 * But, since it uses underscore keys not camelCase and it's a 'greatest common denominator' of what's really going on, it could be a bit lossy, so it's not necessarily what we want to pass around internally, it's just a standard interop/serialization format of sorts.
 */
export interface OAuth2AuthorizationRequest {
  response_type: string;
  client_id?: string;
  redirect_uri: string;
  scope?: string;
  state?: string;
  /** not in oauth2: see 'ic-id-protocol.md' */
  login_hint: string;
}

const THREE_DAYS = 1000 * 60 * 60 * 24 * 3;

function getOauthParams(
  searchParams: URLSearchParams
): OAuth2AuthorizationRequest | null {
  try {
    const { response_type, login_hint, redirect_uri } = parseOauthParams(
      searchParams
    );
    const scope = searchParams.get("scope");
    const authorizationRequest = Object.assign(
      {
        response_type,
        login_hint,
        redirect_uri: decodeURIComponent(redirect_uri),
      },
      scope === null ? {} : { scope }
    );
    for (const param of ["client_id", "scope", "state"]) {
      const value = searchParams.get(param);
      if (!value) continue;
      authorizationRequest[param] = value;
    }
    return authorizationRequest;
  } catch (error) {
    return null;
  }
}

// returns true only when all required url params are found
// does _NOT_ throw because that would break the page when non-oauth
function hasOauthParams(searchParams: URLSearchParams) {
  const login_hint = searchParams.get("login_hint");
  const redirect_uri = searchParams.get("redirect_uri");
  const response_type = searchParams.get("response_type") || "token";
  return !!(login_hint && redirect_uri && response_type);
}

function parseOauthParams(searchParams: URLSearchParams) {
  // login_hint is der-encoded public key as hex string
  const login_hint = searchParams.get("login_hint") || "";
  // redirect_uri should be URL-encoded string
  const redirect_uri = searchParams.get("redirect_uri") || "";
  // response_type should always be token
  const response_type = searchParams.get("response_type") || "token";
  return { response_type, login_hint, redirect_uri };
}

function checkURIForHash(maybeURL: string) {
  const url = new URL(maybeURL);
  if (!!url.hash) {
    throw Error("no url in hash allowed");
  }
}

// this function will run every page load to check for oauth query parameters
export default function () {
  const searchParams = new URLSearchParams(location.search);
  const params = getOauthParams(searchParams)!;
  // TODO: if the redirect_uri parameter has a hash, immediately reject
  if (hasOauthParams(searchParams)) {
    try {
      checkURIForHash(params.redirect_uri);
      //  check do we have identity?
      const identity = localStorage.getItem("identity");
      if (identity !== null) {
        // does the user consent?
        const hostname = new URL(params.redirect_uri)
          .hostname as FrontendHostname;
        if (checkConsent(hostname)) {
<<<<<<< HEAD
          generate_access_token(params.login_hint, hostname).then(
            (access_token: string) => {
              redirectToApp(params.redirect_uri, {
                access_token: access_token,
                token_type: "bearer",
                expires_in: THREE_DAYS,
                scope: params.scope,
                state: params.state,
              });
            }
          );
=======
          generate_access_token(
            WebAuthnIdentity.fromJSON(identity),
            params.login_hint,
            hostname
          ).then((access_token: string) => {
            redirectToApp(params.redirect_uri, {
              access_token: access_token,
              token_type: "bearer",
              expires_in: THREE_DAYS,
              scope: params.scope,
              state: params.state,
            });
          });
>>>>>>> bbbb5562
        } else {
          // TODO: redirect with failure message
          const url = new URL(params.redirect_uri);
          const search = new URLSearchParams({ error: "not authorized" });
          url.search += "&" + search;
          globalThis.location.assign(url.toString());
        }
      } else {
        // TODO: create or lookup identity
        createOrLookupIdentity(params);
      }
    } catch (error) {
      console.error(error);
      globalThis.alert(error.message + ", sending you back to application");
      globalThis.location.assign(params.redirect_uri);
    }
  } else {
    // do nothing, this will be handled by other logic
  }
}

// TODO: actually write this flow
function createOrLookupIdentity(params: OAuth2AuthorizationRequest) {}

// builds query parameters in accordance with oauth response types
// and navigates the user back to the app.
function redirectToApp(redirectURI: string, params: OAuth2AccessTokenResponse) {
  const responseURL = new URL(redirectURI);
  const searchParams = new URLSearchParams();

  // ignore keys which have no value associated
  Object.entries(params).forEach(([key, value]) => {
    if (value && typeof value === "string") {
      searchParams.append(key, value);
    }
  });
  responseURL.hash = `#${searchParams.toString()}`;

  // redirect to app
  globalThis.location.assign(responseURL.toString());
}

async function generate_access_token(
  login_hint: string,
  hostname: FrontendHostname
) {
  const sessionKey = Array.from(blobFromHex(login_hint));

  const prepRes = await idp_actor.prepareDelegation(hostname, sessionKey);
  if (!prepRes || prepRes.length != 2) {
    throw new Error(
<<<<<<< HEAD
      
      
      
      `Error preparing the delegation. Result received: ${prepRes}`
    
    
    
=======
      `Error preparing the delegation. Result received: ${prepRes}`
>>>>>>> bbbb5562
    );
  }

  const [userKey, timestamp] = prepRes;

  const getRes = await idp_actor.getDelegation(hostname, sessionKey, timestamp);

  // this is just so we filter out null responses
  if (!isDelegationResponse(getRes)) {
    throw Error(`Could not get delegation. Result received: ${getRes}`);
  }
  const { signed_delegation } = getRes;
  const { delegation: rawDelegation } = signed_delegation;
  // it's kinda gross that we have to create a "new" Delegation
  // but to keep types compatible, we must.
  const delegation = new Delegation(
    blobFromUint8Array(new Uint8Array(rawDelegation.pubkey)),
    rawDelegation.expiration,
    rawDelegation.targets.map((m: any) => Principal.from(m))
  );

<<<<<<< HEAD
  const signatureAsBlob = blobFromUint8Array(
    new Uint8Array(signed_delegation.signature)
  );
  const publicKey = derBlobFromBlob(
    blobFromUint8Array(Uint8Array.from(userKey))
  );
  const chain = DelegationChain.fromDelegations(
    [
      {
        delegation: delegation,
        signature: signatureAsBlob,
      },
    ],
    publicKey
=======
  // Parse the candid SignedDelegation into a format that `DelegationChain` understands.
  const parsed_signed_delegation = {
    delegation: new Delegation(
      blobFromUint8Array(Uint8Array.from(signed_delegation.delegation.pubkey)),
      BigInt(signed_delegation.delegation.expiration)
    ),
    signature: blobFromUint8Array(Uint8Array.from(signed_delegation.signature)),
  };

  const chain = DelegationChain.fromDelegations(
    [parsed_signed_delegation],
    derBlobFromBlob(blobFromUint8Array(Uint8Array.from(userKey)))
>>>>>>> bbbb5562
  );

  const chainJson = JSON.stringify(chain.toJSON());
<<<<<<< HEAD
  const chainAsHex = Buffer.from(chainJson).toString("hex");
  return chainAsHex;
=======
  console.log("Delegation chain JSON");
  console.log(chainJson);

  return new Buffer(chainJson).toString("hex");
>>>>>>> bbbb5562
}

function isDelegationResponse(
  x: any
<<<<<<< HEAD
): x is { signed_delegation: SignedDelegation } {
=======
): x is { signed_delegation: CandidSignedDelegation } {
>>>>>>> bbbb5562
  return x && x.hasOwnProperty("signed_delegation");
}

function checkConsent(hostname: FrontendHostname) {
  return prompt(`Do you want to log into ${hostname}? [y/n]`)?.match(/y/i);
}<|MERGE_RESOLUTION|>--- conflicted
+++ resolved
@@ -1,16 +1,5 @@
 import idp_actor from "../utils/idp_actor";
-<<<<<<< HEAD
 import { DelegationChain, Delegation } from "@dfinity/identity";
-=======
-import {
-  DelegationChain,
-  WebAuthnIdentity,
-  Delegation,
-  Ed25519PublicKey,
-  Ed25519KeyIdentity,
-} from "@dfinity/identity";
-import { canisterId as signingCanisterId } from "dfx-generated/idp_service";
->>>>>>> bbbb5562
 import {
   Principal,
   blobFromUint8Array,
@@ -26,15 +15,11 @@
   state?: string;
   scope?: string;
 };
-<<<<<<< HEAD
 import {
   FrontendHostname,
   GetDelegationResponse,
-  SignedDelegation,
+  SignedDelegation as CandidSignedDelegation,
 } from "../typings";
-=======
-import { FrontendHostname, SignedDelegation as CandidSignedDelegation } from "../typings";
->>>>>>> bbbb5562
 
 /**
  * This should be compatible with OAuth 2.0 Authorization Request.
@@ -120,7 +105,6 @@
         const hostname = new URL(params.redirect_uri)
           .hostname as FrontendHostname;
         if (checkConsent(hostname)) {
-<<<<<<< HEAD
           generate_access_token(params.login_hint, hostname).then(
             (access_token: string) => {
               redirectToApp(params.redirect_uri, {
@@ -132,21 +116,6 @@
               });
             }
           );
-=======
-          generate_access_token(
-            WebAuthnIdentity.fromJSON(identity),
-            params.login_hint,
-            hostname
-          ).then((access_token: string) => {
-            redirectToApp(params.redirect_uri, {
-              access_token: access_token,
-              token_type: "bearer",
-              expires_in: THREE_DAYS,
-              scope: params.scope,
-              state: params.state,
-            });
-          });
->>>>>>> bbbb5562
         } else {
           // TODO: redirect with failure message
           const url = new URL(params.redirect_uri);
@@ -198,17 +167,7 @@
   const prepRes = await idp_actor.prepareDelegation(hostname, sessionKey);
   if (!prepRes || prepRes.length != 2) {
     throw new Error(
-<<<<<<< HEAD
-      
-      
-      
       `Error preparing the delegation. Result received: ${prepRes}`
-    
-    
-    
-=======
-      `Error preparing the delegation. Result received: ${prepRes}`
->>>>>>> bbbb5562
     );
   }
 
@@ -230,22 +189,6 @@
     rawDelegation.targets.map((m: any) => Principal.from(m))
   );
 
-<<<<<<< HEAD
-  const signatureAsBlob = blobFromUint8Array(
-    new Uint8Array(signed_delegation.signature)
-  );
-  const publicKey = derBlobFromBlob(
-    blobFromUint8Array(Uint8Array.from(userKey))
-  );
-  const chain = DelegationChain.fromDelegations(
-    [
-      {
-        delegation: delegation,
-        signature: signatureAsBlob,
-      },
-    ],
-    publicKey
-=======
   // Parse the candid SignedDelegation into a format that `DelegationChain` understands.
   const parsed_signed_delegation = {
     delegation: new Delegation(
@@ -258,28 +201,18 @@
   const chain = DelegationChain.fromDelegations(
     [parsed_signed_delegation],
     derBlobFromBlob(blobFromUint8Array(Uint8Array.from(userKey)))
->>>>>>> bbbb5562
   );
 
   const chainJson = JSON.stringify(chain.toJSON());
-<<<<<<< HEAD
-  const chainAsHex = Buffer.from(chainJson).toString("hex");
-  return chainAsHex;
-=======
   console.log("Delegation chain JSON");
   console.log(chainJson);
 
   return new Buffer(chainJson).toString("hex");
->>>>>>> bbbb5562
 }
 
 function isDelegationResponse(
   x: any
-<<<<<<< HEAD
-): x is { signed_delegation: SignedDelegation } {
-=======
 ): x is { signed_delegation: CandidSignedDelegation } {
->>>>>>> bbbb5562
   return x && x.hasOwnProperty("signed_delegation");
 }
 
