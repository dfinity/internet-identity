import idp_actor from "../utils/idp_actor";
import {
  DelegationChain,
  WebAuthnIdentity,
  Delegation,
  SignedDelegation,
  Ed25519PublicKey,
  Ed25519KeyIdentity,
} from "@dfinity/identity";
import { canisterId as signingCanisterId } from "dfx-generated/idp_service";
import {
  Principal,
  blobFromUint8Array,
  derBlobFromBlob,
  blobFromHex,
  blobToHex,
} from "@dfinity/agent";

// types
export declare type OAuth2AccessTokenResponse = {
  access_token: string;
  token_type: "bearer";
  expires_in: number;
  state?: string;
  scope?: string;
};
import { FrontendHostname, SignedDelegation as CandidSignedDelegation } from "../typings";

/**
 * This should be compatible with OAuth 2.0 Authorization Request.
 * But, since it uses underscore keys not camelCase and it's a 'greatest common denominator' of what's really going on, it could be a bit lossy, so it's not necessarily what we want to pass around internally, it's just a standard interop/serialization format of sorts.
 */
export interface OAuth2AuthorizationRequest {
  response_type: string;
  client_id?: string;
  redirect_uri: string;
  scope?: string;
  state?: string;
  /** not in oauth2: see 'ic-id-protocol.md' */
  login_hint: string;
}

const THREE_DAYS = 1000 * 60 * 60 * 24 * 3;

function getOauthParams(
  searchParams: URLSearchParams
): OAuth2AuthorizationRequest | null {
  try {
    const { response_type, login_hint, redirect_uri } = parseOauthParams(
      searchParams
    );
    const scope = searchParams.get("scope");
    const authorizationRequest = Object.assign(
      {
        response_type,
        login_hint,
        redirect_uri: decodeURIComponent(redirect_uri),
      },
      scope === null ? {} : { scope }
    );
    for (const param of ["client_id", "scope", "state"]) {
      const value = searchParams.get(param);
      if (!value) continue;
      authorizationRequest[param] = value;
    }
    return authorizationRequest;
  } catch (error) {
    return null;
  }
}

// returns true only when all required url params are found
// does _NOT_ throw because that would break the page when non-oauth
function hasOauthParams(searchParams: URLSearchParams) {
  const login_hint = searchParams.get("login_hint");
  const redirect_uri = searchParams.get("redirect_uri");
  const response_type = searchParams.get("response_type") || "token";
  return !!(login_hint && redirect_uri && response_type);
}

function parseOauthParams(searchParams: URLSearchParams) {
  // login_hint is der-encoded public key as hex string
  const login_hint = searchParams.get("login_hint") || "";
  // redirect_uri should be URL-encoded string
  const redirect_uri = searchParams.get("redirect_uri") || "";
  // response_type should always be token
  const response_type = searchParams.get("response_type") || "token";
  return { response_type, login_hint, redirect_uri };
}

function checkURIForHash(maybeURL: string) {
  const url = new URL(maybeURL);
  if (!!url.hash) {
    throw Error("no url in hash allowed");
  }
}

// this function will run every page load to check for oauth query parameters
export default function () {
  const searchParams = new URLSearchParams(location.search);
  const params = getOauthParams(searchParams)!;
  // TODO: if the redirect_uri parameter has a hash, immediately reject
  if (hasOauthParams(searchParams)) {
    try {
      checkURIForHash(params.redirect_uri);
      //  check do we have identity?
      const identity = localStorage.getItem("identity");
      if (identity !== null) {
        // does the user consent?
        const hostname = new URL(params.redirect_uri)
          .hostname as FrontendHostname;
        if (checkConsent(hostname)) {
          generate_access_token(
            WebAuthnIdentity.fromJSON(identity),
            params.login_hint,
            hostname
          ).then((access_token: string) => {
            redirectToApp(params.redirect_uri, {
              access_token: access_token,
              token_type: "bearer",
              expires_in: THREE_DAYS,
              scope: params.scope,
              state: params.state,
            });
          });
        } else {
          // TODO: redirect with failure message
          const url = new URL(params.redirect_uri);
          const search = new URLSearchParams({ error: "not authorized" });
          url.search += "&" + search;
          globalThis.location.assign(url.toString());
        }
      } else {
        // TODO: create or lookup identity
        createOrLookupIdentity(params);
      }
    } catch (error) {
      console.error(error);
      globalThis.alert(error.message + ", sending you back to application");
      globalThis.location.assign(params.redirect_uri);
    }
  } else {
    // do nothing, this will be handled by other logic
  }
}

// TODO: actually write this flow
function createOrLookupIdentity(params: OAuth2AuthorizationRequest) {}

// builds query parameters in accordance with oauth response types
// and navigates the user back to the app.
function redirectToApp(redirectURI: string, params: OAuth2AccessTokenResponse) {
  const responseURL = new URL(redirectURI);
  const searchParams = new URLSearchParams();

  // ignore keys which have no value associated
  Object.entries(params).forEach(([key, value]) => {
    if (value && typeof value === "string") {
      searchParams.append(key, value);
    }
  });
  responseURL.hash = `#${searchParams.toString()}`;

  // redirect to app
  globalThis.location.assign(responseURL.toString());
}

async function generate_access_token(
  identity: WebAuthnIdentity,
  login_hint: string,
  hostname: FrontendHostname
) {
  const sessionKey = Array.from(blobFromHex(login_hint));

  const prepRes = await idp_actor.prepareDelegation(hostname, sessionKey);
  if (!prepRes || prepRes.length != 2) {
    throw new Error(
      `Error preparing the delegation. Result received: ${prepRes}`
    );
  }

  const userKey = prepRes[0];
  const timestamp = prepRes[1];

  const getRes = await idp_actor.getDelegation(hostname, sessionKey, timestamp);
  if (!isDelegationResponse(getRes)) {
    throw Error(`Could not get delegation. Result received: ${getRes}`);
  }
  const { signed_delegation } = getRes;

  // Parse the candid SignedDelegation into a format that `DelegationChain` understands.
  const parsed_signed_delegation = {
    delegation: new Delegation(
      blobFromUint8Array(Uint8Array.from(signed_delegation.delegation.pubkey)),
      BigInt(signed_delegation.delegation.expiration)
    ),
    signature: blobFromUint8Array(Uint8Array.from(signed_delegation.signature)),
  };

  const chain = DelegationChain.fromDelegations(
    [parsed_signed_delegation],
    derBlobFromBlob(blobFromUint8Array(Uint8Array.from(userKey)))
  );

  console.log("Delegation chain");
  console.log(chain);
  const chainJson = JSON.stringify(chain.toJSON());
  console.log("Delegation chain JSON");
  console.log(chainJson);

  return new Buffer(chainJson).toString("hex");
}

<<<<<<< HEAD
function isDelegationResponse(x: any): x is { signed_delegation: CandidSignedDelegation } {
=======
function isDelegationResponse(
  x: any
): x is { signed_delegation: SignedDelegation } {
>>>>>>> 60b4cbe7
  return x && x.hasOwnProperty("signed_delegation");
}

function checkConsent(hostname: FrontendHostname) {
  return prompt(`Do you want to log into ${hostname}? [y/n]`)?.match(/y/i);
}<|MERGE_RESOLUTION|>--- conflicted
+++ resolved
@@ -211,13 +211,9 @@
   return new Buffer(chainJson).toString("hex");
 }
 
-<<<<<<< HEAD
-function isDelegationResponse(x: any): x is { signed_delegation: CandidSignedDelegation } {
-=======
 function isDelegationResponse(
   x: any
-): x is { signed_delegation: SignedDelegation } {
->>>>>>> 60b4cbe7
+): x is { signed_delegation: CandidSignedDelegation } {
   return x && x.hasOwnProperty("signed_delegation");
 }
 
