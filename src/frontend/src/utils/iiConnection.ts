--- conflicted
+++ resolved
@@ -169,18 +169,9 @@
     delegationIdentity: DelegationIdentity
   ): Promise<ActorSubclass<_SERVICE>> {
     const agent = new HttpAgent({ identity: delegationIdentity });
-<<<<<<< HEAD
-    // try to recognize development environments
-    // this is conservative, and defaults to _not_ fetching the root key
-    if (
-      window.location.origin.startsWith("http://localhost:") ||
-      window.location.origin.endsWith(".dfinity.network")
-    ) {
-=======
 
     // Only fetch the root key when we're not in prod
     if (process.env.II_ENV === "development") {
->>>>>>> 6e4e7699
       await agent.fetchRootKey();
     }
     const actor = Actor.createActor<_SERVICE>(internet_identity_idl, {
