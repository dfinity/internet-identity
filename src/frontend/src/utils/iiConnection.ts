--- conflicted
+++ resolved
@@ -445,34 +445,21 @@
     const currentOrigin = window.location.origin;
     const dynamicRPIdEnabled =
       DOMAIN_COMPATIBILITY.isEnabled() &&
-<<<<<<< HEAD
-      (true ?? supportsWebauthRoR(window.navigator.userAgent));
-    const filteredCredentials = excludeCredentialsFromOrigins(
-=======
-      supportsWebauthRoR(window.navigator.userAgent);
+      (true || supportsWebauthRoR(window.navigator.userAgent));
     let filteredCredentials = excludeCredentialsFromOrigins(
->>>>>>> 34ce099a
       credentials,
       cancelledRpIds,
       currentOrigin
     );
-<<<<<<< HEAD
     console.log("filteredCredentials", filteredCredentials);
-    // const rpId = dynamicRPIdEnabled
-    //   ? filteredCredentials[0].origin ??
-    //   findWebAuthnRpId(currentOrigin, filteredCredentials, relatedDomains())
-    //   : undefined;
-=======
     // It probably means that the user cancelled a valid RP ID manually
-    if (filteredCredentials.length === 0) {
-      await cleanUpRpIdMapper(userNumber);
-      cancelledRpIds = new Set<string | undefined>();
-      filteredCredentials = credentials;
-    }
->>>>>>> 34ce099a
+    // if (filteredCredentials.length === 0) {
+    //   await cleanUpRpIdMapper(userNumber);
+    //   cancelledRpIds = new Set<string | undefined>();
+    //   filteredCredentials = credentials;
     const rpId = dynamicRPIdEnabled
-      ? findWebAuthnRpId(currentOrigin, filteredCredentials, relatedDomains())
-      : undefined;
+        ? findWebAuthnRpId(currentOrigin, filteredCredentials, relatedDomains())
+        : undefined;
 
     console.log("rpId", rpId);
 
