import {
  Actor,
  ActorSubclass,
  BinaryBlob,
  blobFromUint8Array,
  derBlobFromBlob,
  DerEncodedBlob,
  HttpAgent,
  SignIdentity,
} from "@dfinity/agent";
import idp_idl from "../../generated/idp_idl";
import _SERVICE, {
  PublicKey,
  SessionKey,
  CredentialId,
  UserNumber,
  FrontendHostname,
  Timestamp,
<<<<<<< HEAD
  DeviceData,
} from "../typings";
=======
} from "../../generated/idp_types";
>>>>>>> 13a22e63
import {
  DelegationChain,
  DelegationIdentity,
  Ed25519KeyIdentity,
  WebAuthnIdentity,
} from "@dfinity/identity";
import { Principal } from "@dfinity/agent";
import { MultiWebAuthnIdentity } from "./multiWebAuthnIdentity";

const hostUrl = "http://dcs-messaging-13.dfinity.systems:8080/";

const canisterId: string = process.env.CANISTER_ID!;
export const baseActor = Actor.createActor<_SERVICE>(idp_idl, {
  agent: new HttpAgent({host: hostUrl}),
  canisterId,
});

export class IDPActor {
  protected constructor(public identity: WebAuthnIdentity, public delegationIdentity: DelegationIdentity, public actor?: ActorSubclass<_SERVICE>) { }

  static async register(alias: string): Promise<{ connection: IDPActor, userId: UserNumber }> {
    const identity = await WebAuthnIdentity.create();
    const delegationIdentity = await requestFEDelegation(identity);

    const agent = new HttpAgent({ identity: delegationIdentity });
    const actor = Actor.createActor<_SERVICE>(idp_idl, {
      agent,
      canisterId: idp_canister_id,
    });
    const credential_id = Array.from(identity.rawId);
    const pubkey = Array.from(identity.getPublicKey().toDer());
    const userId = await actor.register({ alias, pubkey, credential_id: [credential_id] });

    return {
      connection: new IDPActor(identity, delegationIdentity, actor),
      userId
    }
  }

  static async reconnect(userId: bigint): Promise<IDPActor> {
    const devices = await baseActor.lookup(userId);

    const multiIdent = MultiWebAuthnIdentity.fromCredentials(devices.flatMap(device =>
      device.credential_id.map((credentialId: CredentialId) => ({
        pubkey: derBlobFromBlob(blobFromUint8Array(Buffer.from(device.pubkey))),
        credentialId: blobFromUint8Array(Buffer.from(credentialId))
      }))
    ));
    const delegationIdentity = await requestFEDelegation(multiIdent);

    const agent = new HttpAgent({ identity: delegationIdentity });
    const actor = Actor.createActor<_SERVICE>(idp_idl, {
      agent,
      canisterId: idp_canister_id,
    });

    return new IDPActor(multiIdent._actualIdentity!!, delegationIdentity, actor)
  }

  static async lookup(userId: UserNumber): Promise<DeviceData[]> {
    return baseActor.lookup(userId);
  };

  // Create an actor representing the backend
  async getActor(): Promise<ActorSubclass<_SERVICE>> {
    for (const { delegation } of this.delegationIdentity.getDelegation().delegations || []) {
      // prettier-ignore
      if (+new Date(Number(delegation.expiration / BigInt(1000000))) <= +Date.now()) {
        this.actor = undefined;
        break;
      }
    }

    if (this.actor === undefined) {
      // Create our actor with a DelegationIdentity to avoid re-prompting auth
<<<<<<< HEAD
      this.delegationIdentity = await requestFEDelegation(this.identity);

      const agent = new HttpAgent({ identity: this.delegationIdentity });
      this.actor = Actor.createActor<_SERVICE>(idp_idl, {
=======
      const sessionKey = Ed25519KeyIdentity.generate();
      const tenMinutesInMsec = 10 * 1000 * 60;
      this._chain = await DelegationChain.create(
        storedIdentity,
        sessionKey.getPublicKey(),
        new Date(Date.now() + tenMinutesInMsec),
        {
          targets: [Principal.from(canisterId)],
        }
      );

      const delegationIdentity = DelegationIdentity.fromDelegation(
        sessionKey,
        this._chain
      );

      const agent = new HttpAgent({ host: hostUrl, identity: delegationIdentity });
      this._actor = Actor.createActor<_SERVICE>(idp_idl, {
>>>>>>> 13a22e63
        agent,
        canisterId,
      });
    }

    return this.actor;
  }

<<<<<<< HEAD
=======
  reconnect = async () => {
    localStorage.removeItem("identity");
    this._actor = undefined;
    this._chain = undefined;

    const identities = await baseActor.lookup(this.userId!!);
    for (const row of identities) {
      const { credential_id: credentialId, pubkey } = row;
      if (credentialId.length === 0) {
        continue;
      }

      console.log("row", row);
      // Strip DER header
      const strippedKey = pubkey.slice(19);
      const webAuthnJSON = {
        rawId: Buffer.from(credentialId[0]).toString("hex"),
        publicKey: Buffer.from(strippedKey).toString("hex"),
      };
      const identity = WebAuthnIdentity.fromJSON(JSON.stringify(webAuthnJSON));
      console.log({ identity });

      const sessionKey = Ed25519KeyIdentity.generate();
      const tenMinutesInMsec = 10 * 1000 * 60;
      try {
        this._chain = await DelegationChain.create(
          identity,
          sessionKey.getPublicKey(),
          new Date(Date.now() + tenMinutesInMsec),
          {
            targets: [Principal.from(canisterId)],
          }
        );
      } catch (err) {
        continue;
      }
      persistIdentity(identity);
      this.storedIdentity = identity;
      return;
    }
    throw Error("Couldn't find a registered device match");
  };

  register = async (alias: string) => {
    // user wants to register fresh, so always create new identity
    // also stores it in in the localStorage
    this._actor = undefined;
    this._chain = undefined;

    this.storedIdentity = await authenticateFresh();
    console.log("this.storedIdentity", this.storedIdentity);

    const credentialId = this.getCredentialId() ?? [];

    const actor = await this.getActor();
    console.log(
       `register(alias: ${alias}, publicKey: ${this.publicKey}, credentialId: ${credentialId})`
     );

    const userId = await actor.register({
      alias,
      pubkey: this.publicKey as PublicKey,
      credential_id: credentialId,
    });
    this.userId = userId;
    return userId;
  };

>>>>>>> 13a22e63
  add = async (
    userId: UserNumber,
    alias: string,
    newPublicKey: DerEncodedBlob,
    credentialId?: BinaryBlob
  ) => {
    const actor = await this.getActor();
    return await actor.add(userId, {
      alias,
      pubkey: Array.from(newPublicKey),
      credential_id: credentialId ? [Array.from(credentialId)] : [],
    });
  };

  remove = async (userId: UserNumber, publicKey: PublicKey) => {
    const actor = await this.getActor();
    await actor.remove(userId, publicKey);
  };


  prepareDelegation = async (
    userId: UserNumber,
    hostname: FrontendHostname,
    sessionKey: SessionKey
  ) => {
    console.log(
      `prepare_delegation(user: ${userId}, hostname: ${hostname}, session_key: ${sessionKey})`
    );
    const actor = await this.getActor();
    return await actor.prepare_delegation(userId, hostname, sessionKey);
  };

  getDelegation = async (
    userId: UserNumber,
    hostname: FrontendHostname,
    sessionKey: SessionKey,
    timestamp: Timestamp
  ) => {
    console.log(
      `get_delegation(user: ${userId}, hostname: ${hostname}, session_key: ${sessionKey}, timestamp: ${timestamp})`
    );
    const actor = await this.getActor();
    return await actor.get_delegation(
      userId,
      hostname,
      sessionKey,
      timestamp
    );
  };
}

const requestFEDelegation = async (identity: SignIdentity): Promise<DelegationIdentity> => {
  const sessionKey = Ed25519KeyIdentity.generate();
  const tenMinutesInMsec = 10 * 1000 * 60;
  // Here the security device is used. Besides creating new keys, this is the only place.
  const chain = await DelegationChain.create(
    identity,
    sessionKey.getPublicKey(),
    new Date(Date.now() + tenMinutesInMsec),
    {
      targets: [Principal.from(idp_canister_id)],
    }
  );
  return DelegationIdentity.fromDelegation(
    sessionKey,
    chain
  );
}<|MERGE_RESOLUTION|>--- conflicted
+++ resolved
@@ -16,12 +16,8 @@
   UserNumber,
   FrontendHostname,
   Timestamp,
-<<<<<<< HEAD
   DeviceData,
-} from "../typings";
-=======
 } from "../../generated/idp_types";
->>>>>>> 13a22e63
 import {
   DelegationChain,
   DelegationIdentity,
@@ -31,63 +27,80 @@
 import { Principal } from "@dfinity/agent";
 import { MultiWebAuthnIdentity } from "./multiWebAuthnIdentity";
 
-const hostUrl = "http://dcs-messaging-13.dfinity.systems:8080/";
-
 const canisterId: string = process.env.CANISTER_ID!;
 export const baseActor = Actor.createActor<_SERVICE>(idp_idl, {
-  agent: new HttpAgent({host: hostUrl}),
+  agent: new HttpAgent({}),
   canisterId,
 });
 
 export class IDPActor {
-  protected constructor(public identity: WebAuthnIdentity, public delegationIdentity: DelegationIdentity, public actor?: ActorSubclass<_SERVICE>) { }
+  protected constructor(
+    public identity: WebAuthnIdentity,
+    public delegationIdentity: DelegationIdentity,
+    public actor?: ActorSubclass<_SERVICE>
+  ) {}
 
-  static async register(alias: string): Promise<{ connection: IDPActor, userId: UserNumber }> {
+  static async register(
+    alias: string
+  ): Promise<{ connection: IDPActor; userId: UserNumber }> {
     const identity = await WebAuthnIdentity.create();
     const delegationIdentity = await requestFEDelegation(identity);
 
     const agent = new HttpAgent({ identity: delegationIdentity });
     const actor = Actor.createActor<_SERVICE>(idp_idl, {
       agent,
-      canisterId: idp_canister_id,
+      canisterId: canisterId,
     });
     const credential_id = Array.from(identity.rawId);
     const pubkey = Array.from(identity.getPublicKey().toDer());
-    const userId = await actor.register({ alias, pubkey, credential_id: [credential_id] });
+    const userId = await actor.register({
+      alias,
+      pubkey,
+      credential_id: [credential_id],
+    });
 
     return {
       connection: new IDPActor(identity, delegationIdentity, actor),
-      userId
-    }
+      userId,
+    };
   }
 
   static async reconnect(userId: bigint): Promise<IDPActor> {
     const devices = await baseActor.lookup(userId);
 
-    const multiIdent = MultiWebAuthnIdentity.fromCredentials(devices.flatMap(device =>
-      device.credential_id.map((credentialId: CredentialId) => ({
-        pubkey: derBlobFromBlob(blobFromUint8Array(Buffer.from(device.pubkey))),
-        credentialId: blobFromUint8Array(Buffer.from(credentialId))
-      }))
-    ));
+    const multiIdent = MultiWebAuthnIdentity.fromCredentials(
+      devices.flatMap((device) =>
+        device.credential_id.map((credentialId: CredentialId) => ({
+          pubkey: derBlobFromBlob(
+            blobFromUint8Array(Buffer.from(device.pubkey))
+          ),
+          credentialId: blobFromUint8Array(Buffer.from(credentialId)),
+        }))
+      )
+    );
     const delegationIdentity = await requestFEDelegation(multiIdent);
 
     const agent = new HttpAgent({ identity: delegationIdentity });
     const actor = Actor.createActor<_SERVICE>(idp_idl, {
       agent,
-      canisterId: idp_canister_id,
+      canisterId: canisterId,
     });
 
-    return new IDPActor(multiIdent._actualIdentity!!, delegationIdentity, actor)
+    return new IDPActor(
+      multiIdent._actualIdentity!!,
+      delegationIdentity,
+      actor
+    );
   }
 
   static async lookup(userId: UserNumber): Promise<DeviceData[]> {
     return baseActor.lookup(userId);
-  };
+  }
 
   // Create an actor representing the backend
   async getActor(): Promise<ActorSubclass<_SERVICE>> {
-    for (const { delegation } of this.delegationIdentity.getDelegation().delegations || []) {
+    for (const { delegation } of this.delegationIdentity.getDelegation()
+      .delegations || []) {
       // prettier-ignore
       if (+new Date(Number(delegation.expiration / BigInt(1000000))) <= +Date.now()) {
         this.actor = undefined;
@@ -97,31 +110,10 @@
 
     if (this.actor === undefined) {
       // Create our actor with a DelegationIdentity to avoid re-prompting auth
-<<<<<<< HEAD
       this.delegationIdentity = await requestFEDelegation(this.identity);
 
       const agent = new HttpAgent({ identity: this.delegationIdentity });
       this.actor = Actor.createActor<_SERVICE>(idp_idl, {
-=======
-      const sessionKey = Ed25519KeyIdentity.generate();
-      const tenMinutesInMsec = 10 * 1000 * 60;
-      this._chain = await DelegationChain.create(
-        storedIdentity,
-        sessionKey.getPublicKey(),
-        new Date(Date.now() + tenMinutesInMsec),
-        {
-          targets: [Principal.from(canisterId)],
-        }
-      );
-
-      const delegationIdentity = DelegationIdentity.fromDelegation(
-        sessionKey,
-        this._chain
-      );
-
-      const agent = new HttpAgent({ host: hostUrl, identity: delegationIdentity });
-      this._actor = Actor.createActor<_SERVICE>(idp_idl, {
->>>>>>> 13a22e63
         agent,
         canisterId,
       });
@@ -130,77 +122,6 @@
     return this.actor;
   }
 
-<<<<<<< HEAD
-=======
-  reconnect = async () => {
-    localStorage.removeItem("identity");
-    this._actor = undefined;
-    this._chain = undefined;
-
-    const identities = await baseActor.lookup(this.userId!!);
-    for (const row of identities) {
-      const { credential_id: credentialId, pubkey } = row;
-      if (credentialId.length === 0) {
-        continue;
-      }
-
-      console.log("row", row);
-      // Strip DER header
-      const strippedKey = pubkey.slice(19);
-      const webAuthnJSON = {
-        rawId: Buffer.from(credentialId[0]).toString("hex"),
-        publicKey: Buffer.from(strippedKey).toString("hex"),
-      };
-      const identity = WebAuthnIdentity.fromJSON(JSON.stringify(webAuthnJSON));
-      console.log({ identity });
-
-      const sessionKey = Ed25519KeyIdentity.generate();
-      const tenMinutesInMsec = 10 * 1000 * 60;
-      try {
-        this._chain = await DelegationChain.create(
-          identity,
-          sessionKey.getPublicKey(),
-          new Date(Date.now() + tenMinutesInMsec),
-          {
-            targets: [Principal.from(canisterId)],
-          }
-        );
-      } catch (err) {
-        continue;
-      }
-      persistIdentity(identity);
-      this.storedIdentity = identity;
-      return;
-    }
-    throw Error("Couldn't find a registered device match");
-  };
-
-  register = async (alias: string) => {
-    // user wants to register fresh, so always create new identity
-    // also stores it in in the localStorage
-    this._actor = undefined;
-    this._chain = undefined;
-
-    this.storedIdentity = await authenticateFresh();
-    console.log("this.storedIdentity", this.storedIdentity);
-
-    const credentialId = this.getCredentialId() ?? [];
-
-    const actor = await this.getActor();
-    console.log(
-       `register(alias: ${alias}, publicKey: ${this.publicKey}, credentialId: ${credentialId})`
-     );
-
-    const userId = await actor.register({
-      alias,
-      pubkey: this.publicKey as PublicKey,
-      credential_id: credentialId,
-    });
-    this.userId = userId;
-    return userId;
-  };
-
->>>>>>> 13a22e63
   add = async (
     userId: UserNumber,
     alias: string,
@@ -219,7 +140,6 @@
     const actor = await this.getActor();
     await actor.remove(userId, publicKey);
   };
-
 
   prepareDelegation = async (
     userId: UserNumber,
@@ -243,16 +163,13 @@
       `get_delegation(user: ${userId}, hostname: ${hostname}, session_key: ${sessionKey}, timestamp: ${timestamp})`
     );
     const actor = await this.getActor();
-    return await actor.get_delegation(
-      userId,
-      hostname,
-      sessionKey,
-      timestamp
-    );
+    return await actor.get_delegation(userId, hostname, sessionKey, timestamp);
   };
 }
 
-const requestFEDelegation = async (identity: SignIdentity): Promise<DelegationIdentity> => {
+const requestFEDelegation = async (
+  identity: SignIdentity
+): Promise<DelegationIdentity> => {
   const sessionKey = Ed25519KeyIdentity.generate();
   const tenMinutesInMsec = 10 * 1000 * 60;
   // Here the security device is used. Besides creating new keys, this is the only place.
@@ -261,11 +178,8 @@
     sessionKey.getPublicKey(),
     new Date(Date.now() + tenMinutesInMsec),
     {
-      targets: [Principal.from(idp_canister_id)],
+      targets: [Principal.from(canisterId)],
     }
   );
-  return DelegationIdentity.fromDelegation(
-    sessionKey,
-    chain
-  );
-}+  return DelegationIdentity.fromDelegation(sessionKey, chain);
+};