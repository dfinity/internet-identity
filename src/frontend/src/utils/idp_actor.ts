--- conflicted
+++ resolved
@@ -18,12 +18,8 @@
   constructor(overrideActor?: _SERVICE) {
     this.actor = overrideActor ?? baseActor;
   }
-<<<<<<< HEAD
   register = async (alias: Alias, credentialId?: string) => {
-=======
-  register = async (userId: UserId, alias: Alias, credentialId?: string) => {
-    console.log(`register(user_id = ${userId}, alias: ${alias}`);
->>>>>>> 7fd68174
+    console.log(`register(alias: ${alias}`);
     const identity = await authenticate();
     const publicKey = Array.from(identity.getPublicKey().toDer());
     return this.actor.register(
