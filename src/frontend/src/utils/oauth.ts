--- conflicted
+++ resolved
@@ -17,12 +17,8 @@
 import {
   FrontendHostname,
   SignedDelegation as CandidSignedDelegation,
-<<<<<<< HEAD
-} from "../typings";
+} from "../../generated/idp_types";
 import { confirm } from "../components/confirm";
-=======
-} from "../../generated/idp_types";
->>>>>>> 87774a4e
 
 /**
  * This should be compatible with OAuth 2.0 Authorization Request.
