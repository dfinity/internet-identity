--- conflicted
+++ resolved
@@ -38,11 +38,8 @@
 import { deviceRegistrationDisabledInfo } from "./flows/addDevice/welcomeView/deviceRegistrationModeDisabled";
 import { showVerificationCode } from "./flows/addDevice/welcomeView/showVerificationCode";
 import { verifyDevice } from "./flows/addDevice/manage/verifyTentativeDevice";
-<<<<<<< HEAD
 import { withLoader } from "./components/loader";
-=======
 import { displaySafariWarning } from "./flows/recovery/displaySafariWarning";
->>>>>>> c70aeec8
 
 // A "dummy" connection which actually is just undefined, hoping pages won't call it
 const dummyConnection = undefined as unknown as AuthenticatedConnection;
@@ -147,11 +144,8 @@
     ),
   deviceSettings: () =>
     deviceSettings(userNumber, dummyConnection, simpleDevice, false),
-<<<<<<< HEAD
   loader: () => withLoader(() => new Promise(() => renderConstructing())),
-=======
   displaySafariWarning: () => displaySafariWarning(userNumber, dummyConnection),
->>>>>>> c70aeec8
 };
 
 // The showcase
