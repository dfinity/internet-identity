/** A showcase for static pages. II pages are given a fake connection and loaded from here
 * just to give an idea of what they look like, and to speed up the development cycle when
 * working on HTML and CSS. */
import "./styles/main.css";
import { html, render } from "lit-html";
import {
  Challenge,
  DeviceData,
  CredentialId,
  Timestamp,
} from "../generated/internet_identity_types";
import {
  IdentifiableIdentity,
  AuthenticatedConnection,
} from "./utils/iiConnection";
import { compatibilityNotice } from "./flows/compatibilityNotice";
import { aboutView } from "./flows/about";
import { faqView } from "./flows/faq";
import { displayUserNumber } from "./flows/displayUserNumber";
import { loginKnownAnchor } from "./flows/login/knownAnchor";
import { loginUnknownAnchor } from "./flows/login/unknownAnchor";
import { pickRecoveryDevice } from "./flows/recovery/pickRecoveryDevice";
import { phraseRecoveryPage } from "./flows/recovery/recoverWith/phrase";
import { displayPage } from "./flows/authenticate";
import { register, renderConstructing } from "./flows/register";
import { confirmRegister } from "./flows/confirmRegister";
import { chooseRecoveryMechanism } from "./flows/recovery/chooseRecoveryMechanism";
import { displaySingleDeviceWarning } from "./flows/recovery/displaySingleDeviceWarning";
import { displayManage } from "./flows/manage";
import { chooseDeviceAddFlow } from "./flows/addDevice/manage";
import { deviceSettings } from "./flows/manage/deviceSettings";
import { renderPollForTentativeDevicePage } from "./flows/addDevice/manage/pollForTentativeDevice";
import { addRemoteDevice } from "./flows/addDevice/welcomeView";
import {
  registerTentativeDevice,
  TentativeDeviceInfo,
} from "./flows/addDevice/welcomeView/registerTentativeDevice";
import { deviceRegistrationDisabledInfo } from "./flows/addDevice/welcomeView/deviceRegistrationModeDisabled";
import { showVerificationCode } from "./flows/addDevice/welcomeView/showVerificationCode";
import { verifyDevice } from "./flows/addDevice/manage/verifyTentativeDevice";

// A "dummy" connection which actually is just undefined, hoping pages won't call it
const dummyConnection = undefined as unknown as AuthenticatedConnection;
const userNumber = BigInt(10000);

const recoveryPhrase: DeviceData = {
  alias: "Recovery Phrase",
  protection: { unprotected: null },
  pubkey: [1, 2, 3, 4],
  key_type: { seed_phrase: null },
  purpose: { recovery: null },
  credential_id: [],
};

const recoveryDevice: DeviceData = {
  alias: "Recovery Device",
  protection: { unprotected: null },
  pubkey: [1, 2, 3, 4],
  key_type: { unknown: null },
  purpose: { recovery: null },
  credential_id: [],
};

const simpleDevice: DeviceData = {
  alias: "Chrome on iPhone",
  protection: { unprotected: null },
  pubkey: [1, 2, 3, 4],
  key_type: { unknown: null },
  purpose: { authentication: null },
  credential_id: [],
};

const defaultPage = () => {
  document.title = "Showcase";
  const container = document.getElementById("pageContent") as HTMLElement;
  render(pageContent, container);
};

// A challenge with a base64 CAPTCHA, apologies for the length
const dummyChallenge: Challenge = {
  png_base64:
    "iVBORw0KGgoAAAANSUhEUgAAANwAAAB4CAAAAAC8vMOlAAALq0lEQVR4nO1cCVgURxZ+g9yHcikiEg+8QERUNBI8CMFoMB4RlWg4NDFCXDVxV11XE4MblSgx7kKMoLuK4onAGhWVBEHxVogKAmvERBRBEeQWEGZmq6pnenqgB6V7hnX4+n3263p10X9X9av3XtUokkLHJZEATgAngBPACeAEcNBxSQAngBPACeAEcAI4AZwATgAngFMX6YBW0fLDZZ6Hm5JesbZWjZxVd/tk0JHAwDvBEfqvUF+LwHUyqENMTAneR41ePum0Z1p2NayD6LVvloWZTkBSium0v7+0idaM3HsPcyC14gOcLLaYnozvejedOgS4uIxw2N7VVy7Wj8rGtxkJHQJcmTUMn7iRkXE59Gf89Hf6t9ZKO745z24gymRiA/dPMZfGgNaDawyWwIrHynkzaw0Q39jqV6cV03LAXdBvaJHrlYZ5oZ3qdloxct8BDLnbIjd1OeY9fwLtBjcN4BcWzeFMeDZoNbiGBQDvsOQHpWP+1QKVDXXh9afJZ8Amma3AlvAilQ21YeSOATw5zVbQrxTzUx6gveCk/ojNZS0yI7wOtBecCI/MANYifQnmN4aBVoJ7jtlX6JrPXi4SYW4K2gjuGja5HuBp9wF7hSap1oJbmrXhS4A3FoJ8TWtButWYn56johReV+rTxSqVSu1BV3cVtcoJ76dd4PRMK+jnx2blCBX1yGIAg9gLX9dpaVYBi0aIFgGalxbbkZy0ir3esETM/bNYC3mMXJ0RiDuBRuijjPI9VYuhyCgK6/pjOKu3iqrEoO4+RM3gJHPE72/44ez3oHaqOnwANgWiRA9w/dUXms7jTFsVlW9i9p6ItYy7PyfeTZxheOsiqJtMa41n7qGSK53mQe5gnEofy1651wPEfp7AVsR95K6uo+6X3qioArXSilootJClQ/oC3KYQs1fOwdiGsmLjoVDSCjE3iPd6WK3fFdRINd/BZ3JsgLDBA5JSEWLej9lqUDM4gs08zPdM5MnG0oGgNrrqCN//qJRT3NqT7kTXlNnsZTxiKLOPIOa3F7/RlOJA39HLQT1kXAfNHurTf2F+y4Wtdg32DIrY1Q2PpYDMExfCvSFtd8KsXsCPqBd9vK6Ff1PP4M0pDF02KlQpj0W8J2Zys2iXITjMBD4kEhF1eN0P4MdmRcSxkVlazSh5M4DlL6B2cO6YmcilvMHihIfcO0O+iwUJifjWgXmXZoUGhD9laZYyvQl6pwxRP7hJmL2QS71RlMPlJMeusFtW+AynatAL+qx5MfUGC1gaTq6H2TdV+ap8wBlYIlZJi3adoYLbxCQe53AquLoGPdKS5hVsCM9v0bBmFXq3h7uABsARD/m/CvFPyNy81OZORJQzLQuH4M/NjVYPy3fd90xfv4H6uuFmZbOmKwdsAq8LrfTNx+VZevUQnFOIM5HiCszTa1MXMfNH3qmakUjLBU3IUJSlZxtjE8xTqjvBkcjZKb7Mpk0XwxH/xKOV3vmMnM5euWlEyBnhure7bV24+F+rLGLYN1vQNYZKLjxCzEspNK13Js6HeP/vjJa9TD3x7ZPrhZoBB3qTARRmMzHCEtvWw/BYJXu/AeMh43RgNTI95lEzNsnEjdyP/42u+M7IB9TOSP00nwrNgIMTEhgziN5beoSMsGQjMG9rL1HBiJ3zRMxgH8jWzxFojpcGSRLxmElEV4iR3hQn2rkXrQin6+3LMyCCeinF2RbuVZoAVw1RXaCcDm/0uYNYzcFKURu7CYlGbPxZxBZOBeiM7JS+okHQKLXyhIvEaJHek80PnZB083WiqUaF0zdIRz6Tt2+o2tGgbnANT8bMGzYMSsLlGWR+PJsT7CzXgG0mrGz7IDX4B9yvJKpuxUiS7xA6j9wlkn9XboPGyG/XrobR0XJf4IZrcFcPb+97LbrjoS03nczKwt/ISp/eZJUtIuBKu0aBjhREABxM8jx0WUJu+PaBMjvVxvUqubs7nq+kYkGu2VcKKK0ZJC3YT9Uqg+pLeB6pD1xteA2560icob7EHiQpWOqEDWnfeMRM246vGhuRFlOS5ofQWQ6yu/kJmDgqJHRb3Po6IzdZnmh3peVekjKxc3LzGqpGcEcJtomSyIDrYAgHP1xBTEMX/Jn7Y3Axm52dQ0NVNGYHToI9JRf671Jk0ebHILhhiXbpXMBIUaiXoD921Zqk3NIa9r/CHRwxDXSieupeW2IdCnMiKeNkrjFiPlZlAIfQhLrTolWNzBIZ68bSJbEeL+Q7MLJMFEnLlg30YcGsLstUPiJ3cL9h5tkbsUjQLdtKsOl2I0av3mwUajyBEi0ddKN9Obm59yQj09m6JOvxu0xs0Piyx+jSShl3cER9jKfSa+DGWQCPzIPm1JsOQODqq83ouvlXYBblt3T6CK1X3cvYg/tEJfRVyqoFHsR9KSCvhT4GkmYIZn4Z0z0pyR0H748q6n4dEHBCIaWVgR9rl2QXUXms0PwGY+BI3MFZYWZNiw+WVC/tQ0tofOAQLdUgnLGKlvGg04O1S7IUP1fKwjomEDgS5wBR8A7ErjPUggh67XhXls7vj0b2sZVMikE7h3rFcknco+TtVGZPtIGyGsdD3j/OLHPOAf0szqE1ziM3jjwoI2MrFPjI03hWNsXLJbwWNcbJpfQSULGdRr7KUqWsHGQrcA8bcgbnjR035vryxXgQ75QLo9F1UJZ+SHw+eloeAT1f9i6JxV3cxMjBa8PnwJk4g7P5GJodAUGeeIg8iBKArvOPqPQ+Ery6LIsSSP4DkyzZuyQfcCEzmrAV2dIczVRMnL+5IhTzWLmJkYGXZ1sZ2jJbpPO2/JmknfIscFDu61AipY+HA8qzkv7kiNMDhxSK9IzPC+B17o7zyPVAUZtTzAxsSxbL5qkVDhVQ0/J6Hmw3RPd9VEk8GE9V0aMD2SBQxEQ2TnlhuBn4EPelIMkMspXsDGxZbJOl8bmYDJKKBduZGA7lkEgTYaqJig57EtVLv7CyNXWQvwL4EHdw5tXQbxxDHos+Fqe/Uul6vHWHl6jGbpF/KUrGmpK4m5d0Hh07qNwNmZWeZxH7lgSOZV7MEF1r28VSO+BF3ME5uEM+U6F0RleuLG2IA5h4ET/1FOmWidhXj8Xh23iwmMjWF563MIUkt6T9hnYFvG6LbxdFAk/i4Ymjr8MtSiEyVTjRlmiIKmLBZSixJyEOK9JE8GXdZiNW6GBXzOPnjN5p7Z72w6HBwJt4bGGd3PETVNBG+VuXQeGjSfE7u+US/XlDONrYysZ7TzMS4NqbcMarWSdkVi4jG+u7w/Ll7devAXUQj5HzOWqs8LGeKkXyRW8AHrnYBjJoQ/CQnChHk9LWk7Un6tSa/zbyxVrDns3qwcYv+lWVJXGSOT0Jykc6ieGMYlbeJP4WhK4XcZAAfux/juwXgd6EjQv/afzFk8xAfjpSQfxOpx/+EN5+dsWwUTyM7BnQfeVhV2jSadiHQUKJHfoePSJGwNVRzTvAs9K+QGGEFPYENRK/41F+5ZWrwDzuG0eCTWHhOg7/FeA0mFJn7bpNQs7cxc3gMIq1E3+GgaVWbLx/VxBmJt9wMlikOG+zlVheQTGUFD+L3L78pkXrQGROP7YBTRH/H03sDdIhlvG6jxWv/YkdcobsY2SqscGW7PjmtPz1hlcamNSAxoj/wbY+VU6bjCMCpGsZUyoIYVt1X672l2FsLlIa2wW5G2iWBhEaxKamn7uUdJMqeSb7kW2Z6yiXrmBtGEYfu7vlepOKn9Ybwbw2bnn9P8A1o+cmMCKD8TfQvz/ocxxumdELSeIfy0Cs2RORGund2FQpqIO0qDvzjAoJ/9dGrBQt1/BpT82clFXak9h4FyIX05Jb5oDo1LF6umKVx/DUR+3wE7OH9kzJLRPGpet2fgbjzoGmqb1/P4ewYdrvwfcs1atQux/g7iSG8Hr9udAe1M7g5qfe+j0I2ouE/1VDACeAE8AJ4ARwAjgBnABOACeAE8BBxyUBnABOACeAE8AJ4DoyuP8B9QJKpv91V+kAAAAASUVORK5CYII=",
  challenge_key: "unimportant",
};

const dummyIdentity: IdentifiableIdentity =
  undefined as unknown as IdentifiableIdentity;

const iiPages: Record<string, () => void> = {
  displayUserNumber: () => displayUserNumber(userNumber),
  faq: () => faqView(),
  about: () => aboutView(),
  compatibilityNotice: () => compatibilityNotice("This is the reason."),
  loginKnownAnchor: () => loginKnownAnchor(userNumber, dummyConnection),
  loginUnknownAnchor: () => loginUnknownAnchor(dummyConnection),
  pickRecoveryDevice: () =>
    pickRecoveryDevice([recoveryPhrase, recoveryDevice]),
  register: () => register(dummyConnection),
  authenticate: () => displayPage("https://nowhere.com", BigInt(10000)),
  recoverWithPhrase: () =>
    phraseRecoveryPage(userNumber, dummyConnection, recoveryPhrase),
  constructing: () => renderConstructing(),
  confirmRegister: () =>
    confirmRegister(
      dummyConnection,
      Promise.resolve(dummyChallenge),
      dummyIdentity /* not used */,
      "hello" /* not used */
    ),
  chooseRecoveryMechanism: () => chooseRecoveryMechanism([]),
  displaySingleDeviceWarning: () =>
    displaySingleDeviceWarning(userNumber, dummyConnection),
  displayManage: () =>
    displayManage(userNumber, dummyConnection, [simpleDevice, recoveryPhrase]),
  chooseDeviceAddFlow: () => chooseDeviceAddFlow(),
  renderPollForTentativeDevicePage: () =>
    renderPollForTentativeDevicePage(userNumber),
  addRemoteDevice: () => addRemoteDevice(null, dummyConnection),
  registerTentativeDevice: () =>
    registerTentativeDevice(userNumber, dummyConnection),
  deviceRegistrationDisabledInfo: () =>
    deviceRegistrationDisabledInfo(dummyConnection, [
      userNumber,
    ] as unknown as TentativeDeviceInfo),
  showVerificationCode: () =>
    showVerificationCode(
      userNumber,
      dummyConnection,
      simpleDevice.alias,
      {
        verification_code: "123456",
        device_registration_timeout: undefined as unknown as Timestamp,
      },
      undefined as unknown as CredentialId
    ),
  verifyDevice: () =>
    verifyDevice(
      userNumber,
      dummyConnection,
      simpleDevice,
      undefined as unknown as bigint
    ),
  deviceSettings: () =>
    deviceSettings(userNumber, dummyConnection, simpleDevice, false),
};

// The showcase
const pageContent = html`
<<<<<<< HEAD
  <div>
    <h1 class="t-title t-title--main">showcase</h1>
    <ul class="c-list l-section">
      ${Object.entries(iiPages).map(([key, _]) => {
        return html`<li><a href="/${key}">${key}</a></li>`;
      })}
    </ul>
=======
  <style>
    .showcase-grid {
      display: grid;
      list-style-type: none;
      width: 100vw;
      grid-template-columns: repeat(auto-fill, minmax(25rem, 1fr));
    }
    .showcase-grid > aside {
      position: relative;
      aspect-ratio: 0.75;
    }
    .showcase-grid a {
      position: absolute;
      inset: 0;
      overflow: hidden;
      outline: 1px solid #ccc;
    }

    .showcase-grid iframe {
      position: absolute;
      top: 0;
      left: 0;
      width: 200%;
      height: 200%;
      transform-origin: 0 0;
      transform: scale(0.5);
      border: none;
      pointer-events: none;
      overflow: hidden;
    }
    .showcase-grid h2 {
      position: absolute;
      bottom: 0;
      left: 0;
      right: 0;
      padding: 1rem;
      background: rgba(255, 255, 255, 0.25);
      margin: 0;
      color: #202124;
      backdrop-filter: blur(10px);
      box-shadow: 0 0 10px rgba(0, 0, 0, 0.25);
      font-size: 1.25rem;
    }
  </style>
  <h1>showcase</h1>
  <div class="showcase-grid">
    ${Object.entries(iiPages).map(([key, _]) => {
      return html`<aside>
        <a href="/${key}">
          <iframe src="/${key}" title="${key}"></iframe>
          <h2>${key}</h2>
        </a>
      </aside>`;
    })}
>>>>>>> 32cd9725
  </div>
`;

const init = async () => {
  // Some very simple content, just enough for the II pages to load correctly. The rest of the index.html
  // is provided in the webpack config by HtmlWebpackPlugin.
  const pageContent = html`
    <main id="pageContent" aria-live="polite"></main>
    <div id="loaderContainer"></div>
  `;

  render(pageContent, document.body);

  // We use the URL's path to route to the correct page.
  // If we can't find a page to route to, we just show the default page.
  // This is not very user friendly (in particular we don't show anything like a
  // 404) but this is an dev page anyway.
  const route = window.location.pathname.substring(1);
  const page = iiPages[route] ?? defaultPage;

  page();
};

init();<|MERGE_RESOLUTION|>--- conflicted
+++ resolved
@@ -146,15 +146,6 @@
 
 // The showcase
 const pageContent = html`
-<<<<<<< HEAD
-  <div>
-    <h1 class="t-title t-title--main">showcase</h1>
-    <ul class="c-list l-section">
-      ${Object.entries(iiPages).map(([key, _]) => {
-        return html`<li><a href="/${key}">${key}</a></li>`;
-      })}
-    </ul>
-=======
   <style>
     .showcase-grid {
       display: grid;
@@ -209,7 +200,6 @@
         </a>
       </aside>`;
     })}
->>>>>>> 32cd9725
   </div>
 `;
 
