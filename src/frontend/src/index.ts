<<<<<<< HEAD
import { showWarningIfNecessary } from "./banner";
import { displayError } from "./components/displayError";
import { anyFeatures, features } from "./features";
import { aboutView } from "./flows/about";
=======
import "./styles/main.css";
import { authFlowManage } from "./flows/manage";
import { html, render } from "lit-html";
>>>>>>> e2120dba
import { authFlowAuthorize } from "./flows/authorize";
import { compatibilityNotice } from "./flows/compatibilityNotice";
import { authFlowManage } from "./flows/manage";
import "./styles/main.css";
import { checkRequiredFeatures } from "./utils/featureDetection";
<<<<<<< HEAD
import { Connection } from "./utils/iiConnection";
import { version } from "./version";
=======
import { getAddDeviceAnchor } from "./utils/addDeviceLink";
import { showWarningIfNecessary } from "./banner";
import { displayError } from "./components/displayError";
import { Connection } from "./utils/iiConnection";
import { anyFeatures, features } from "./features";
import { registerTentativeDevice } from "./flows/addDevice/welcomeView/registerTentativeDevice";
>>>>>>> e2120dba

/** Reads the canister ID from the <script> tag.
 *
 * The canister injects the canister ID as a `data-canister-id` attribute on the script tag, which we then read to figure out where to make the IC calls.
 */
const readCanisterId = (): string => {
  // The backend uses a known element ID so that we can pick up the value from here
  const setupJs = document.querySelector("#setupJs") as HTMLElement | null;
  if (setupJs === null || setupJs.dataset.canisterId === undefined) {
    void displayError({
      title: "Canister ID not set",
      message:
        "There was a problem contacting the IC. The host serving this page did not give us a canister ID. Try reloading the page and contact support if the problem persists.",
      primaryButton: "Reload",
    }).then(() => {
      window.location.reload();
    });
    throw new Error("canisterId is undefined"); // abort further execution of this script
  }

  return setupJs.dataset.canisterId;
};

// Show version information for the curious programmer
const printDevMessage = () => {
  console.log("Welcome to Internet Identity!");
  console.log(
    "The code can be found here: https://github.com/dfinity/internet-identity"
  );
  console.log(
    `https://github.com/dfinity/internet-identity/commit/${version.commit}`
  );
  if (version.release !== undefined) {
    console.log(`This is version ${version.release}`);
  }
  if (version.dirty) {
    console.warn("This version is dirty");
  }

  if (anyFeatures()) {
    const message = `
Some features are enabled:
${Object.entries(features)
  .map(([k, v]) => ` - ${k}: ${v}`)
  .join("\n")}
see more at https://github.com/dfinity/internet-identity#features
      `;
    console.warn(message);
  }
};

const init = async () => {
  try {
    printDevMessage();
  } catch (e) {
    console.warn("Error when printing version information:", e);
  }

  const url = new URL(document.URL);

  // If the build is not "official", show a warning
  // https://github.com/dfinity/internet-identity#build-features
  showWarningIfNecessary();

  // Redirect to the FAQ
  // The canister should already be handling this with a 301 when serving "/faq", this is just a safety
  // measure.
  if (window.location.pathname === "/faq") {
    const faqUrl =
      "https://support.dfinity.org/hc/en-us/sections/8730568843412-Internet-Identity";
    window.location.replace(faqUrl);
  }

  if (window.location.pathname === "/about") {
    return aboutView();
  }

  const okOrReason = await checkRequiredFeatures(url);
  if (okOrReason !== true) {
    return compatibilityNotice(okOrReason);
  }

  // Prepare the actor/connection to talk to the canister
  const connection = new Connection(readCanisterId());

  // Figure out if user is trying to add a device. If so, use the anchor from the URL.
  const addDeviceAnchor = getAddDeviceAnchor();
  if (addDeviceAnchor !== undefined) {
    // Register this device (tentatively)
    await registerTentativeDevice(addDeviceAnchor, connection);

    // Show a good bye message
    const container = document.getElementById("pageContent") as HTMLElement;
    render(
      html`<h1
        style="position: absolute; max-width: 100%; top: 50%; transform: translate(0, -50%);"
        data-role="notify-auth-success"
      >
        You may close this page.
      </h1>`,
      container
    );
    return;
  }

  // Simple, #-based routing
  if (url.hash === "#authorize") {
    // User was brought here by a dapp for authorization
    void authFlowAuthorize(connection);
  } else {
    // The default flow
    void authFlowManage(connection);
  }
};

void init();<|MERGE_RESOLUTION|>--- conflicted
+++ resolved
@@ -1,29 +1,17 @@
-<<<<<<< HEAD
+import { html, render } from "lit-html";
 import { showWarningIfNecessary } from "./banner";
 import { displayError } from "./components/displayError";
 import { anyFeatures, features } from "./features";
 import { aboutView } from "./flows/about";
-=======
-import "./styles/main.css";
-import { authFlowManage } from "./flows/manage";
-import { html, render } from "lit-html";
->>>>>>> e2120dba
+import { registerTentativeDevice } from "./flows/addDevice/welcomeView/registerTentativeDevice";
 import { authFlowAuthorize } from "./flows/authorize";
 import { compatibilityNotice } from "./flows/compatibilityNotice";
 import { authFlowManage } from "./flows/manage";
 import "./styles/main.css";
+import { getAddDeviceAnchor } from "./utils/addDeviceLink";
 import { checkRequiredFeatures } from "./utils/featureDetection";
-<<<<<<< HEAD
 import { Connection } from "./utils/iiConnection";
 import { version } from "./version";
-=======
-import { getAddDeviceAnchor } from "./utils/addDeviceLink";
-import { showWarningIfNecessary } from "./banner";
-import { displayError } from "./components/displayError";
-import { Connection } from "./utils/iiConnection";
-import { anyFeatures, features } from "./features";
-import { registerTentativeDevice } from "./flows/addDevice/welcomeView/registerTentativeDevice";
->>>>>>> e2120dba
 
 /** Reads the canister ID from the <script> tag.
  *
