<<<<<<< HEAD
import { expect, test } from "@playwright/test";
import {
  authorize,
  clearStorage,
  createIdentity,
  dummyAuth,
  FEATURE_FLAGS,
} from "../utils";

const DEFAULT_USER_NAME = "John Doe";
=======
import { test, expect } from "@playwright/test";
import {
  authorize,
  authorizeWithUrl,
  clearStorage,
  createIdentity,
  dummyAuth,
  TEST_APP_URL,
  TEST_APP_CANONICAL_URL,
} from "../utils";
>>>>>>> b587b94e

test("Authorize by registering a new passkey", async ({ page }) => {
  const auth = dummyAuth();
  await authorize(page, async (authPage) => {
    await authPage
      .getByRole("button", { name: "Continue with Passkey" })
      .click();
    await authPage
      .getByRole("button", { name: "Set up a new Passkey" })
      .click();
    await authPage.getByLabel("Identity name").fill(DEFAULT_USER_NAME);
    auth(authPage);
    await authPage.getByRole("button", { name: "Create Passkey" }).click();
  });
});

test("Authorize by signing in with an existing passkey", async ({ page }) => {
  const auth = dummyAuth();
  await createIdentity(page, DEFAULT_USER_NAME, auth);
  await clearStorage(page);
  await authorize(page, async (authPage) => {
    await authPage
      .getByRole("button", { name: "Continue with Passkey" })
      .click();
    auth(authPage);
    await authPage
      .getByRole("button", { name: "Use an existing Passkey" })
      .click();
    await authPage.getByRole("button", { name: "Primary account" }).click();
  });
});

<<<<<<< HEAD
test("Authorize by signing in from another device", async ({
  browser,
  page,
}) => {
  // Create identity on other device
  const newContext = await browser.newContext();
  const otherDevicePage = await newContext.newPage();
  const authOtherDevice = dummyAuth();
  const expectedPrincipal = await createIdentity(
    otherDevicePage,
    DEFAULT_USER_NAME,
    authOtherDevice,
  );

  const principal = await authorize(page, async (authPage) => {
    // Switch to current device and start "Continue from another device" flow to get link
    await authPage
      .getByRole("button", { name: "Continue from another device" })
      .click();
    const linkToPair = new URL(
      `https://${await authPage.getByLabel("Pairing link").innerText()}`,
    );
    linkToPair.search = FEATURE_FLAGS;

    // Switch to other device and authenticate after visiting link
    await otherDevicePage.goto(linkToPair.href);
    authOtherDevice(otherDevicePage);
    await otherDevicePage
      .getByRole("button", { name: DEFAULT_USER_NAME })
      .click();

    // Switch to current device and get confirmation code
    await authPage.getByLabel("Confirmation Code").waitFor();
    await authPage
      .getByRole("button", { name: "Generating code..." })
      .waitFor({ state: "hidden" });
    const confirmationCode = await authPage
      .getByLabel("Confirmation Code")
      .innerText();
    const confirmationCodeArray = confirmationCode.split("");

    // Switch to other device and enter confirmation code
    await otherDevicePage
      .getByRole("heading", { level: 1, name: "Authorize new device" })
      .waitFor();
    for (let i = 0; i < confirmationCodeArray.length; i++) {
      const code = confirmationCodeArray[i];
      await otherDevicePage.getByLabel(`Code input ${i}`).fill(code);
    }
    await otherDevicePage
      .getByRole("button", { name: "Confirm sign-in" })
      .click();
    await otherDevicePage
      .getByRole("heading", { level: 1, name: "Continue on your new device" })
      .waitFor();

    // Switch to current device and register new passkey
    await authPage
      .getByRole("heading", { level: 1, name: "Confirm your sign-in" })
      .waitFor();
    const authCurrentDevice = dummyAuth();
    authCurrentDevice(authPage);
    await authPage.getByRole("button", { name: "Create passkey" }).click();
    await authPage
      .getByRole("heading", { level: 1, name: "Confirm your sign-in" })
      .waitFor({ state: "hidden" });

    // Switch to other device and verify we have two passkeys
    await otherDevicePage
      .getByRole("heading", { level: 1, name: "Continue on your new device" })
      .waitFor({ state: "hidden" });
    await expect(otherDevicePage.getByText("Chrome")).toHaveCount(2);

    // Switch to current device and verify we can authorize
    authCurrentDevice(authPage);
    await authPage.getByRole("button", { name: "Primary account" }).click();
  });
  expect(principal).toBe(expectedPrincipal);
=======
test("App logo appears when app is known", async ({ page }) => {
  const auth = dummyAuth();
  await authorizeWithUrl(page, TEST_APP_URL, async (authPage) => {
    await expect(authPage.locator('img[alt*="logo"]')).toBeVisible();

    await authPage
      .getByRole("button", { name: "Continue with Passkey" })
      .click();
    await authPage
      .getByRole("button", { name: "Set up a new Passkey" })
      .click();
    await authPage.getByLabel("Identity name").fill("John Doe");
    auth(authPage);
    await authPage.getByRole("button", { name: "Create Passkey" }).click();
  });
});

test("App logo doesn't appear when app is not known", async ({ page }) => {
  const auth = dummyAuth();
  await authorizeWithUrl(page, TEST_APP_CANONICAL_URL, async (authPage) => {
    await expect(authPage.locator('[aria-hidden="true"] svg')).toBeVisible();
    await expect(authPage.locator('img[alt*="logo"]')).not.toBeVisible();

    await authPage
      .getByRole("button", { name: "Continue with Passkey" })
      .click();
    await authPage
      .getByRole("button", { name: "Set up a new Passkey" })
      .click();
    await authPage.getByLabel("Identity name").fill("John Doe");
    auth(authPage);
    await authPage.getByRole("button", { name: "Create Passkey" }).click();
  });
>>>>>>> b587b94e
});<|MERGE_RESOLUTION|>--- conflicted
+++ resolved
@@ -1,26 +1,16 @@
-<<<<<<< HEAD
 import { expect, test } from "@playwright/test";
-import {
-  authorize,
-  clearStorage,
-  createIdentity,
-  dummyAuth,
-  FEATURE_FLAGS,
-} from "../utils";
-
-const DEFAULT_USER_NAME = "John Doe";
-=======
-import { test, expect } from "@playwright/test";
 import {
   authorize,
   authorizeWithUrl,
   clearStorage,
   createIdentity,
   dummyAuth,
+  FEATURE_FLAGS,
   TEST_APP_URL,
   TEST_APP_CANONICAL_URL,
 } from "../utils";
->>>>>>> b587b94e
+
+const DEFAULT_USER_NAME = "John Doe";
 
 test("Authorize by registering a new passkey", async ({ page }) => {
   const auth = dummyAuth();
@@ -53,7 +43,6 @@
   });
 });
 
-<<<<<<< HEAD
 test("Authorize by signing in from another device", async ({
   browser,
   page,
@@ -132,7 +121,8 @@
     await authPage.getByRole("button", { name: "Primary account" }).click();
   });
   expect(principal).toBe(expectedPrincipal);
-=======
+});
+
 test("App logo appears when app is known", async ({ page }) => {
   const auth = dummyAuth();
   await authorizeWithUrl(page, TEST_APP_URL, async (authPage) => {
@@ -166,5 +156,4 @@
     auth(authPage);
     await authPage.getByRole("button", { name: "Create Passkey" }).click();
   });
->>>>>>> b587b94e
 });