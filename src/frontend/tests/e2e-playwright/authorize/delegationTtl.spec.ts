--- conflicted
+++ resolved
@@ -17,16 +17,12 @@
   const authPage = await pagePromise;
 
   // Create new identity and authenticate
-  await authPage.getByRole("button", { name: "Continue with passkey" }).click();
+  await authPage.getByRole("button", { name: "Continue with Passkey" }).click();
   await authPage.getByRole("button", { name: "Create new identity" }).click();
   await authPage.getByLabel("Identity name").fill("Test User");
   auth(authPage);
-<<<<<<< HEAD
-  await authPage.getByRole("button", { name: "Create identity" }).click();
-=======
   await authPage.getByRole("button", { name: "Create Passkey" }).click();
   await authPage.getByRole("button", { name: "Continue", exact: true }).click();
->>>>>>> 148346a0
 
   // Wait for authentication to complete and window to close
   await authPage.waitForEvent("close");
@@ -57,16 +53,12 @@
   const authPage = await pagePromise;
 
   // Create new identity and authenticate
-  await authPage.getByRole("button", { name: "Continue with passkey" }).click();
+  await authPage.getByRole("button", { name: "Continue with Passkey" }).click();
   await authPage.getByRole("button", { name: "Create new identity" }).click();
   await authPage.getByLabel("Identity name").fill("Test User");
   auth(authPage);
-<<<<<<< HEAD
-  await authPage.getByRole("button", { name: "Create identity" }).click();
-=======
   await authPage.getByRole("button", { name: "Create Passkey" }).click();
   await authPage.getByRole("button", { name: "Continue", exact: true }).click();
->>>>>>> 148346a0
 
   // Wait for authentication to complete and window to close
   await authPage.waitForEvent("close");
@@ -96,16 +88,12 @@
   const authPage = await pagePromise;
 
   // Create new identity and authenticate
-  await authPage.getByRole("button", { name: "Continue with passkey" }).click();
+  await authPage.getByRole("button", { name: "Continue with Passkey" }).click();
   await authPage.getByRole("button", { name: "Create new identity" }).click();
   await authPage.getByLabel("Identity name").fill("Test User");
   auth(authPage);
-<<<<<<< HEAD
-  await authPage.getByRole("button", { name: "Create identity" }).click();
-=======
   await authPage.getByRole("button", { name: "Create Passkey" }).click();
   await authPage.getByRole("button", { name: "Continue", exact: true }).click();
->>>>>>> 148346a0
 
   // Wait for authentication to complete and window to close
   await authPage.waitForEvent("close");
