import { Page, expect } from "@playwright/test";
import { Principal } from "@dfinity/principal";
import { readCanisterId } from "@dfinity/internet-identity-vite-plugins/utils";

const testAppCanisterId = readCanisterId({ canisterName: "test_app" });
export const FEATURE_FLAGS = "?feature_flag_continue_from_another_device=true";
export const II_URL = "https://id.ai";
export const TEST_APP_URL = "https://nice-name.com";
export const NOT_TEST_APP_URL = "https://very-nice-name.com";
export const TEST_APP_CANONICAL_URL = `https://${testAppCanisterId}.icp0.io`;

export type DummyAuthFn = (page: Page) => void;

/**
 * Create dummy auth index value instance
 * @returns Function that can be called to respond to the next index prompt
 */
export const dummyAuth = (): DummyAuthFn => {
  const bytes = crypto.getRandomValues(new Uint8Array(32));
  const hex =
    "0x" +
    Array.from(bytes)
      .map((byte) => byte.toString(16).padStart(2, "0"))
      .join("");
  const index = BigInt(hex);
  return (page: Page) => {
    page.once("dialog", (dialog) => dialog.accept(`${index}`));
  };
};

/**
 * Authorize with test app
 * @param page The page that will load the test app
 * @param authenticate The method that will be called within authorize page
 * @returns Authenticated principal
 */
export const authorize = (
  page: Page,
  authenticate: (page: Page) => Promise<void>,
): Promise<string> => {
  return authorizeWithUrl(page, TEST_APP_URL, authenticate);
};

/**
 * Authorize with a custom app URL
 * @param page The page that will load the test app
 * @param appUrl The URL of the app to authorize with
 * @param authenticate The method that will be called within authorize page
 * @returns Authenticated principal
 */
export const authorizeWithUrl = async (
  page: Page,
  appUrl: string,
  authenticate: (page: Page) => Promise<void>,
): Promise<string> => {
  // Open demo app and assert that user isn't authenticated yet
<<<<<<< HEAD
  await page.goto(TEST_APP_URL);
  await page
    .getByRole("textbox", { name: "Identity Provider" })
    .fill(II_URL + FEATURE_FLAGS);
=======
  await page.goto(appUrl);
  await page.getByRole("textbox", { name: "Identity Provider" }).fill(II_URL);
>>>>>>> b587b94e
  await expect(page.locator("#principal")).toBeHidden();
  const pagePromise = page.context().waitForEvent("page");

  // Open II window
  await page.getByRole("button", { name: "Sign In" }).click();
  const authPage = await pagePromise;

  // Authenticate (with supplied argument fn)
  await authenticate(authPage);

  // Wait for II window to close
  await authPage.waitForEvent("close");

  // Assert that the user is authenticated (valid principal)
  const principal = (await page.locator("#principal").textContent()) ?? "";
  expect(principal).toEqual(Principal.fromText(principal).toText());

  return principal;
};

/**
 * Creates a new identity in II page assuming there is no stored identity
 *
 * @param page
 * @param name
 * @param dummyAuth
 */
export const createNewIdentityInII = async (
  page: Page,
  name: string,
  dummyAuth: DummyAuthFn,
): Promise<void> => {
  // Wait for page to load
  await Promise.any([
    page.getByRole("button", { name: "Continue with Passkey" }).waitFor(),
    page.getByRole("button", { name: "Switch identity" }).waitFor(),
  ]);

  // Check if we're on the continue screen or not
  const onContinueScreen = await page
    .getByRole("button", { name: "Continue with Passkey" })
    .isHidden();
  if (onContinueScreen) {
    // If we're on the continue screen, go through the identity switcher
    await page.getByRole("button", { name: "Switch identity" }).click();
    await page.getByRole("button", { name: "Use another identity" }).click();
  }

  // Create passkey identity
  await page.getByRole("button", { name: "Continue with Passkey" }).click();
  await page.getByRole("button", { name: "Set up a new Passkey" }).click();
  await page.getByLabel("Identity name").fill(name);
  dummyAuth(page);
  await page.getByRole("button", { name: "Create Passkey" }).click();

  if (onContinueScreen) {
    // If we're coming from the continue screen (through identity switcher),
    // we'll also need to explicitly select the primary account to continue.
    await page.getByRole("button", { name: "Primary account" }).click();
  }
};

/**
 * Create passkey identity with dummy auth
 * @param page The authorization page (either initial or continue)
 * @param name The name that should be given to the identity
 * @param dummyAuth The dummy auth instance to create the identity with
 */
export const createIdentity = (
  page: Page,
  name: string,
  dummyAuth: DummyAuthFn,
): Promise<string> =>
  authorize(page, async (authPage) => {
    await createNewIdentityInII(authPage, name, dummyAuth);
  });

/**
 * Clear II localstorage, this is particularly used in tests
 * where the last used data need to be cleared to make sure
 * that we're back at the initial non-continue page.
 */
export const clearStorage = async (page: Page): Promise<void> => {
  await page.goto(II_URL);
  await page.evaluate(() => localStorage.clear());
};

export const addPasskeyCurrentDevice = async (
  page: Page,
  dummyAuth: DummyAuthFn,
): Promise<void> => {
  await page.getByRole("button", { name: "Add" }).click();
  await page.getByRole("button", { name: "Continue with Passkey" }).click();
  dummyAuth(page);
  await page.getByRole("button", { name: "Create Passkey" }).click();
};

export const renamePasskey = async (
  page: Page,
  name: string,
): Promise<void> => {
  await expect(page.getByLabel("Rename passkey")).toHaveCount(1);
  await page.getByLabel("Rename passkey").click();

  // Wait for the rename dialog to open
  await expect(
    page.getByRole("heading", { name: "Rename passkey" }),
  ).toBeVisible();

  const input = page.getByRole("textbox");
  await input.clear();
  await input.fill(name);
  await page.getByRole("button", { name: "Save" }).click();
};

export const signOut = async (page: Page): Promise<void> => {
  await page.getByLabel("Switch identity").click();
  await page.getByRole("button", { name: "Sign Out" }).click();
};

/**
 * Opens test app and configures II URL
 */
export const openTestAppWithII = async (page: Page): Promise<void> => {
  await page.goto(TEST_APP_URL);
  await page.getByRole("textbox", { name: "Identity Provider" }).fill(II_URL);
};

/**
 * Opens II popup tab and returns the popup page
 */
export const openIiTab = async (page: Page): Promise<Page> => {
  const pagePromise = page.context().waitForEvent("page");
  await page.locator("#openIiWindowBtn").click();
  return await pagePromise;
};

/**
 * Waits for nth message to appear in test app
 */
export const waitForNthMessage = async (
  page: Page,
  messageNo: number,
): Promise<void> => {
  await page.locator(`div.postMessage:nth-child(${messageNo})`).waitFor();
};

/**
 * Gets message text from nth message in test app
 */
export const getMessageText = async (
  page: Page,
  messageNo: number,
): Promise<string> => {
  return (
    (await page
      .locator(`div.postMessage:nth-child(${messageNo}) > div:nth-child(2)`)
      .textContent()) ?? ""
  );
};<|MERGE_RESOLUTION|>--- conflicted
+++ resolved
@@ -54,15 +54,10 @@
   authenticate: (page: Page) => Promise<void>,
 ): Promise<string> => {
   // Open demo app and assert that user isn't authenticated yet
-<<<<<<< HEAD
-  await page.goto(TEST_APP_URL);
+  await page.goto(appUrl);
   await page
     .getByRole("textbox", { name: "Identity Provider" })
     .fill(II_URL + FEATURE_FLAGS);
-=======
-  await page.goto(appUrl);
-  await page.getByRole("textbox", { name: "Identity Provider" }).fill(II_URL);
->>>>>>> b587b94e
   await expect(page.locator("#principal")).toBeHidden();
   const pagePromise = page.context().waitForEvent("page");
 
