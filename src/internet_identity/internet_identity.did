--- conflicted
+++ resolved
@@ -477,7 +477,6 @@
     // Requires authentication.
     authn_method_add: (IdentityNumber, AuthnMethodData) -> (opt AuthnMethodAddResponse);
 
-<<<<<<< HEAD
     // Attribute sharing MVP
     //
     // Note: the responses of attribute sharing MVP API calls are `opt` for compatibility reasons
@@ -496,9 +495,8 @@
     // Returns the verifiable credentials that were prepared by `prepare_id_alias`, if any.
     // Requires authentication.
     get_id_alias : (GetIdAliasRequest) -> (opt GetIdAliasResponse) query;
-=======
+
     // Removes the authentication method associated with the public key from the identity.
     // Requires authentication.
     authn_method_remove: (IdentityNumber, PublicKey) -> (opt AuthnMethodRemoveResponse);
->>>>>>> 8447b581
 }