--- conflicted
+++ resolved
@@ -265,13 +265,9 @@
     // Configuration for Related Origins Requests
     related_origins : opt vec text;
     // Configuration for OpenID Google client
-<<<<<<< HEAD
     openid_google : opt opt OpenIdConfig;
-=======
-    openid_google: opt opt OpenIdConfig;
     // Configuration for Web Analytics
-    analytics_config: opt opt AnalyticsConfig;
->>>>>>> 3b178e15
+    analytics_config : opt opt AnalyticsConfig;
 };
 
 type ChallengeKey = text;
