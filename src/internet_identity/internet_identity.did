type UserNumber = nat64;
type PublicKey = blob;
type CredentialId = blob;
type DeviceKey = PublicKey;
type UserKey = PublicKey;
type SessionKey = PublicKey;
type FrontendHostname = text;
type Timestamp = nat64;

type HeaderField = record {
    text;
    text;
};

type HttpRequest = record {
    method: text;
    url: text;
    headers: vec HeaderField;
    body: blob;
    certificate_version: opt nat16;
};

type HttpResponse = record {
    status_code: nat16;
    headers: vec HeaderField;
    body: blob;
    upgrade : opt bool;
    streaming_strategy: opt StreamingStrategy;
};

type StreamingCallbackHttpResponse = record {
    body: blob;
    token: opt Token;
};

type Token = record {};

type StreamingStrategy = variant {
    Callback: record {
        callback: func (Token) -> (StreamingCallbackHttpResponse) query;
        token: Token;
    };
};

type Purpose = variant {
    recovery;
    authentication;
};

type KeyType = variant {
    unknown;
    platform;
    cross_platform;
    seed_phrase;
    browser_storage_key;
};

// This describes whether a device is "protected" or not.
// When protected, a device can only be updated or removed if the
// user is authenticated with that very device.
type DeviceProtection = variant {
    protected;
    unprotected;
};

type Challenge = record {
    png_base64: text;
    challenge_key: ChallengeKey;
};

type DeviceData = record {
    pubkey : DeviceKey;
    alias : text;
    credential_id : opt CredentialId;
    purpose: Purpose;
    key_type: KeyType;
    protection: DeviceProtection;
    origin: opt text;
    // Metadata map for additional device information.
    //
    // Note: some fields above will be moved to the metadata map in the future.
    // All field names of `DeviceData` (such as 'alias', 'origin, etc.) are
    // reserved and cannot be written.
    // In addition, the keys "usage" and "authenticator_attachment" are reserved as well.
    metadata: opt MetadataMap;
};

// The same as `DeviceData` but with the `last_usage` field.
// This field cannot be written, hence the separate type.
type DeviceWithUsage = record {
    pubkey : DeviceKey;
    alias : text;
    credential_id : opt CredentialId;
    purpose: Purpose;
    key_type: KeyType;
    protection: DeviceProtection;
    origin: opt text;
    last_usage: opt Timestamp;
    metadata: opt MetadataMap;
};

// Map with some variants for the value type.
// Note, due to the Candid mapping this must be a tuple type thus we cannot name the fields `key` and `value`.
type MetadataMap = vec record {
    text;
    variant { map : MetadataMap; string : text; bytes : vec nat8 };
};

type RegisterResponse = variant {
    // A new user was successfully registered.
    registered: record {
        user_number: UserNumber;
    };
    // No more registrations are possible in this instance of the II service canister.
    canister_full;
    // The challenge was not successful.
    bad_challenge;
};

type AddTentativeDeviceResponse = variant {
    // The device was tentatively added.
    added_tentatively: record {
        verification_code: text;
        // Expiration date, in nanos since the epoch
        device_registration_timeout: Timestamp;
    };
    // Device registration mode is off, either due to timeout or because it was never enabled.
    device_registration_mode_off;
    // There is another device already added tentatively
    another_device_tentatively_added;
};

type VerifyTentativeDeviceResponse = variant {
    // The device was successfully verified.
    verified;
    // Wrong verification code entered. Retry with correct code.
    wrong_code: record {
        retries_left: nat8
    };
    // Device registration mode is off, either due to timeout or because it was never enabled.
    device_registration_mode_off;
    // There is no tentative device to be verified.
    no_device_to_verify;
};

type Delegation = record {
    pubkey: PublicKey;
    expiration: Timestamp;
    targets: opt vec principal;
};

type SignedDelegation = record {
    delegation: Delegation;
    signature: blob;
};

type GetDelegationResponse = variant {
    // The signed delegation was successfully retrieved.
    signed_delegation: SignedDelegation;

    // The signature is not ready. Maybe retry by calling `prepare_delegation`
    no_such_delegation
};

type InternetIdentityStats = record {
    users_registered: nat64;
    storage_layout_version: nat8;
    assigned_user_number_range: record {
        nat64;
        nat64;
    };
    archive_info: ArchiveInfo;
    canister_creation_cycles_cost: nat64;
    max_num_latest_delegation_origins: nat64;
    latest_delegation_origins: vec FrontendHostname
};

// Configuration parameters related to the archive.
type ArchiveConfig = record {
    // The allowed module hash of the archive canister.
    // Changing this parameter does _not_ deploy the archive, but enable archive deployments with the
    // corresponding wasm module.
    module_hash : blob;
    // Buffered archive entries limit. If reached, II will stop accepting new anchor operations
    // until the buffered operations are acknowledged by the archive.
    entries_buffer_limit: nat64;
    // The maximum number of entries to be transferred to the archive per call.
    entries_fetch_limit: nat16;
    // Polling interval to fetch new entries from II (in nanoseconds).
    // Changes to this parameter will only take effect after an archive deployment.
    polling_interval_ns: nat64;
};

// Information about the archive.
type ArchiveInfo = record {
    // Canister id of the archive or empty if no archive has been deployed yet.
    archive_canister : opt principal;
    // Configuration parameters related to the II archive.
    archive_config: opt ArchiveConfig;
};

// Rate limit configuration.
// Currently only used for `register`.
type RateLimitConfig = record {
    // Time it takes (in ns) for a rate limiting token to be replenished.
    time_per_token_ns : nat64;
    // How many tokens are at most generated (to accommodate peaks).
    max_tokens: nat64;
};

// Init arguments of II which can be supplied on install and upgrade.
// Setting a value to null keeps the previous value.
type InternetIdentityInit = record {
    // Set lowest and highest anchor
    assigned_user_number_range : opt record {
        nat64;
        nat64;
    };
    // Configuration parameters related to the II archive.
    // Note: some parameters changes (like the polling interval) will only take effect after an archive deployment.
    // See ArchiveConfig for details.
    archive_config: opt ArchiveConfig;
    // Set the amounts of cycles sent with the create canister message.
    // This is configurable because in the staging environment cycles are required.
    // The canister creation cost on mainnet is currently 100'000'000'000 cycles. If this value is higher thant the
    // canister creation cost, the newly created canister will keep extra cycles.
    canister_creation_cycles_cost : opt nat64;
    // Rate limit for the `register` call.
    register_rate_limit : opt RateLimitConfig;
    // Maximum number of latest delegation origins to track.
    // Default: 1000
    max_num_latest_delegation_origins : opt nat64;
    // Maximum number of inflight captchas.
    // Default: 500
    max_inflight_captchas: opt nat64;
};

type ChallengeKey = text;

type ChallengeResult = record {
    key : ChallengeKey;
    chars : text;
};
type CaptchaResult = ChallengeResult;

// Extra information about registration status for new devices
type DeviceRegistrationInfo = record {
    // If present, the user has tentatively added a new device. This
    // new device needs to be verified (see relevant endpoint) before
    // 'expiration'.
    tentative_device : opt DeviceData;
    // The timestamp at which the anchor will turn off registration mode
    // (and the tentative device will be forgotten, if any, and if not verified)
    expiration: Timestamp;
};

// Information about the anchor
type IdentityAnchorInfo = record {
    // All devices that can authenticate to this anchor
    devices : vec DeviceWithUsage;
    // Device registration status used when adding devices, see DeviceRegistrationInfo
    device_registration: opt DeviceRegistrationInfo;
};

type AnchorCredentials = record {
    credentials : vec WebAuthnCredential;
    recovery_credentials : vec WebAuthnCredential;
    recovery_phrases: vec PublicKey;
};

type WebAuthnCredential = record {
    credential_id : CredentialId;
    pubkey: PublicKey;
};

type DeployArchiveResult = variant {
    // The archive was deployed successfully and the supplied wasm module has been installed. The principal of the archive
    // canister is returned.
    success: principal;
    // Initial archive creation is already in progress.
    creation_in_progress;
    // Archive deployment failed. An error description is returned.
    failed: text;
};

type BufferedArchiveEntry = record {
    anchor_number: UserNumber;
    timestamp: Timestamp;
    sequence_number: nat64;
    entry: blob;
};

// API V2 specific types
// WARNING: These type are experimental and may change in the future.

type IdentityNumber = nat64;

// Map with some variants for the value type.
// Note, due to the Candid mapping this must be a tuple type thus we cannot name the fields `key` and `value`.
type MetadataMapV2 = vec record {
    text;
    variant { Map : MetadataMapV2; String : text; Bytes : vec nat8 };
};

// Authentication method using WebAuthn signatures
// See https://www.w3.org/TR/webauthn-2/
// This is a separate type because WebAuthn requires to also store
// the credential id (in addition to the public key).
type WebAuthn = record {
    credential_id: CredentialId;
    pubkey: PublicKey;
};

// Authentication method using generic signatures
// See https://internetcomputer.org/docs/current/references/ic-interface-spec/#signatures for
// supported signature schemes.
type PublicKeyAuthn = record {
    pubkey: PublicKey;
};

// The authentication methods currently supported by II.
type AuthnMethod = variant {
    WebAuthn: WebAuthn;
    PubKey: PublicKeyAuthn;
};

// This describes whether an authentication method is "protected" or not.
// When protected, a authentication method can only be updated or removed if the
// user is authenticated with that very authentication method.
type AuthnMethodProtection = variant {
    Protected;
    Unprotected;
};

type AuthnMethodPurpose = variant {
    Recovery;
    Authentication;
};

type AuthnMethodData = record {
    authn_method: AuthnMethod;
    protection: AuthnMethodProtection;
    purpose: AuthnMethodPurpose;
    // contains the following fields of the DeviceWithUsage type:
    // - alias
    // - origin
    // - authenticator_attachment: data taken from key_type and reduced to "platform", "cross_platform" or absent on migration
    // - usage: data taken from key_type and reduced to "recovery_phrase", "browser_storage_key" or absent on migration
    // Note: for compatibility reasons with the v1 API, the entries above (if present)
    // must be of the `String` variant. This restriction may be lifted in the future.
    metadata: MetadataMapV2;
    last_authentication: opt Timestamp;
};

// Extra information about registration status for new authentication methods
type AuthnMethodRegistrationInfo = record {
    // If present, the user has registered a new authentication method. This
    // new authentication needs to be verified before 'expiration' in order to
    // be added to the identity.
    authn_method : opt AuthnMethodData;
    // The timestamp at which the identity will turn off registration mode
    // (and the authentication method will be forgotten, if any, and if not verified)
    expiration: Timestamp;
};

<<<<<<< HEAD
type TentativeAuthnMethodAddInfo = record {
    verification_code: text;
    expiration: Timestamp;
};

type TentativeAuthnMethodAddError = variant {
    // Authentication method registration mode is off, either due to timeout or because it was never enabled.
    RegistrationModeOff;
    // There is another authentication method already added tentatively that needs to be verified first.
    VerificationAlreadyInProgress;
    // The metadata of the provided authentication method contains invalid entries.
    InvalidMetadata: text;
};

type TentativeAuthnMethodVerificationError = variant {
    // Wrong verification code entered. Retry with correct code.
    WrongCode: record {
        retries_left: nat8
    };
    // Authentication method registration mode is off, either due to timeout or because it was never enabled.
    RegistrationModeOff;
    // There is no tentative authentication method to be verified.
    NoAuthnMethodToVerify;
=======
type IdentityAuthnInfo = record {
    authn_methods: vec AuthnMethod;
    recovery_authn_methods: vec AuthnMethod;
>>>>>>> 1106d058
};

type IdentityInfo = record {
    authn_methods: vec AuthnMethodData;
    authn_method_registration: opt AuthnMethodRegistrationInfo;
    // Authentication method independent metadata
    metadata: MetadataMapV2;
};

type IdentityRegisterError = variant {
    // No more registrations are possible in this instance of the II service canister.
    CanisterFull;
    // The captcha check was not successful.
    BadCaptcha;
    // The metadata of the provided authentication method contains invalid entries.
    InvalidMetadata: text;
};

type AuthnMethodAddError = variant {
    InvalidMetadata: text;
};

type PrepareIdAliasRequest = record {
    /// Origin of the issuer in the attribute sharing flow.
    issuer : FrontendHostname;
    /// Origin of the relying party in the attribute sharing flow.
    relying_party : FrontendHostname;
    /// Identity for which the IdAlias should be generated.
    identity_number : IdentityNumber;
};

type PrepareIdAliasError = variant {
    /// The caller is not authorized to call this method with the given arguments.
    Unauthorized;
};

/// The prepared id alias contains two (still unsigned) credentials in JWT format,
/// certifying the id alias for the issuer resp. the relying party.
type PreparedIdAlias = record {
    rp_id_alias_jwt : text;
    issuer_id_alias_jwt : text;
    canister_sig_pk_der : PublicKey;
};

/// The request to retrieve the actual signed id alias credentials.
/// The field values should be equal to the values of corresponding
/// fields from the preceding `PrepareIdAliasRequest` and `PrepareIdAliasResponse`.
type GetIdAliasRequest = record {
    rp_id_alias_jwt : text;
    issuer : FrontendHostname;
    issuer_id_alias_jwt : text;
    relying_party : FrontendHostname;
    identity_number : IdentityNumber;
};

type GetIdAliasError = variant {
    /// The caller is not authorized to call this method with the given arguments.
    Unauthorized;
    /// The credential(s) are not available: may be expired or not prepared yet (call prepare_id_alias to prepare).
    NoSuchCredentials : text;
};

/// The signed id alias credentials for each involved party.
type IdAliasCredentials = record {
    rp_id_alias_credential : SignedIdAlias;
    issuer_id_alias_credential : SignedIdAlias;
};

type SignedIdAlias = record {
    credential_jws : text;
    id_alias : principal;
    id_dapp : principal;
};

service : (opt InternetIdentityInit) -> {
    init_salt: () -> ();
    create_challenge : () -> (Challenge);
    register : (DeviceData, ChallengeResult, opt principal) -> (RegisterResponse);
    add : (UserNumber, DeviceData) -> ();
    update : (UserNumber, DeviceKey, DeviceData) -> ();
    // Atomically replace device matching the device key with the new device data
    replace : (UserNumber, DeviceKey, DeviceData) -> ();
    remove : (UserNumber, DeviceKey) -> ();
    // Returns all devices of the user (authentication and recovery) but no information about device registrations.
    // Note: Clears out the 'alias' fields on the devices. Use 'get_anchor_info' to obtain the full information.
    // Deprecated: Use 'get_anchor_credentials' instead.
    lookup : (UserNumber) -> (vec DeviceData) query;
    get_anchor_credentials : (UserNumber) -> (AnchorCredentials) query;
    get_anchor_info : (UserNumber) -> (IdentityAnchorInfo);
    get_principal : (UserNumber, FrontendHostname) -> (principal) query;
    stats : () -> (InternetIdentityStats) query;

    enter_device_registration_mode : (UserNumber) -> (Timestamp);
    exit_device_registration_mode : (UserNumber) -> ();
    add_tentative_device : (UserNumber, DeviceData) -> (AddTentativeDeviceResponse);
    verify_tentative_device : (UserNumber, verification_code: text) -> (VerifyTentativeDeviceResponse);

    prepare_delegation : (UserNumber, FrontendHostname, SessionKey, maxTimeToLive : opt nat64) -> (UserKey, Timestamp);
    get_delegation: (UserNumber, FrontendHostname, SessionKey, Timestamp) -> (GetDelegationResponse) query;

    http_request: (request: HttpRequest) -> (HttpResponse) query;
    http_request_update: (request: HttpRequest) -> (HttpResponse);

    deploy_archive: (wasm: blob) -> (DeployArchiveResult);
    /// Returns a batch of entries _sorted by sequence number_ to be archived.
    /// This is an update call because the archive information _must_ be certified.
    /// Only callable by this IIs archive canister.
    fetch_entries: () -> (vec BufferedArchiveEntry);
    acknowledge_entries: (sequence_number: nat64) -> ();

    // V2 API
    // WARNING: The following methods are experimental and may change in the future.

    // Creates a new captcha. The solution needs to be submitted using the
    // `identity_register` call.
    captcha_create: () -> (variant {Ok: Challenge; Err;});

    // Registers a new identity with the given authn_method.
    // A valid captcha solution to a previously generated captcha (using create_captcha) must be provided.
    // The sender needs to match the supplied authn_method.
    identity_register: (AuthnMethodData, CaptchaResult, opt principal) -> (variant {Ok: IdentityNumber; Err: IdentityRegisterError;});

    // Returns information about the authentication methods of the identity with the given number.
    // Only returns the minimal information required for authentication without exposing any metadata such as aliases.
    identity_authn_info: (IdentityNumber) -> (variant {Ok: IdentityAuthnInfo; Err;}) query;

    // Returns information about the identity with the given number.
    // Requires authentication.
    identity_info: (IdentityNumber) -> (variant {Ok: IdentityInfo; Err;});

    // Replaces the authentication method independent metadata map.
    // The existing metadata map will be overwritten.
    // Requires authentication.
    identity_metadata_replace: (IdentityNumber, MetadataMapV2) -> (variant {Ok; Err;});

    // Adds a new authentication method to the identity.
    // Requires authentication.
    authn_method_add: (IdentityNumber, AuthnMethodData) -> (variant {Ok; Err: AuthnMethodAddError;});

    // Removes the authentication method associated with the public key from the identity.
    // Requires authentication.
    authn_method_remove: (IdentityNumber, PublicKey) -> (variant {Ok; Err;});

    // Enters the authentication method registration mode for the identity.
    // In this mode, a new authentication method can be added tentatively, which then needs to be
    // verified before it can be used for authentication on this identity.
    // The registration mode is automatically exited after the returned expiration timestamp.
    // Requires authentication.
    tentative_authn_method_registration_mode_enter : (IdentityNumber) -> (variant {Ok: record { expiration: Timestamp; }; Err;});

    // Exits the authentication method registration mode for the identity.
    // Requires authentication.
    tentative_authn_method_registration_mode_exit : (IdentityNumber) -> (variant {Ok; Err;});

    // Tentatively adds a new authentication method to the identity.
    // This authentication method needs to be verified before it can be used for authentication on this identity.
    tentative_authn_method_add: (IdentityNumber, AuthnMethodData) -> (variant {Ok: TentativeAuthnMethodAddInfo; Err: TentativeAuthnMethodAddError;});

    // Verifies a previously added tentative authentication method.
    // On successful verification, the tentative authentication method is permanently added to the identity and can
    // subsequently be used for authentication for that identity.
    // Requires authentication.
    tentative_authn_method_verify: (IdentityNumber, verification_code: text) -> (variant {Ok; Err: TentativeAuthnMethodVerificationError;});

    // Attribute Sharing MVP API
    // The methods below are used to generate ID-alias credentials during attribute sharing flow.
    prepare_id_alias : (PrepareIdAliasRequest) -> (variant {Ok: PreparedIdAlias; Err: PrepareIdAliasError;});
    get_id_alias : (GetIdAliasRequest) -> (variant {Ok: IdAliasCredentials; Err: GetIdAliasError;}) query;
}<|MERGE_RESOLUTION|>--- conflicted
+++ resolved
@@ -363,7 +363,6 @@
     expiration: Timestamp;
 };
 
-<<<<<<< HEAD
 type TentativeAuthnMethodAddInfo = record {
     verification_code: text;
     expiration: Timestamp;
@@ -387,11 +386,11 @@
     RegistrationModeOff;
     // There is no tentative authentication method to be verified.
     NoAuthnMethodToVerify;
-=======
+};
+
 type IdentityAuthnInfo = record {
     authn_methods: vec AuthnMethod;
     recovery_authn_methods: vec AuthnMethod;
->>>>>>> 1106d058
 };
 
 type IdentityInfo = record {
