--- conflicted
+++ resolved
@@ -132,14 +132,9 @@
   get_principal : (UserNumber, FrontendHostname) -> (principal) query;
   stats : () -> (InternetIdentityStats) query;
 
-<<<<<<< HEAD
-  enable_registration_mode : (UserNumber) -> (Timestamp);
-  disable_registration_mode : (UserNumber) -> ();
-  add_tentative_device : (UserNumber, DeviceData) -> (AddTentativeDeviceResponse)
-=======
   enable_device_registration_mode : (UserNumber) -> (Timestamp);
   disable_device_registration_mode : (UserNumber) -> ();
->>>>>>> 68ed80eb
+  add_tentative_device : (UserNumber, DeviceData) -> (AddTentativeDeviceResponse)
 
   prepare_delegation : (UserNumber, FrontendHostname, SessionKey, maxTimeToLive : opt nat64) -> (UserKey, Timestamp);
   get_delegation: (UserNumber, FrontendHostname, SessionKey, Timestamp) -> (GetDelegationResponse) query;
