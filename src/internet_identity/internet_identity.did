type UserNumber = nat64;
type PublicKey = blob;
type CredentialId = blob;
type DeviceKey = PublicKey;
type UserKey = PublicKey;
type SessionKey = PublicKey;
type FrontendHostname = text;
type Timestamp = nat64;

type HeaderField = record {
    text;
    text;
};

type HttpRequest = record {
    method: text;
    url: text;
    headers: vec HeaderField;
    body: blob;
};

type HttpResponse = record {
    status_code: nat16;
    headers: vec HeaderField;
    body: blob;
    upgrade : opt bool;
    streaming_strategy: opt StreamingStrategy;
};

type StreamingCallbackHttpResponse = record {
    body: blob;
    token: opt Token;
};

type Token = record {};

type StreamingStrategy = variant {
    Callback: record {
        callback: func (Token) -> (StreamingCallbackHttpResponse) query;
        token: Token;
    };
};

type Purpose = variant {
    recovery;
    authentication;
};

type KeyType = variant {
    unknown;
    platform;
    cross_platform;
    seed_phrase;
};

// This describes whether a device is "protected" or not.
// When protected, a device can only be updated or removed if the
// user is authenticated with that very device.
type DeviceProtection = variant {
    protected;
    unprotected;
};

type Challenge = record {
    png_base64: text;
    challenge_key: ChallengeKey;
};

type DeviceData = record {
    pubkey : DeviceKey;
    alias : text;
    credential_id : opt CredentialId;
    purpose: Purpose;
    key_type: KeyType;
    protection: DeviceProtection;
    origin: opt text;
};

// The same as `DeviceData` but with the `last_usage` field.
// This field cannot be written, hence the separate type.
type DeviceWithUsage = record {
    pubkey : DeviceKey;
    alias : text;
    credential_id : opt CredentialId;
    purpose: Purpose;
    key_type: KeyType;
    protection: DeviceProtection;
    origin: opt text;
    last_usage: opt Timestamp;
};

type RegisterResponse = variant {
    // A new user was successfully registered.
    registered: record {
        user_number: UserNumber;
    };
    // No more registrations are possible in this instance of the II service canister.
    canister_full;
    // The challenge was not successful.
    bad_challenge;
};

type AddTentativeDeviceResponse = variant {
    // The device was tentatively added.
    added_tentatively: record {
        verification_code: text;
        // Expiration date, in nanos since the epoch
        device_registration_timeout: Timestamp;
    };
    // Device registration mode is off, either due to timeout or because it was never enabled.
    device_registration_mode_off;
    // There is another device already added tentatively
    another_device_tentatively_added;
};

type VerifyTentativeDeviceResponse = variant {
    // The device was successfully verified.
    verified;
    // Wrong verification code entered. Retry with correct code.
    wrong_code: record {
        retries_left: nat8
    };
    // Device registration mode is off, either due to timeout or because it was never enabled.
    device_registration_mode_off;
    // There is no tentative device to be verified.
    no_device_to_verify;
};

type Delegation = record {
    pubkey: PublicKey;
    expiration: Timestamp;
    targets: opt vec principal;
};

type SignedDelegation = record {
    delegation: Delegation;
    signature: blob;
};

type GetDelegationResponse = variant {
    // The signed delegation was successfully retrieved.
    signed_delegation: SignedDelegation;

    // The signature is not ready. Maybe retry by calling `prepare_delegation`
    no_such_delegation
};

type InternetIdentityStats = record {
    users_registered: nat64;
    storage_layout_version: nat8;
    assigned_user_number_range: record {
        nat64;
        nat64;
    };
    archive_info: ArchiveInfo;
    canister_creation_cycles_cost: nat64;
    active_anchor_stats: opt ActiveAnchorStatistics;
};

// Configuration parameters related to the archive.
type ArchiveConfig = record {
    // The allowed module hash of the archive canister.
    // Changing this parameter does _not_ deploy the archive, but enable archive deployments with the
    // corresponding wasm module.
    module_hash : blob;
    // Buffered archive entries limit. If reached, II will stop accepting new anchor operations
    // until the buffered operations are acknowledged by the archive.
    entries_buffer_limit: nat64;
    // The maximum number of entries to be transferred to the archive per call.
    entries_fetch_limit: nat16;
    // Polling interval to fetch new entries from II (in nanoseconds).
    // Changes to this parameter will only take effect after an archive deployment.
    polling_interval_ns: nat64;
};

// Information about the archive.
type ArchiveInfo = record {
    // Canister id of the archive or empty if no archive has been deployed yet.
    archive_canister : opt principal;
    // Configuration parameters related to the II archive.
    archive_config: opt ArchiveConfig;
};

<<<<<<< HEAD
// Rate limit configuration.
// Currently only used for `register`.
type RateLimitConfig = record {
    // Time it takes (in ns) for a rate limiting token to be replenished.
    time_per_token_ns : nat64;
    // How many tokens are at most generated (to accommodate peaks).
    max_tokens: nat64;
=======
type ActiveAnchorStatistics = record {
    // Stats for the last completed collection period for daily and monthly active anchors
    completed: CompletedActiveAnchorStats;
    // ongoing periods for daily and monthly active anchors
    ongoing: OngoingActiveAnchorStats;
};

type CompletedActiveAnchorStats = record {
    daily_active_anchors: opt ActiveAnchorCounter;
    monthly_active_anchors: opt ActiveAnchorCounter;
};

type OngoingActiveAnchorStats = record {
    // Ongoing active anchor counter for the current 24 h time bucket.
    daily_active_anchors: ActiveAnchorCounter;
    // Monthly active users are collected using 30-day sliding windows.
    // This vec contains up to 30 30-day active windows each offset by one day.
    // The vec is sorted, new collection windows are added at the end.
    monthly_active_anchors: vec ActiveAnchorCounter;
};

type ActiveAnchorCounter = record {
    start_timestamp: Timestamp;
    counter: nat64;
>>>>>>> fb2f4a37
};

// Init arguments of II which can be supplied on install and upgrade.
// Setting a value to null keeps the previous value.
type InternetIdentityInit = record {
    // Set lowest and highest anchor
    assigned_user_number_range : opt record {
        nat64;
        nat64;
    };
    // Configuration parameters related to the II archive.
    // Note: some parameters changes (like the polling interval) will only take effect after an archive deployment.
    // See ArchiveConfig for details.
    archive_config: opt ArchiveConfig;
    // Set the amounts of cycles sent with the create canister message.
    // This is configurable because in the staging environment cycles are required.
    // The canister creation cost on mainnet is currently 100'000'000'000 cycles. If this value is higher thant the
    // canister creation cost, the newly created canister will keep extra cycles.
    canister_creation_cycles_cost : opt nat64;
    // Rate limit for the `register` call.
    register_rate_limit : opt RateLimitConfig;
};

type ChallengeKey = text;

type ChallengeResult = record {
    key : ChallengeKey;
    chars : text;
};

// Extra information about registration status for new devices
type DeviceRegistrationInfo = record {
    // If present, the user has tentatively added a new device. This
    // new device needs to be verified (see relevant endpoint) before
    // 'expiration'.
    tentative_device : opt DeviceData;
    // The timestamp at which the anchor will turn off registration mode
    // (and the tentative device will be forgotten, if any, and if not verified)
    expiration: Timestamp;
};

// Information about the anchor
type IdentityAnchorInfo = record {
    // All devices that can authenticate to this anchor
    devices : vec DeviceWithUsage;
    // Device registration status used when adding devices, see DeviceRegistrationInfo
    device_registration: opt DeviceRegistrationInfo;
};

type AnchorCredentials = record {
    credentials : vec WebAuthnCredential;
    recovery_credentials : vec WebAuthnCredential;
    recovery_phrases: vec PublicKey;
};

type WebAuthnCredential = record {
    credential_id : CredentialId;
    pubkey: PublicKey;
};

type DeployArchiveResult = variant {
    // The archive was deployed successfully and the supplied wasm module has been installed. The principal of the archive
    // canister is returned.
    success: principal;
    // Initial archive creation is already in progress.
    creation_in_progress;
    // Archive deployment failed. An error description is returned.
    failed: text;
};

type BufferedArchiveEntry = record {
    anchor_number: UserNumber;
    timestamp: Timestamp;
    sequence_number: nat64;
    entry: blob;
};


service : (opt InternetIdentityInit) -> {
    init_salt: () -> ();
    create_challenge : () -> (Challenge);
    register : (DeviceData, ChallengeResult) -> (RegisterResponse);
    add : (UserNumber, DeviceData) -> ();
    update : (UserNumber, DeviceKey, DeviceData) -> ();
    // Atomically replace device matching the device key with the new device data
    replace : (UserNumber, DeviceKey, DeviceData) -> ();
    remove : (UserNumber, DeviceKey) -> ();
    // Returns all devices of the user (authentication and recovery) but no information about device registrations.
    // Note: Clears out the 'alias' fields on the devices. Use 'get_anchor_info' to obtain the full information.
    // Deprecated: Use 'get_anchor_credentials' instead.
    lookup : (UserNumber) -> (vec DeviceData) query;
    get_anchor_credentials : (UserNumber) -> (AnchorCredentials) query;
    get_anchor_info : (UserNumber) -> (IdentityAnchorInfo);
    get_principal : (UserNumber, FrontendHostname) -> (principal) query;
    stats : () -> (InternetIdentityStats) query;

    enter_device_registration_mode : (UserNumber) -> (Timestamp);
    exit_device_registration_mode : (UserNumber) -> ();
    add_tentative_device : (UserNumber, DeviceData) -> (AddTentativeDeviceResponse);
    verify_tentative_device : (UserNumber, verification_code: text) -> (VerifyTentativeDeviceResponse);

    prepare_delegation : (UserNumber, FrontendHostname, SessionKey, maxTimeToLive : opt nat64) -> (UserKey, Timestamp);
    get_delegation: (UserNumber, FrontendHostname, SessionKey, Timestamp) -> (GetDelegationResponse) query;

    http_request: (request: HttpRequest) -> (HttpResponse) query;
    http_request_update: (request: HttpRequest) -> (HttpResponse);

    deploy_archive: (wasm: blob) -> (DeployArchiveResult);
    /// Returns a batch of entries _sorted by sequence number_ to be archived.
    /// This is an update call because the archive information _must_ be certified.
    /// Only callable by this IIs archive canister.
    fetch_entries: () -> (vec BufferedArchiveEntry);
    acknowledge_entries: (sequence_number: nat64) -> ();
}<|MERGE_RESOLUTION|>--- conflicted
+++ resolved
@@ -181,7 +181,6 @@
     archive_config: opt ArchiveConfig;
 };
 
-<<<<<<< HEAD
 // Rate limit configuration.
 // Currently only used for `register`.
 type RateLimitConfig = record {
@@ -189,7 +188,8 @@
     time_per_token_ns : nat64;
     // How many tokens are at most generated (to accommodate peaks).
     max_tokens: nat64;
-=======
+};
+
 type ActiveAnchorStatistics = record {
     // Stats for the last completed collection period for daily and monthly active anchors
     completed: CompletedActiveAnchorStats;
@@ -214,7 +214,6 @@
 type ActiveAnchorCounter = record {
     start_timestamp: Timestamp;
     counter: nat64;
->>>>>>> fb2f4a37
 };
 
 // Init arguments of II which can be supplied on install and upgrade.
