[package]
name = "internet_identity"
version = "0.1.0"
edition = "2021"

[dependencies]
<<<<<<< HEAD
canister_sig_util = { path = "../canister_sig_util" }
=======
>>>>>>> 71581fc0
internet_identity_interface = { path = "../internet_identity_interface" }
vc_util_br = { path = "../vc_util_br" }


hex = "0.4"
include_dir = "0.7"
lazy_static = "1.4"
serde = { version = "1", features = ["rc"] }
serde_bytes = "0.11"
serde_cbor = "0.11"
serde_json = { version = "1.0", default-features = false, features = ["std"] }
sha2 = "^0.10" # set bound to match ic-certified-map bound

# Captcha deps
lodepng = "*"
base64 = "*"

rand = { version ="*", default-features = false }

rand_core = { version = "*", default-features = false }
rand_chacha = { version = "*", default-features = false }
captcha = { git = "https://github.com/nmattia/captcha", rev = "9c0d2dd9bf519e255eaa239d9f4e9fdc83f65391" }

# VC Deps

identity_core = { git = "https://github.com/frederikrothenberger/identity.rs.git", branch = "frederik/wasm-test" }
identity_credential = { git = "https://github.com/frederikrothenberger/identity.rs.git", branch = "frederik/wasm-test", default-features = false, features = ["credential"]}
identity_jose = { git = "https://github.com/frederikrothenberger/identity.rs.git", branch = "frederik/wasm-test", default-features = false, features = ["iccs"]}

# identity_core = { path = "../../../identity.rs/identity_core" }
# identity_credential = { path = "../../../identity.rs/identity_credential", default-features = false, features = ["credential"]}
# identity_jose = { path = "../../../identity.rs/identity_jose", default-features = false, features = ["iccs"]}

# All IC deps
candid = "0.9"
ic-cdk = "0.10"
ic-cdk-macros = "0.7"
ic-certified-map = "0.4"
ic-metrics-encoder = "1"
ic-stable-structures = "0.5"

# VC deps
canister_sig_util = { path = "../canister_sig_util" }
vc_util = { path = "../vc_util" }
identity_core = { git = "https://github.com/frederikrothenberger/identity.rs.git", branch = "frederik/wasm-test" }
identity_credential = { git = "https://github.com/frederikrothenberger/identity.rs.git", branch = "frederik/wasm-test", default-features = false, features = ["credential"]}
identity_jose = { git = "https://github.com/frederikrothenberger/identity.rs.git", branch = "frederik/wasm-test", default-features = false, features = ["iccs"]}


[target.'cfg(all(target_arch = "wasm32", target_vendor = "unknown", target_os = "unknown"))'.dependencies]
getrandom = { version = "0.2", features = ["custom"] }

[dev-dependencies]
ic-test-state-machine-client = "3"
candid = { version = "0.9", features = ["parser"] }
canister_tests = { path = "../canister_tests" }
hex-literal = "0.4"
regex = "1.9"
ic-response-verification = "1.0"


[features]
# the dummy_captcha feature which ensures the captcha string is always "a"
# (needed for tests)
dummy_captcha = []
# the insecure requests disables removes the 'upgrade-insecure-requests' directive from the CSP in oder to allow local
# development with Safari.
insecure_requests = []<|MERGE_RESOLUTION|>--- conflicted
+++ resolved
@@ -4,10 +4,6 @@
 edition = "2021"
 
 [dependencies]
-<<<<<<< HEAD
-canister_sig_util = { path = "../canister_sig_util" }
-=======
->>>>>>> 71581fc0
 internet_identity_interface = { path = "../internet_identity_interface" }
 vc_util_br = { path = "../vc_util_br" }
 
@@ -30,12 +26,6 @@
 rand_core = { version = "*", default-features = false }
 rand_chacha = { version = "*", default-features = false }
 captcha = { git = "https://github.com/nmattia/captcha", rev = "9c0d2dd9bf519e255eaa239d9f4e9fdc83f65391" }
-
-# VC Deps
-
-identity_core = { git = "https://github.com/frederikrothenberger/identity.rs.git", branch = "frederik/wasm-test" }
-identity_credential = { git = "https://github.com/frederikrothenberger/identity.rs.git", branch = "frederik/wasm-test", default-features = false, features = ["credential"]}
-identity_jose = { git = "https://github.com/frederikrothenberger/identity.rs.git", branch = "frederik/wasm-test", default-features = false, features = ["iccs"]}
 
 # identity_core = { path = "../../../identity.rs/identity_core" }
 # identity_credential = { path = "../../../identity.rs/identity_credential", default-features = false, features = ["credential"]}
