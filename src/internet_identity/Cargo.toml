--- conflicted
+++ resolved
@@ -4,12 +4,8 @@
 edition = "2021"
 
 [dependencies]
-<<<<<<< HEAD
 canister_sig_util_br = { path = "../canister_sig_util_br" }
-=======
-
 canister_sig_util = { path = "../canister_sig_util" }
->>>>>>> 15cd2d49
 internet_identity_interface = { path = "../internet_identity_interface" }
 vc_util = { path = "../vc_util_br" }
 
