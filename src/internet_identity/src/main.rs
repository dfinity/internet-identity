--- conflicted
+++ resolved
@@ -168,11 +168,8 @@
         users_registered: storage.user_count() as u64,
         archive_info,
         canister_creation_cycles_cost,
-<<<<<<< HEAD
         anchor_migration_state: Some(storage.migration_state()),
-=======
         storage_layout_version: storage.version(),
->>>>>>> b1d8b06f
     })
 }
 
