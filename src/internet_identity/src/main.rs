--- conflicted
+++ resolved
@@ -731,16 +731,12 @@
 #[init]
 fn init(maybe_arg: Option<InternetIdentityInit>) {
     init_assets();
-<<<<<<< HEAD
 
     if let Some(arg) = maybe_arg {
         if let Some(range) = arg.assigned_user_number_range {
-            state::storage_mut(|storage| *storage = Storage::new(range));
-=======
-    state::storage_mut(|storage| {
-        if let Some(arg) = maybe_arg {
-            *storage = Storage::new(arg.assigned_user_number_range, DefaultMemoryImpl::default());
->>>>>>> 830cc2ec
+            state::storage_mut(|storage| {
+                *storage = Storage::new(range, DefaultMemoryImpl::default())
+            });
         }
         if let Some(archive_hash) = arg.archive_module_hash {
             state::persistent_state_mut(|persistent_state| {
