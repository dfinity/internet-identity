--- conflicted
+++ resolved
@@ -1,4 +1,3 @@
-<<<<<<< HEAD
 use std::cell::{Cell, RefCell};
 use std::cmp::Ordering;
 use std::collections::{BinaryHeap, HashMap};
@@ -6,8 +5,8 @@
 
 #[cfg(not(feature = "dummy_captcha"))]
 use captcha::filters::Wave;
+use ic_cdk::api::call::call;
 use ic_cdk::api::{caller, data_certificate, id, set_certified_data, time, trap};
-use ic_cdk::api::call::call;
 use ic_cdk::export::candid::{CandidType, Deserialize, Principal};
 use ic_cdk_macros::{init, post_upgrade, query, update};
 use ic_certified_map::{AsHashTree, Hash, HashTree, RbTree};
@@ -18,24 +17,6 @@
 use assets::ContentType;
 use internet_identity::nonce_cache::NonceCache;
 use internet_identity::signature_map::SignatureMap;
-=======
-use crate::assets::init_assets;
-use crate::http::{HeaderField, HttpRequest, HttpResponse};
-use assets::ContentType;
-use ic_cdk::api::call::call;
-use ic_cdk::api::{caller, data_certificate, id, set_certified_data, time, trap};
-use ic_cdk::export::candid::{CandidType, Deserialize, Principal};
-use ic_cdk_macros::{init, post_upgrade, query, update};
-use ic_certified_map::{AsHashTree, Hash, HashTree, RbTree};
-use internet_identity::nonce_cache::NonceCache;
-use internet_identity::signature_map::SignatureMap;
-use rand_chacha::rand_core::{RngCore, SeedableRng};
-use serde::Serialize;
-use serde_bytes::ByteBuf;
-use std::cell::{Cell, RefCell};
-use std::collections::HashMap;
-use std::convert::TryInto;
->>>>>>> ec133f23
 use storage::{Salt, Storage};
 
 use crate::assets::init_assets;
@@ -248,11 +229,8 @@
             asset_hashes: RefCell::new(AssetHashes::default()),
             last_upgrade_timestamp: Cell::new(0),
             inflight_challenges: RefCell::new(HashMap::new()),
-<<<<<<< HEAD
             users_in_device_reg_mode: RefCell::new(HashMap::new()),
             device_reg_mode_expirations: RefCell::new(BinaryHeap::new()),
-=======
->>>>>>> ec133f23
         }
     }
 }
