use std::cell::{Cell, RefCell};
use std::cmp::Ordering;
use std::collections::{BinaryHeap, HashMap};
use std::convert::TryInto;

#[cfg(not(feature = "dummy_captcha"))]
use captcha::filters::Wave;
use ic_cdk::api::{caller, data_certificate, id, set_certified_data, time, trap};
use ic_cdk::api::call::call;
use ic_cdk::export::candid::{CandidType, Deserialize, Principal};
use ic_cdk_macros::{init, post_upgrade, query, update};
use ic_certified_map::{AsHashTree, Hash, HashTree, RbTree};
use rand_chacha::rand_core::{RngCore, SeedableRng};
use serde::Serialize;
use serde_bytes::ByteBuf;

use assets::ContentType;
use internet_identity::nonce_cache::NonceCache;
use internet_identity::signature_map::SignatureMap;
use storage::{Salt, Storage};

use crate::assets::init_assets;
use crate::http::{HeaderField, HttpRequest, HttpResponse};

mod assets;
mod http;

const fn secs_to_nanos(secs: u64) -> u64 {
    secs * 1_000_000_000
}

// 30 mins
const DEFAULT_EXPIRATION_PERIOD_NS: u64 = secs_to_nanos(30 * 60);
// 8 days
const MAX_EXPIRATION_PERIOD_NS: u64 = secs_to_nanos(8 * 24 * 60 * 60);
// 1 min
const DEFAULT_SIGNATURE_EXPIRATION_PERIOD_NS: u64 = secs_to_nanos(60);
// 5 mins
const POW_NONCE_LIFETIME: u64 = secs_to_nanos(300);
// 5 mins
const CAPTCHA_CHALLENGE_LIFETIME: u64 = secs_to_nanos(300);
// 15 mins
const REGISTRATION_MODE_DURATION: u64 = secs_to_nanos(900);

// How many captcha challenges we keep in memory (at most)
const MAX_INFLIGHT_CHALLENGES: usize = 500;
const MAX_REG_MODE_CLEAN_UP: usize = 100;
const MAX_DEVICE_REGISTRATION_ATTEMPTS: usize = 3;

const LABEL_ASSETS: &[u8] = b"http_assets";
const LABEL_SIG: &[u8] = b"sig";

type UserNumber = u64;
type CredentialId = ByteBuf;
type PublicKey = ByteBuf;
type DeviceKey = PublicKey;
type UserKey = PublicKey;
type SessionKey = PublicKey;
type FrontendHostname = String;
type Timestamp = u64; // in nanos since epoch
type Signature = ByteBuf;
type Pin = String;
type FailedAttemptsCounter = usize;

struct Base64(String);

#[derive(Clone, Debug, CandidType, Deserialize)]
enum Purpose {
    #[serde(rename = "recovery")]
    Recovery,
    #[serde(rename = "authentication")]
    Authentication,
}

#[derive(Clone, Debug, CandidType, Deserialize)]
enum KeyType {
    #[serde(rename = "unknown")]
    Unknown,
    #[serde(rename = "platform")]
    Platform,
    #[serde(rename = "cross_platform")]
    CrossPlatform,
    #[serde(rename = "seed_phrase")]
    SeedPhrase,
}

#[derive(Clone, Debug, CandidType, Deserialize)]
struct DeviceData {
    pubkey: DeviceKey,
    alias: String,
    credential_id: Option<CredentialId>,
    purpose: Purpose,
    key_type: KeyType,
}

/// This is an internal version of `DeviceData` primarily useful to provide a
/// backwards compatible level between older device data stored in stable memory
/// (that might not contain purpose or key_type) and new ones added.
#[derive(Clone, Debug, CandidType, Deserialize)]
struct DeviceDataInternal {
    pubkey: DeviceKey,
    alias: String,
    credential_id: Option<CredentialId>,
    purpose: Option<Purpose>,
    key_type: Option<KeyType>,
}

impl From<DeviceData> for DeviceDataInternal {
    fn from(device_data: DeviceData) -> Self {
        Self {
            pubkey: device_data.pubkey,
            alias: device_data.alias,
            credential_id: device_data.credential_id,
            purpose: Some(device_data.purpose),
            key_type: Some(device_data.key_type),
        }
    }
}

impl From<DeviceDataInternal> for DeviceData {
    fn from(device_data_internal: DeviceDataInternal) -> Self {
        Self {
            pubkey: device_data_internal.pubkey,
            alias: device_data_internal.alias,
            credential_id: device_data_internal.credential_id,
            purpose: device_data_internal
                .purpose
                .unwrap_or(Purpose::Authentication),
            key_type: device_data_internal.key_type.unwrap_or(KeyType::Unknown),
        }
    }
}

#[derive(PartialEq, Eq)]
struct DeviceRegModeExpiration {
    expires_at: u64,
    user_number: UserNumber,
}

impl PartialOrd<Self> for DeviceRegModeExpiration {
    fn partial_cmp(&self, other: &Self) -> Option<Ordering> {
        Some(self.cmp(&other))
    }
}

impl Ord for DeviceRegModeExpiration {
    fn cmp(&self, other: &Self) -> std::cmp::Ordering {
        // BinaryHeap is a max heap, but we want expired entries
        // first, hence the inversed order.
        other.expires_at.cmp(&self.expires_at)
    }
}

#[derive(Clone, Debug, CandidType, Deserialize)]
struct ProofOfWork {
    timestamp: Timestamp,
    nonce: u64,
}

#[derive(Clone, Debug, CandidType, Deserialize)]
struct Delegation {
    pubkey: PublicKey,
    expiration: Timestamp,
    targets: Option<Vec<Principal>>,
}

#[derive(Clone, Debug, CandidType, Deserialize)]
struct SignedDelegation {
    delegation: Delegation,
    signature: Signature,
}

#[derive(Clone, Debug, CandidType, Deserialize)]
enum GetDelegationResponse {
    #[serde(rename = "signed_delegation")]
    SignedDelegation(SignedDelegation),
    #[serde(rename = "no_such_delegation")]
    NoSuchDelegation,
}

#[derive(Clone, Debug, CandidType, Deserialize)]
enum RegisterResponse {
    #[serde(rename = "registered")]
    Registered { user_number: UserNumber },
    #[serde(rename = "canister_full")]
    CanisterFull,
    #[serde(rename = "bad_challenge")]
    BadChallenge,
}

#[derive(Clone, Debug, CandidType, Deserialize)]
enum AddTentativeDeviceResponse {
    #[serde(rename = "added_tentatively")]
    AddedTentatively { pin: Pin },
    #[serde(rename = "device_registration_mode_disabled")]
    DeviceRegistrationModeDisabled,
    #[serde(rename = "device_already_added")]
    DeviceAlreadyAdded,
    #[serde(rename = "tentative_device_already_exists")]
    TentativeDeviceAlreadyExists,
}

#[derive(Clone, Debug, CandidType, Deserialize)]
enum VerifyTentativeDeviceResponse {
    #[serde(rename = "verified")]
    Verified,
    #[serde(rename = "wrong_pin_retry")]
    WrongPinRetry,
    #[serde(rename = "wrong_pin")]
    WrongPin,
}

mod hash;
mod storage;

#[derive(Clone, Debug, CandidType, Deserialize)]
struct InternetIdentityStats {
    assigned_user_number_range: (UserNumber, UserNumber),
    users_registered: u64,
}

#[derive(Clone, Debug, CandidType, Deserialize)]
struct InternetIdentityInit {
    assigned_user_number_range: (UserNumber, UserNumber),
}

type AssetHashes = RbTree<&'static str, Hash>;

#[derive(Default)]
struct DeviceRegistrationData {
    // contains all identity anchors with device registration enabled
    users_in_device_reg_mode: RefCell<HashMap<UserNumber, Timestamp>>,
    // heap of users in device registration mode sorted by closest expiration
    device_reg_mode_expirations: RefCell<BinaryHeap<DeviceRegModeExpiration>>,
    // map of tentatively added devices and corresponding pin, max 1 per user
    tentative_devices: RefCell<HashMap<UserNumber, (DeviceData, String)>>,
}

struct State {
    nonce_cache: RefCell<NonceCache>,
    storage: RefCell<Storage<Vec<DeviceDataInternal>>>,
    sigs: RefCell<SignatureMap>,
    asset_hashes: RefCell<AssetHashes>,
    last_upgrade_timestamp: Cell<Timestamp>,
    // note: we COULD persist this through upgrades, although this is currently NOT persisted
    // through upgrades
    inflight_challenges: RefCell<HashMap<ChallengeKey, ChallengeInfo>>,
<<<<<<< HEAD
    // contains all identity anchors with device registration enabled
    users_in_device_reg_mode: RefCell<HashMap<UserNumber, Timestamp>>,
    // heap of users in device registration mode sorted by closest expiration
    device_reg_mode_expirations: RefCell<BinaryHeap<DeviceRegModeExpiration>>,
    // map of tentatively added devices with corresponding pin and failed attempts counter
    // max 1 per user
    tentative_devices: RefCell<HashMap<UserNumber, (DeviceData, Pin, FailedAttemptsCounter)>>,
=======
    // tentative device registrations, not persisted across updates
    device_registrations: DeviceRegistrationData,
>>>>>>> dabc0c0d
}

impl Default for State {
    fn default() -> Self {
        const FIRST_USER_ID: UserNumber = 10_000;
        Self {
            nonce_cache: RefCell::new(NonceCache::default()),
            storage: RefCell::new(Storage::new((
                FIRST_USER_ID,
                FIRST_USER_ID.saturating_add(storage::DEFAULT_RANGE_SIZE),
            ))),
            sigs: RefCell::new(SignatureMap::default()),
            asset_hashes: RefCell::new(AssetHashes::default()),
            last_upgrade_timestamp: Cell::new(0),
            inflight_challenges: RefCell::new(HashMap::new()),
            device_registrations: DeviceRegistrationData::default(),
        }
    }
}

// The challenges we store and check against
struct ChallengeInfo {
    created: Timestamp,
    chars: String,
}

type ChallengeKey = String;

// The user's attempt
#[derive(Clone, Debug, CandidType, Deserialize)]
struct ChallengeAttempt {
    chars: String,
    key: ChallengeKey,
}

// What we send the user
#[derive(Clone, Debug, CandidType, Deserialize)]
struct Challenge {
    png_base64: String,
    challenge_key: ChallengeKey,
}

thread_local! {
    static STATE: State = State::default();
    static ASSETS: RefCell<HashMap<&'static str, (Vec<HeaderField>, &'static [u8])>> = RefCell::new(HashMap::default());
}

#[update]
async fn init_salt() {
    STATE.with(|s| {
        if s.storage.borrow().salt().is_some() {
            trap("Salt already set");
        }
    });

    let res: Vec<u8> = match call(Principal::management_canister(), "raw_rand", ()).await {
        Ok((res,)) => res,
        Err((_, err)) => trap(&format!("failed to get salt: {}", err)),
    };
    let salt: Salt = res[..].try_into().unwrap_or_else(|_| {
        trap(&format!(
            "expected raw randomness to be of length 32, got {}",
            res.len()
        ));
    });

    STATE.with(|s| {
        let mut store = s.storage.borrow_mut();
        store.update_salt(salt); // update_salt() traps if salt has already been set
    });
}

#[update]
fn enable_device_registration_mode(user_number: UserNumber) -> Timestamp {
    STATE.with(|state| {
        trap_if_user_not_authenticated(state, user_number);
        clean_expired_device_reg_mode_flags(state);

        let mut users_in_device_reg_mode = state
            .device_registrations
            .users_in_device_reg_mode
            .borrow_mut();
        match users_in_device_reg_mode.get(&user_number) {
            Some(timestamp) => *timestamp, // already enabled, just return the existing expiration
            None => {
                let expiration = time() + REGISTRATION_MODE_DURATION;
                users_in_device_reg_mode.insert(user_number, expiration);
                state
                    .device_registrations
                    .device_reg_mode_expirations
                    .borrow_mut()
                    .push(DeviceRegModeExpiration {
                        user_number,
                        expires_at: expiration,
                    });
                expiration
            }
        }
<<<<<<< HEAD

        users_in_device_reg_mode.insert(user_number, expiration);
        state
            .device_reg_mode_expirations
            .borrow_mut()
            .push(DeviceRegModeExpiration {
                user_number,
                expires_at: expiration,
            });
        expiration
=======
>>>>>>> dabc0c0d
    })
}

#[update]
fn disable_device_registration_mode(user_number: UserNumber) {
    STATE.with(|state| {
        trap_if_user_not_authenticated(state, user_number);
        clean_expired_device_reg_mode_flags(state);

        state
<<<<<<< HEAD
            .users_in_device_reg_mode
            .borrow_mut()
            .remove(&user_number);
        state.tentative_devices.borrow_mut().remove(&user_number);
=======
            .device_registrations
            .users_in_device_reg_mode
            .borrow_mut()
            .remove(&user_number);
        state
            .device_registrations
            .tentative_devices
            .borrow_mut()
            .remove(&user_number);
>>>>>>> dabc0c0d
    })
}

#[update]
async fn add_tentative_device(
    user_number: UserNumber,
    device_data: DeviceData,
) -> AddTentativeDeviceResponse {
    let pin = generate_pin().await;

    match check_tentative_device_reg_prerequisites(user_number, &device_data) {
        Ok(_) => {
            STATE.with(|state| {
                state
                    .device_registrations
                    .tentative_devices
                    .borrow_mut()
                    .insert(user_number, (device_data, pin.clone(), 0))
            });
            AddTentativeDeviceResponse::AddedTentatively { pin }
        }
        Err(err) => err,
    }
}

#[update]
async fn verify_tentative_device(
    user_number: UserNumber,
    user_pin: Pin,
) -> VerifyTentativeDeviceResponse {
    match check_add_tentative_device_prerequisites(user_number, user_pin) {
        Ok(device) => {
            disable_device_registration_mode(user_number);
            add(user_number, device).await;
            VerifyTentativeDeviceResponse::Verified
        }
        Err(err) => err,
    }
}

fn check_add_tentative_device_prerequisites(
    user_number: UserNumber,
    user_pin: Pin,
) -> Result<DeviceData, VerifyTentativeDeviceResponse> {
    STATE.with(|state| {
        trap_if_user_not_authenticated(state, user_number);
        clean_expired_device_reg_mode_flags(state);

        if !state
            .users_in_device_reg_mode
            .borrow()
            .contains_key(&user_number)
        {
            trap("device registration mode not enabled");
        }

        let mut tentative_devices = state.tentative_devices.borrow_mut();
        match tentative_devices.remove(&user_number) {
            None => trap("no tentative device to verify"),
            Some((device, pin, mut failed_attempts)) => {
                if user_pin != pin {
                    failed_attempts = failed_attempts + 1;
                    if failed_attempts >= MAX_DEVICE_REGISTRATION_ATTEMPTS {
                        // disable device registration mode
                        state
                            .users_in_device_reg_mode
                            .borrow_mut()
                            .remove(&user_number);
                        return Err(VerifyTentativeDeviceResponse::WrongPin);
                    }
                    tentative_devices.insert(user_number, (device, pin, failed_attempts));
                    return Err(VerifyTentativeDeviceResponse::WrongPinRetry);
                }
                Ok(device)
            }
        }
    })
}

async fn generate_pin() -> Pin {
    let res: Vec<u8> = match call(Principal::management_canister(), "raw_rand", ()).await {
        Ok((res,)) => res,
        Err((_, err)) => trap(&format!("failed to get randomness: {}", err)),
    };
    let rand = u32::from_be_bytes(res[..4].try_into().unwrap());
    (rand % 1_000_000).to_string()
}

fn check_tentative_device_reg_prerequisites(
    user_number: UserNumber,
    device_data: &DeviceData,
) -> Result<(), AddTentativeDeviceResponse> {
    STATE.with(|state| {
        clean_expired_device_reg_mode_flags(state);

<<<<<<< HEAD
        match state
=======
        let device_registrations = &state.device_registrations;
        match device_registrations
>>>>>>> dabc0c0d
            .users_in_device_reg_mode
            .borrow_mut()
            .get(&user_number)
        {
            None => return Err(AddTentativeDeviceResponse::DeviceRegistrationModeDisabled),
            Some(expiration) => {
                if *expiration < time() {
                    // if this happens device_reg_mode_expirations got too big
                    // TODO: do we need a metric for this?
                    return Err(AddTentativeDeviceResponse::DeviceRegistrationModeDisabled);
                }
            }
        }

        if device_registrations
            .tentative_devices
            .borrow()
            .get(&user_number)
            .is_some()
        {
            // some tentative device already exists
            return Err(AddTentativeDeviceResponse::TentativeDeviceAlreadyExists);
        }

        let existing_devices = state
            .storage
            .borrow()
            .read(user_number)
            .unwrap_or_else(|err| {
                trap(&format!(
                    "failed to read device data of user {}: {}",
                    user_number, err
                ))
            });

        for existing_device in existing_devices {
            if existing_device.pubkey == device_data.pubkey {
                return Err(AddTentativeDeviceResponse::DeviceAlreadyAdded);
            }
        }
        Ok(())
    })
}

fn clean_expired_device_reg_mode_flags(state: &State) {
    let mut users_in_device_reg_mode = state
        .device_registrations
        .users_in_device_reg_mode
        .borrow_mut();
    let mut device_reg_mode_expirations = state
        .device_registrations
        .device_reg_mode_expirations
        .borrow_mut();
    let now = time();

    for _ in 0..MAX_REG_MODE_CLEAN_UP {
        if let Some(expiration) = device_reg_mode_expirations.peek() {
            if expiration.expires_at > now {
                return; // nothing to prune
            }
        }
        if let Some(expiration) = device_reg_mode_expirations.pop() {
            match users_in_device_reg_mode.get(&expiration.user_number) {
                Some(_) => {
                    users_in_device_reg_mode.remove(&expiration.user_number);
                }
                None => {} // this happens if the user finishes or cancels the process before the timeout
            }
        }
    }
}

#[update]
async fn register(device_data: DeviceData, challenge_result: ChallengeAttempt) -> RegisterResponse {
    if let Err(()) = check_challenge(challenge_result) {
        return RegisterResponse::BadChallenge;
    }

    check_entry_limits(&device_data);

    if caller() != Principal::self_authenticating(device_data.pubkey.clone()) {
        ic_cdk::trap(&format!(
            "{} could not be authenticated against {:?}",
            caller(),
            device_data.pubkey
        ));
    }

    ensure_salt_set().await;

    STATE.with(|s| {
        prune_expired_signatures(&s.asset_hashes.borrow(), &mut s.sigs.borrow_mut());

        let mut store = s.storage.borrow_mut();
        match store.allocate_user_number() {
            Some(user_number) => {
                store
                    .write(user_number, vec![DeviceDataInternal::from(device_data)])
                    .unwrap_or_else(|err| {
                        trap(&format!("failed to store user device data: {}", err))
                    });
                RegisterResponse::Registered { user_number }
            }
            None => RegisterResponse::CanisterFull,
        }
    })
}

#[update]
async fn add(user_number: UserNumber, device_data: DeviceData) {
    const MAX_ENTRIES_PER_USER: usize = 10;

    check_entry_limits(&device_data);

    ensure_salt_set().await;

    STATE.with(|s| {
        let mut entries = s.storage.borrow().read(user_number).unwrap_or_else(|err| {
            trap(&format!(
                "failed to read device data of user {}: {}",
                user_number, err
            ))
        });

        trap_if_not_authenticated(entries.iter().map(|e| &e.pubkey));

        for e in entries.iter_mut() {
            if e.pubkey == device_data.pubkey {
                trap("Device already added.");
            }
        }

        if entries.len() >= MAX_ENTRIES_PER_USER {
            trap(&format!(
                "at most {} authentication information entries are allowed per user",
                MAX_ENTRIES_PER_USER,
            ));
        }

        entries.push(DeviceDataInternal::from(device_data));
        s.storage
            .borrow()
            .write(user_number, entries)
            .unwrap_or_else(|err| {
                trap(&format!(
                    "failed to write device data of user {}: {}",
                    user_number, err
                ))
            });

        prune_expired_signatures(&s.asset_hashes.borrow(), &mut s.sigs.borrow_mut());
    })
}

#[update]
async fn remove(user_number: UserNumber, device_key: DeviceKey) {
    ensure_salt_set().await;
    STATE.with(|s| {
        prune_expired_signatures(&s.asset_hashes.borrow(), &mut s.sigs.borrow_mut());

        let mut entries = s.storage.borrow().read(user_number).unwrap_or_else(|err| {
            trap(&format!(
                "failed to read device data of user {}: {}",
                user_number, err
            ))
        });

        trap_if_not_authenticated(entries.iter().map(|e| &e.pubkey));

        if let Some(i) = entries.iter().position(|e| e.pubkey == device_key) {
            entries.swap_remove(i as usize);
        }

        s.storage
            .borrow()
            .write(user_number, entries)
            .unwrap_or_else(|err| {
                trap(&format!(
                    "failed to persist device data of user {}: {}",
                    user_number, err
                ))
            });
    })
}

#[update]
async fn create_challenge(pow: ProofOfWork) -> Challenge {
    let mut rng = make_rng().await;

    let resp = STATE.with(|s| {
        let mut nonce_cache = s.nonce_cache.borrow_mut();
        check_nonce_cache(&pow, &nonce_cache);

        let now = time() as u64;

        nonce_cache.prune_expired(now.saturating_sub(POW_NONCE_LIFETIME));
        prune_expired_signatures(&s.asset_hashes.borrow(), &mut s.sigs.borrow_mut());

        check_proof_of_work(&pow, now);

        nonce_cache.add(pow.timestamp, pow.nonce);

        let mut inflight_challenges = s.inflight_challenges.borrow_mut();

        // Prune old challenges. This drops all challenges that are older than
        // CAPTCHA_CHALLENGE_LIFETIME
        // TODO: test this
        inflight_challenges.retain(|_, v| v.created > now - CAPTCHA_CHALLENGE_LIFETIME);

        // Error out if there are too many inflight challenges
        // TODO: test this
        if inflight_challenges.len() >= MAX_INFLIGHT_CHALLENGES {
            trap("too many inflight captchas");
        }

        // actually create the challenge

        // First, we try to find a new (unique) challenge key. It's unlikely we'll have collisions
        // when generating the key, but to err on the safe side we try up to 10 times.
        const MAX_TRIES: u8 = 10;

        for _ in 0..MAX_TRIES {
            let challenge_key = random_string(&mut rng, 10);
            if !inflight_challenges.contains_key(&challenge_key) {
                // Then we create the CAPTCHA
                let (Base64(png_base64), chars) = create_captcha(rng);

                // Finally insert
                inflight_challenges.insert(
                    challenge_key.clone(),
                    ChallengeInfo {
                        created: now,
                        chars,
                    },
                );

                return Challenge {
                    png_base64,
                    challenge_key,
                };
            }
        }

        trap(&format!(
            "Could not find a new key after {} tries",
            MAX_TRIES
        ));
    });

    resp
}

// Generate an n-char long string of random characters. The characters are sampled from the rang
// a-z.
//
// NOTE: The 'rand' crate (currently) does not build on wasm32-unknown-unknown so we have to
// make-do with the RngCore trait (as opposed to Rng), therefore we have to implement this
// ourselves as opposed to using one of rand's distributions.
fn random_string<T: RngCore>(rng: &mut T, n: usize) -> String {
    let mut chars: Vec<u8> = vec![];

    // The range
    let a: u8 = 'a' as u8;
    let z: u8 = 'z' as u8;

    // n times, get a random number as u32, then shrink to u8, and finally shrink to the size of
    // our range. Finally, offset by the start of our range.
    for _ in 0..n {
        let next: u8 = rng.next_u32() as u8 % (z - a) + a;
        chars.push(next);
    }

    return String::from_utf8_lossy(&chars).to_string();
}

// Get a random number generator based on 'raw_rand'
async fn make_rng() -> rand_chacha::ChaCha20Rng {
    let raw_rand: Vec<u8> = match call(Principal::management_canister(), "raw_rand", ()).await {
        Ok((res,)) => res,
        Err((_, err)) => trap(&format!("failed to get seed: {}", err)),
    };
    let seed: Salt = raw_rand[..].try_into().unwrap_or_else(|_| {
        trap(&format!(
                "when creating seed from raw_rand output, expected raw randomness to be of length 32, got {}",
                raw_rand.len()
                ));
    });

    rand_chacha::ChaCha20Rng::from_seed(seed)
}

#[cfg(feature = "dummy_captcha")]
fn create_captcha<T: RngCore>(rng: T) -> (Base64, String) {
    let mut captcha = captcha::RngCaptcha::from_rng(rng);
    let captcha = captcha.set_chars(&vec!['a']).add_chars(1).view(96, 48);

    let resp = match captcha.as_base64() {
        Some(png_base64) => Base64(png_base64),
        None => trap("Could not get base64 of captcha"),
    };

    return (resp, captcha.chars_as_string());
}

#[cfg(not(feature = "dummy_captcha"))]
fn create_captcha<T: RngCore>(rng: T) -> (Base64, String) {
    let mut captcha = captcha::RngCaptcha::from_rng(rng);
    let captcha = captcha
        .add_chars(5)
        .apply_filter(Wave::new(2.0, 20.0).horizontal())
        .apply_filter(Wave::new(2.0, 20.0).vertical())
        .view(220, 120);

    let resp = match captcha.as_base64() {
        Some(png_base64) => Base64(png_base64),
        None => trap("Could not get base64 of captcha"),
    };

    return (resp, captcha.chars_as_string());
}

// Check whether the CAPTCHA challenge was solved
fn check_challenge(res: ChallengeAttempt) -> Result<(), ()> {
    STATE.with(|s| {
        let mut inflight_challenges = s.inflight_challenges.borrow_mut();
        match inflight_challenges.remove(&res.key) {
            Some(challenge) => {
                if res.chars != challenge.chars {
                    return Err(());
                }
                return Ok(());
            }
            None => Err(()),
        }
    })
}

#[query]
fn lookup(user_number: UserNumber) -> Vec<DeviceData> {
    STATE.with(|s| {
        s.storage
            .borrow()
            .read(user_number)
            .unwrap_or_default()
            .into_iter()
            .map(DeviceData::from)
            .collect()
    })
}

#[query]
fn get_principal(user_number: UserNumber, frontend: FrontendHostname) -> Principal {
    check_frontend_length(&frontend);

    STATE.with(|state| {
        let entries = state
            .storage
            .borrow()
            .read(user_number)
            .unwrap_or_else(|err| {
                trap(&format!(
                    "failed to read device data of user {}: {}",
                    user_number, err
                ))
            });

        trap_if_not_authenticated(entries.iter().map(|e| &e.pubkey));

        let seed = calculate_seed(user_number, &frontend);
        let public_key = der_encode_canister_sig_key(seed.to_vec());
        Principal::self_authenticating(&public_key)
    })
}

/// This makes this Candid service self-describing, so that for example Candid UI, but also other
/// tools, can seamlessly integrate with it. The concrete interface (method name etc.) is
/// provisional, but works.
#[query]
fn __get_candid_interface_tmp_hack() -> String {
    include_str!("../internet_identity.did").to_string()
}

#[update]
async fn prepare_delegation(
    user_number: UserNumber,
    frontend: FrontendHostname,
    session_key: SessionKey,
    max_time_to_live: Option<u64>,
) -> (UserKey, Timestamp) {
    ensure_salt_set().await;

    STATE.with(|s| {
        let entries = s.storage.borrow().read(user_number).unwrap_or_else(|err| {
            trap(&format!(
                "failed to read device data of user {}: {}",
                user_number, err
            ))
        });

        trap_if_not_authenticated(entries.iter().map(|e| &e.pubkey));

        check_frontend_length(&frontend);

        let delta = u64::min(
            max_time_to_live.unwrap_or(DEFAULT_EXPIRATION_PERIOD_NS),
            MAX_EXPIRATION_PERIOD_NS,
        );
        let expiration = (time() as u64).saturating_add(delta);

        let seed = calculate_seed(user_number, &frontend);
        let mut sigs = s.sigs.borrow_mut();
        add_signature(&mut sigs, session_key, seed, expiration);
        update_root_hash(&s.asset_hashes.borrow(), &sigs);
        prune_expired_signatures(&s.asset_hashes.borrow(), &mut sigs);

        (
            ByteBuf::from(der_encode_canister_sig_key(seed.to_vec())),
            expiration,
        )
    })
}

#[query]
fn get_delegation(
    user_number: UserNumber,
    frontend: FrontendHostname,
    session_key: SessionKey,
    expiration: Timestamp,
) -> GetDelegationResponse {
    check_frontend_length(&frontend);

    STATE.with(|state| {
        let entries = state
            .storage
            .borrow()
            .read(user_number)
            .unwrap_or_else(|err| {
                trap(&format!(
                    "failed to read device data of user {}: {}",
                    user_number, err
                ))
            });

        trap_if_not_authenticated(entries.iter().map(|e| &e.pubkey));

        match get_signature(
            &state.asset_hashes.borrow(),
            &state.sigs.borrow(),
            session_key.clone(),
            calculate_seed(user_number, &frontend),
            expiration,
        ) {
            Some(signature) => GetDelegationResponse::SignedDelegation(SignedDelegation {
                delegation: Delegation {
                    pubkey: session_key,
                    expiration,
                    targets: None,
                },
                signature: ByteBuf::from(signature),
            }),
            None => GetDelegationResponse::NoSuchDelegation,
        }
    })
}

#[query]
fn http_request(req: HttpRequest) -> HttpResponse {
    http::http_request(req)
}

#[query]
fn stats() -> InternetIdentityStats {
    STATE.with(|state| {
        let storage = state.storage.borrow();
        InternetIdentityStats {
            assigned_user_number_range: storage.assigned_user_number_range(),
            users_registered: storage.user_count() as u64,
        }
    })
}

#[init]
fn init(maybe_arg: Option<InternetIdentityInit>) {
    init_assets();
    STATE.with(|state| {
        if let Some(arg) = maybe_arg {
            state
                .storage
                .replace(Storage::new(arg.assigned_user_number_range));
        }
        state.storage.borrow().flush();
        update_root_hash(&state.asset_hashes.borrow(), &state.sigs.borrow());
    });
}

#[post_upgrade]
fn retrieve_data() {
    init_assets();
    STATE.with(|s| {
        s.last_upgrade_timestamp.set(time() as u64);
        match Storage::from_stable_memory() {
            Some(mut storage) => {
                let (lo, hi) = storage.assigned_user_number_range();
                let max_entries = storage.max_entries() as u64;
                if (hi - lo) != max_entries {
                    // This code might be executed for 2 reasons:
                    //
                    // 1. We used to specify a nonsensical limit of 8B entries
                    //    by default.  We couldn't store more than 2M entries
                    //    in a single canister at that point, so we needed to
                    //    lower the upper limit on upgrade.
                    //
                    // 2. After stable memory limits were increased, we could
                    //    affort storing more entries by using the 64 bit
                    //    stable memory API.  So we needed to increase the
                    //    upper limit on upgrade.
                    storage.set_user_number_range((lo, lo.saturating_add(max_entries)));
                }
                s.storage.replace(storage);
            }
            None => {
                s.storage.borrow().flush();
            }
        }

        // We drop all the signatures on upgrade, users will
        // re-request them if needed.
        update_root_hash(&s.asset_hashes.borrow(), &s.sigs.borrow());
    });
}

fn calculate_seed(user_number: UserNumber, frontend: &FrontendHostname) -> Hash {
    let salt = STATE
        .with(|s| s.storage.borrow().salt().cloned())
        .unwrap_or_else(|| trap("Salt is not set. Try calling init_salt() to set it"));

    let mut blob: Vec<u8> = vec![];
    blob.push(salt.len() as u8);
    blob.extend_from_slice(&salt);

    let user_number_str = user_number.to_string();
    let user_number_blob = user_number_str.bytes();
    blob.push(user_number_blob.len() as u8);
    blob.extend(user_number_blob);

    blob.push(frontend.bytes().len() as u8);
    blob.extend(frontend.bytes());

    hash::hash_bytes(blob)
}

fn der_encode_canister_sig_key(seed: Vec<u8>) -> Vec<u8> {
    let my_canister_id: Vec<u8> = id().as_ref().to_vec();

    let mut bitstring: Vec<u8> = vec![];
    bitstring.push(my_canister_id.len() as u8);
    bitstring.extend(my_canister_id);
    bitstring.extend(seed);

    let mut der: Vec<u8> = vec![];
    // sequence of length 17 + the bit string length
    der.push(0x30);
    der.push(17 + bitstring.len() as u8);
    der.extend(vec![
        // sequence of length 12 for the OID
        0x30, 0x0C, // OID 1.3.6.1.4.1.56387.1.2
        0x06, 0x0A, 0x2B, 0x06, 0x01, 0x04, 0x01, 0x83, 0xB8, 0x43, 0x01, 0x02,
    ]);
    // BIT string of given length
    der.push(0x03);
    der.push(1 + bitstring.len() as u8);
    der.push(0x00);
    der.extend(bitstring);
    der
}

fn delegation_signature_msg_hash(d: &Delegation) -> Hash {
    use hash::Value;

    let mut m = HashMap::new();
    m.insert("pubkey", Value::Bytes(d.pubkey.as_slice()));
    m.insert("expiration", Value::U64(d.expiration));
    if let Some(targets) = d.targets.as_ref() {
        let mut arr = Vec::with_capacity(targets.len());
        for t in targets.iter() {
            arr.push(Value::Bytes(t.as_ref()));
        }
        m.insert("targets", Value::Array(arr));
    }
    let map_hash = hash::hash_of_map(m);
    hash::hash_with_domain(b"ic-request-auth-delegation", &map_hash)
}

fn update_root_hash(a: &AssetHashes, m: &SignatureMap) {
    use ic_certified_map::{fork_hash, labeled_hash};

    let prefixed_root_hash = fork_hash(
        // NB: Labels added in lexicographic order
        &labeled_hash(LABEL_ASSETS, &a.root_hash()),
        &labeled_hash(LABEL_SIG, &m.root_hash()),
    );
    set_certified_data(&prefixed_root_hash[..]);
}

fn get_signature(
    asset_hashes: &AssetHashes,
    sigs: &SignatureMap,
    pk: PublicKey,
    seed: Hash,
    expiration: Timestamp,
) -> Option<Vec<u8>> {
    let certificate = data_certificate().unwrap_or_else(|| {
        trap("data certificate is only available in query calls");
    });
    let msg_hash = delegation_signature_msg_hash(&Delegation {
        pubkey: pk,
        expiration,
        targets: None,
    });
    let witness = sigs.witness(hash::hash_bytes(seed), msg_hash)?;

    let witness_hash = witness.reconstruct();
    let root_hash = sigs.root_hash();
    if witness_hash != root_hash {
        trap(&format!(
            "internal error: signature map computed an invalid hash tree, witness hash is {}, root hash is {}",
            hex::encode(&witness_hash),
            hex::encode(&root_hash)
        ));
    }

    let tree = ic_certified_map::fork(
        HashTree::Pruned(ic_certified_map::labeled_hash(
            LABEL_ASSETS,
            &asset_hashes.root_hash(),
        )),
        ic_certified_map::labeled(&LABEL_SIG[..], witness),
    );

    #[derive(Serialize)]
    struct Sig<'a> {
        certificate: ByteBuf,
        tree: HashTree<'a>,
    }

    let sig = Sig {
        certificate: ByteBuf::from(certificate),
        tree,
    };

    let mut cbor = serde_cbor::ser::Serializer::new(Vec::new());
    cbor.self_describe().unwrap();
    sig.serialize(&mut cbor).unwrap();
    Some(cbor.into_inner())
}

fn add_signature(sigs: &mut SignatureMap, pk: PublicKey, seed: Hash, expiration: Timestamp) {
    let msg_hash = delegation_signature_msg_hash(&Delegation {
        pubkey: pk,
        expiration,
        targets: None,
    });
    let expires_at = (time() as u64).saturating_add(DEFAULT_SIGNATURE_EXPIRATION_PERIOD_NS);
    sigs.put(hash::hash_bytes(seed), msg_hash, expires_at);
}

/// Removes a batch of expired signatures from the signature map.
///
/// This function is supposed to piggy back on update calls to
/// amortize the cost of tree pruning.  Each operation on the signature map
/// will prune at most MAX_SIGS_TO_PRUNE other signatures.
fn prune_expired_signatures(asset_hashes: &AssetHashes, sigs: &mut SignatureMap) {
    const MAX_SIGS_TO_PRUNE: usize = 10;
    let num_pruned = sigs.prune_expired(time() as u64, MAX_SIGS_TO_PRUNE);

    if num_pruned > 0 {
        update_root_hash(asset_hashes, sigs);
    }
}

// Checks if the caller is authenticated against any of the public keys belonging
// to the provided user_number and traps if not.
fn trap_if_user_not_authenticated(state: &State, user_number: UserNumber) {
    let entries = state
        .storage
        .borrow()
        .read(user_number)
        .unwrap_or_else(|err| {
            trap(&format!(
                "failed to read device data of user {}: {}",
                user_number, err
            ))
        });
    trap_if_not_authenticated(entries.iter().map(|e| &e.pubkey))
}

// Checks if the caller is authenticated against any of the public keys provided
// and traps if not.
fn trap_if_not_authenticated<'a>(public_keys: impl Iterator<Item = &'a PublicKey>) {
    for pk in public_keys {
        if caller() == Principal::self_authenticating(pk) {
            return;
        }
    }
    ic_cdk::trap(&format!("{} could not be authenticated.", caller()))
}

fn check_entry_limits(device_data: &DeviceData) {
    const ALIAS_LEN_LIMIT: usize = 64;
    const PK_LEN_LIMIT: usize = 300;
    const CREDENTIAL_ID_LEN_LIMIT: usize = 200;

    let n = device_data.alias.len();
    if n > ALIAS_LEN_LIMIT {
        trap(&format!(
            "alias length {} exceeds the limit of {} bytes",
            n, ALIAS_LEN_LIMIT,
        ));
    }

    let n = device_data.pubkey.len();
    if n > PK_LEN_LIMIT {
        trap(&format!(
            "public key length {} exceeds the limit of {} bytes",
            n, PK_LEN_LIMIT,
        ));
    }

    let n = device_data
        .credential_id
        .as_ref()
        .map(|bytes| bytes.len())
        .unwrap_or_default();
    if n > CREDENTIAL_ID_LEN_LIMIT {
        trap(&format!(
            "credential id length {} exceeds the limit of {} bytes",
            n, CREDENTIAL_ID_LEN_LIMIT,
        ));
    }
}

fn check_frontend_length(frontend: &FrontendHostname) {
    const FRONTEND_HOSTNAME_LIMIT: usize = 255;

    let n = frontend.len();
    if frontend.len() > FRONTEND_HOSTNAME_LIMIT {
        trap(&format!(
            "frontend hostname {} exceeds the limit of {} bytes",
            n, FRONTEND_HOSTNAME_LIMIT,
        ));
    }
}

#[cfg(feature = "dummy_pow")]
fn check_nonce_cache(_pow: &ProofOfWork, _nonce_cache: &NonceCache) {}

#[cfg(not(feature = "dummy_pow"))]
fn check_nonce_cache(pow: &ProofOfWork, nonce_cache: &NonceCache) {
    if nonce_cache.contains(pow.timestamp, pow.nonce) {
        trap(&format!(
            "the combination of timestamp {} and nonce {} has already been used",
            pow.timestamp, pow.nonce,
        ));
    }
}

#[cfg(feature = "dummy_pow")]
fn check_proof_of_work(_pow: &ProofOfWork, _now: Timestamp) {}

#[cfg(not(feature = "dummy_pow"))]
fn check_proof_of_work(pow: &ProofOfWork, now: Timestamp) {
    use cubehash::CubeHash;

    const DIFFICULTY: usize = 2;

    if pow.timestamp < now.saturating_sub(POW_NONCE_LIFETIME) {
        trap(&format!(
            "proof of work timestamp {} is too old, current time: {}",
            pow.timestamp, now
        ));
    }
    if pow.timestamp > now.saturating_add(POW_NONCE_LIFETIME) {
        trap(&format!(
            "proof of work timestamp {} is too far in future, current time: {}",
            pow.timestamp, now
        ));
    }

    let mut hasher = CubeHash::new();
    let domain = b"ic-proof-of-work";
    hasher.update(&[domain.len() as u8]);
    hasher.update(&domain[..]);
    hasher.update(&pow.timestamp.to_le_bytes());
    hasher.update(&pow.nonce.to_le_bytes());

    let id = ic_cdk::api::id();
    hasher.update(&[id.as_slice().len() as u8]);
    hasher.update(id.as_slice());

    let hash = hasher.finalize();
    if !hash[0..DIFFICULTY].iter().all(|b| *b == 0) {
        trap("proof of work hash check failed");
    }
}

// Checks if salt is empty and calls `init_salt` to set it.
async fn ensure_salt_set() {
    let salt = STATE.with(|s| s.storage.borrow().salt().cloned());
    if salt.is_none() {
        init_salt().await;
    }

    STATE.with(|s| {
        if s.storage.borrow().salt().is_none() {
            trap("Salt is not set. Try calling init_salt() to set it");
        }
    });
}

fn main() {}<|MERGE_RESOLUTION|>--- conflicted
+++ resolved
@@ -5,8 +5,8 @@
 
 #[cfg(not(feature = "dummy_captcha"))]
 use captcha::filters::Wave;
+use ic_cdk::api::call::call;
 use ic_cdk::api::{caller, data_certificate, id, set_certified_data, time, trap};
-use ic_cdk::api::call::call;
 use ic_cdk::export::candid::{CandidType, Deserialize, Principal};
 use ic_cdk_macros::{init, post_upgrade, query, update};
 use ic_certified_map::{AsHashTree, Hash, HashTree, RbTree};
@@ -232,8 +232,9 @@
     users_in_device_reg_mode: RefCell<HashMap<UserNumber, Timestamp>>,
     // heap of users in device registration mode sorted by closest expiration
     device_reg_mode_expirations: RefCell<BinaryHeap<DeviceRegModeExpiration>>,
-    // map of tentatively added devices and corresponding pin, max 1 per user
-    tentative_devices: RefCell<HashMap<UserNumber, (DeviceData, String)>>,
+    // map of tentatively added devices with corresponding pin and failed attempts counter
+    // max 1 per user
+    tentative_devices: RefCell<HashMap<UserNumber, (DeviceData, Pin, FailedAttemptsCounter)>>,
 }
 
 struct State {
@@ -245,18 +246,8 @@
     // note: we COULD persist this through upgrades, although this is currently NOT persisted
     // through upgrades
     inflight_challenges: RefCell<HashMap<ChallengeKey, ChallengeInfo>>,
-<<<<<<< HEAD
-    // contains all identity anchors with device registration enabled
-    users_in_device_reg_mode: RefCell<HashMap<UserNumber, Timestamp>>,
-    // heap of users in device registration mode sorted by closest expiration
-    device_reg_mode_expirations: RefCell<BinaryHeap<DeviceRegModeExpiration>>,
-    // map of tentatively added devices with corresponding pin and failed attempts counter
-    // max 1 per user
-    tentative_devices: RefCell<HashMap<UserNumber, (DeviceData, Pin, FailedAttemptsCounter)>>,
-=======
     // tentative device registrations, not persisted across updates
     device_registrations: DeviceRegistrationData,
->>>>>>> dabc0c0d
 }
 
 impl Default for State {
@@ -355,19 +346,6 @@
                 expiration
             }
         }
-<<<<<<< HEAD
-
-        users_in_device_reg_mode.insert(user_number, expiration);
-        state
-            .device_reg_mode_expirations
-            .borrow_mut()
-            .push(DeviceRegModeExpiration {
-                user_number,
-                expires_at: expiration,
-            });
-        expiration
-=======
->>>>>>> dabc0c0d
     })
 }
 
@@ -378,12 +356,6 @@
         clean_expired_device_reg_mode_flags(state);
 
         state
-<<<<<<< HEAD
-            .users_in_device_reg_mode
-            .borrow_mut()
-            .remove(&user_number);
-        state.tentative_devices.borrow_mut().remove(&user_number);
-=======
             .device_registrations
             .users_in_device_reg_mode
             .borrow_mut()
@@ -393,7 +365,6 @@
             .tentative_devices
             .borrow_mut()
             .remove(&user_number);
->>>>>>> dabc0c0d
     })
 }
 
@@ -443,6 +414,7 @@
         clean_expired_device_reg_mode_flags(state);
 
         if !state
+            .device_registrations
             .users_in_device_reg_mode
             .borrow()
             .contains_key(&user_number)
@@ -450,7 +422,7 @@
             trap("device registration mode not enabled");
         }
 
-        let mut tentative_devices = state.tentative_devices.borrow_mut();
+        let mut tentative_devices = state.device_registrations.tentative_devices.borrow_mut();
         match tentative_devices.remove(&user_number) {
             None => trap("no tentative device to verify"),
             Some((device, pin, mut failed_attempts)) => {
@@ -459,6 +431,7 @@
                     if failed_attempts >= MAX_DEVICE_REGISTRATION_ATTEMPTS {
                         // disable device registration mode
                         state
+                            .device_registrations
                             .users_in_device_reg_mode
                             .borrow_mut()
                             .remove(&user_number);
@@ -489,12 +462,8 @@
     STATE.with(|state| {
         clean_expired_device_reg_mode_flags(state);
 
-<<<<<<< HEAD
-        match state
-=======
         let device_registrations = &state.device_registrations;
         match device_registrations
->>>>>>> dabc0c0d
             .users_in_device_reg_mode
             .borrow_mut()
             .get(&user_number)
