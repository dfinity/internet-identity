use crate::anchor_management::registration::captcha::{
    check_captcha_solution, create_captcha, make_rng,
};
use crate::anchor_management::registration::rate_limit::process_rate_limit;
use crate::anchor_management::registration::Base64;
use crate::anchor_management::{
    activity_bookkeeping, add_openid_credential, post_operation_bookkeeping,
};
use crate::state::flow_states::RegistrationFlowState;
use crate::storage::anchor::Device;
use crate::{openid, state};
use candid::Principal;
use ic_cdk::api::time;
use ic_cdk::caller;
use internet_identity_interface::archive::types::{DeviceDataWithoutAlias, Operation};
use internet_identity_interface::internet_identity::types::IdRegFinishError::IdentityLimitReached;
use internet_identity_interface::internet_identity::types::{
    AuthorizationKey, CaptchaTrigger, CheckCaptchaArg, CheckCaptchaError, CreateIdentityData,
    DeviceData, DeviceWithUsage, IdRegFinishError, IdRegFinishResult, IdRegNextStepResult,
    IdRegStartError, IdentityNumber, OpenIDRegFinishArg, RegistrationFlowNextStep,
    StaticCaptchaTrigger,
};

impl RegistrationFlowState {
    pub fn to_flow_next_step(&self) -> RegistrationFlowNextStep {
        match self {
            RegistrationFlowState::CheckCaptcha {
                captcha_png_base64, ..
            } => RegistrationFlowNextStep::CheckCaptcha {
                captcha_png_base64: captcha_png_base64.0.clone(),
            },
            RegistrationFlowState::FinishRegistration { .. } => RegistrationFlowNextStep::Finish,
        }
    }
}

impl From<RegistrationFlowState> for RegistrationFlowNextStep {
    fn from(value: RegistrationFlowState) -> Self {
        match value {
            RegistrationFlowState::CheckCaptcha {
                captcha_png_base64, ..
            } => RegistrationFlowNextStep::CheckCaptcha {
                captcha_png_base64: captcha_png_base64.0,
            },
            RegistrationFlowState::FinishRegistration { .. } => RegistrationFlowNextStep::Finish,
        }
    }
}

pub async fn identity_registration_start() -> Result<IdRegNextStepResult, IdRegStartError> {
    process_rate_limit().map_err(|_| IdRegStartError::RateLimitExceeded)?;

    let caller = caller();
    if caller == Principal::anonymous() {
        return Err(IdRegStartError::InvalidCaller);
    }

    let now = time();
    let flow_state = match captcha_required() {
        true => captcha_flow_state(now).await.1,
        false => RegistrationFlowState::FinishRegistration {
            flow_created_timestamp_ns: now,
        },
    };

    let next_step_result = IdRegNextStepResult {
        next_step: flow_state.to_flow_next_step(),
    };

    state::with_flow_states_mut(|flow_states| {
        flow_states.new_registration_flow(caller, flow_state)
    })
    .map_err(|_| IdRegStartError::AlreadyInProgress)?;

    Ok(next_step_result)
}

fn captcha_required() -> bool {
    let captcha_config = state::persistent_state(|ps| ps.captcha_config.clone());
    match captcha_config.captcha_trigger {
        CaptchaTrigger::Static(static_trigger) => match static_trigger {
            StaticCaptchaTrigger::CaptchaEnabled => true,
            StaticCaptchaTrigger::CaptchaDisabled => false,
        },
        CaptchaTrigger::Dynamic { .. } => {
            state::storage_borrow(|storage| storage.registration_rates.registration_rates())
                .map(|rates| rates.captcha_required())
                // unreachable because it is only `None` on static captcha
                // default to true nonetheless because requiring a captcha is better than panicking
                .unwrap_or(true)
        }
    }
}

async fn captcha_flow_state(flow_created_timestamp_ns: u64) -> (Base64, RegistrationFlowState) {
    let mut rng = &mut make_rng().await;
    let (captcha_png_base64, captcha_solution) = create_captcha(&mut rng);
    let flow_state = RegistrationFlowState::CheckCaptcha {
        flow_created_timestamp_ns,
        captcha_solution,
        captcha_png_base64: captcha_png_base64.clone(),
    };
    (captcha_png_base64, flow_state)
}

pub async fn check_captcha(arg: CheckCaptchaArg) -> Result<IdRegNextStepResult, CheckCaptchaError> {
    let caller = caller();
    let Some(current_state) = state::with_flow_states(|s| s.registration_flow_state(&caller))
    else {
        return Err(CheckCaptchaError::NoRegistrationFlow);
    };

    let RegistrationFlowState::CheckCaptcha {
        flow_created_timestamp_ns,
        captcha_solution,
        ..
    } = current_state
    else {
        return Err(CheckCaptchaError::UnexpectedCall {
            next_step: RegistrationFlowNextStep::from(current_state),
        });
    };

    if check_captcha_solution(arg.solution, captcha_solution).is_err() {
        let (captcha_png_base64, flow_state) = captcha_flow_state(flow_created_timestamp_ns).await;
        state::with_flow_states_mut(|flow_states| {
            flow_states.update_registration_flow(caller, flow_state)
        })
        // If we fail to update the flow, then the flow has expired in the time it took to create
        // the captcha.
        .map_err(|_| CheckCaptchaError::NoRegistrationFlow)?;

        return Err(CheckCaptchaError::WrongSolution {
            new_captcha_png_base64: captcha_png_base64.0,
        });
    }

    let flow_state = RegistrationFlowState::FinishRegistration {
        flow_created_timestamp_ns,
    };

    state::with_flow_states_mut(|flow_states| {
        flow_states.update_registration_flow(caller, flow_state)
    })
    // The update_registration_flow triggers a clean-up as well, which could lead to a situation where
    // the flow being processed here is cleaned up. In that case, abort with an error.
    .map_err(|_| CheckCaptchaError::NoRegistrationFlow)?;

    Ok(IdRegNextStepResult {
        next_step: RegistrationFlowNextStep::Finish,
    })
}

pub fn identity_registration_finish(
    arg: CreateIdentityData,
) -> Result<IdRegFinishResult, IdRegFinishError> {
    let caller = caller();
    let Some(current_state) = state::with_flow_states(|s| s.registration_flow_state(&caller))
    else {
        return Err(IdRegFinishError::NoRegistrationFlow);
    };

    let RegistrationFlowState::FinishRegistration { .. } = current_state else {
        return Err(IdRegFinishError::UnexpectedCall {
            next_step: RegistrationFlowNextStep::from(current_state),
        });
    };

    let identity_number = create_identity(&arg)?;

    // flow completed --> remove flow state
    state::with_flow_states_mut(|flow_states| flow_states.remove_registration_flow(&caller));

    match arg {
        CreateIdentityData::PubkeyAuthn(id_reg_finish_arg) => {
            // add temp key so the user can keep using the identity used for the registration flow
            state::with_temp_keys_mut(|temp_keys| {
                temp_keys.add_temp_key(
                    &id_reg_finish_arg.authn_method.public_key(),
                    identity_number,
                    caller,
                )
            });
        }
        // we don't need temp keys for OpenId
        // temp keys are only needed because we cannot create an identity out of the
        // AuthenticatorAttestationResponse we get when we create a WebAuthn credential on the frontend
        // since this problem doesn't exist with OIDC, we don't need a temp key
        CreateIdentityData::OpenID(_) => {}
    }

    Ok(IdRegFinishResult { identity_number })
}

fn create_identity(arg: &CreateIdentityData) -> Result<IdentityNumber, IdRegFinishError> {
    let Some(mut identity) = state::storage_borrow_mut(|s| s.allocate_anchor()) else {
        return Err(IdentityLimitReached);
    };

    let operation = match &arg {
        CreateIdentityData::PubkeyAuthn(id_reg_finish_arg) => {
            let device = DeviceWithUsage::try_from(id_reg_finish_arg.authn_method.clone())
                .map(|device| Device::from(DeviceData::from(device)))
                .map_err(|err| IdRegFinishError::InvalidAuthnMethod(err.to_string()))?;

            identity
                .add_device(device.clone())
                .map_err(|err| IdRegFinishError::InvalidAuthnMethod(err.to_string()))?;
            activity_bookkeeping(
                &mut identity,
                &AuthorizationKey::DeviceKey(device.pubkey.clone()),
            );

            Operation::RegisterAnchor {
                device: DeviceDataWithoutAlias::from(device),
            }
        }
        CreateIdentityData::OpenID(openid_registration_data) => {
            let OpenIDRegFinishArg { jwt, salt } = openid_registration_data;
            let openid_credential =
                openid::verify(jwt, salt).map_err(IdRegFinishError::InvalidAuthnMethod)?;

<<<<<<< HEAD
            identity
                .add_openid_credential(openid_credential.clone())
                .map_err(|err| IdRegFinishError::InvalidAuthnMethod(err.to_string()))?;
            activity_bookkeeping(
                &mut identity,
                &AuthorizationKey::OpenIdCredentialKey(openid_credential.key()),
            );

            Operation::RegisterAnchorWithOpenIdCredential {
                iss: openid_credential.iss.clone(),
=======
            add_openid_credential(&mut identity, open_id_credential.clone())
                .map_err(|err| IdRegFinishError::InvalidAuthnMethod(err.to_string()))?;

            //TODO: add activity bookkeeping

            Operation::RegisterAnchorWithOpenIdCredential {
                iss: open_id_credential.iss,
>>>>>>> 68ac89a8
            }
        }
    };

    let identity_number = identity.anchor_number();

    state::storage_borrow_mut(|s| {
        s.registration_rates.new_registration();
        s.write(identity)
    })
    .map_err(|err| IdRegFinishError::StorageError(err.to_string()))?;

    post_operation_bookkeeping(identity_number, operation);

    Ok(identity_number)
}<|MERGE_RESOLUTION|>--- conflicted
+++ resolved
@@ -220,9 +220,7 @@
             let openid_credential =
                 openid::verify(jwt, salt).map_err(IdRegFinishError::InvalidAuthnMethod)?;
 
-<<<<<<< HEAD
-            identity
-                .add_openid_credential(openid_credential.clone())
+            add_openid_credential(&mut identity, openid_credential.clone())
                 .map_err(|err| IdRegFinishError::InvalidAuthnMethod(err.to_string()))?;
             activity_bookkeeping(
                 &mut identity,
@@ -230,16 +228,7 @@
             );
 
             Operation::RegisterAnchorWithOpenIdCredential {
-                iss: openid_credential.iss.clone(),
-=======
-            add_openid_credential(&mut identity, open_id_credential.clone())
-                .map_err(|err| IdRegFinishError::InvalidAuthnMethod(err.to_string()))?;
-
-            //TODO: add activity bookkeeping
-
-            Operation::RegisterAnchorWithOpenIdCredential {
-                iss: open_id_credential.iss,
->>>>>>> 68ac89a8
+                iss: openid_credential.iss,
             }
         }
     };
