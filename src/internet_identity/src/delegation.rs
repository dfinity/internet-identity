use crate::assets::CertifiedAssets;
use crate::ii_domain::IIDomain;
use crate::state::persistent_state_mut;
use crate::{hash, state, update_root_hash, DAY_NS, LABEL_SIG, MINUTE_NS};
use candid::Principal;
use canister_sig_util::get_canister_sig_pk_der;
use canister_sig_util::signature_map::SignatureMap;
use ic_cdk::api::{data_certificate, time};
use ic_cdk::{id, trap};
use ic_certified_map::{Hash, HashTree};
use internet_identity_interface::internet_identity::types::*;
use serde::Serialize;
use serde_bytes::ByteBuf;
use std::collections::HashMap;
use std::net::IpAddr;

// The expiration used for delegations if none is specified
// (calculated as now() + this)
const DEFAULT_EXPIRATION_PERIOD_NS: u64 = 30 * MINUTE_NS;

// The maximum expiration time for delegation
// (calculated as now() + this)
const MAX_EXPIRATION_PERIOD_NS: u64 = 30 * DAY_NS;

// The expiration used for signatures
#[allow(clippy::identity_op)]
const SIGNATURE_EXPIRATION_PERIOD_NS: u64 = 1 * MINUTE_NS;

pub async fn prepare_delegation(
    anchor_number: AnchorNumber,
    frontend: FrontendHostname,
    session_key: SessionKey,
    max_time_to_live: Option<u64>,
    ii_domain: &Option<IIDomain>,
) -> (UserKey, Timestamp) {
    state::ensure_salt_set().await;
    prune_expired_signatures();
    check_frontend_length(&frontend);

    let delta = u64::min(
        max_time_to_live.unwrap_or(DEFAULT_EXPIRATION_PERIOD_NS),
        MAX_EXPIRATION_PERIOD_NS,
    );
    let expiration = time().saturating_add(delta);
    let seed = calculate_seed(anchor_number, &frontend);

    state::signature_map_mut(|sigs| {
        add_signature(sigs, session_key, seed, expiration);
    });
    update_root_hash();

    delegation_bookkeeping(frontend, ii_domain);

    (
        ByteBuf::from(der_encode_canister_sig_key(seed.to_vec())),
        expiration,
    )
}

/// Update metrics and the list of latest front-end origins.
fn delegation_bookkeeping(frontend: FrontendHostname, ii_domain: &Option<IIDomain>) {
    state::usage_metrics_mut(|metrics| {
        metrics.delegation_counter += 1;
    });
    if ii_domain.is_some() && !is_dev_frontend(&frontend) {
        update_latest_delegation_origins(frontend);
    }
}

/// Filter out derivation origins that most likely point to development setups.
/// This is not bullet proof but given the data we collected so far it should be good for now.
fn is_dev_frontend(frontend: &FrontendHostname) -> bool {
    if frontend.starts_with("http://") || frontend.contains("localhost") {
        // we don't care about insecure origins or localhost
        return true;
    }

    // lets check for local IP addresses
    if let Some(hostname) = frontend
        .strip_prefix("https://")
        .and_then(|s| s.split(':').next())
    {
        return match hostname.parse::<IpAddr>() {
            Ok(IpAddr::V4(addr)) => addr.is_private() || addr.is_loopback(),
            Ok(IpAddr::V6(addr)) => addr.is_loopback(),
            Err(_) => false,
        };
    }
    false
}

/// Add the current front-end to the list of latest used front-end origins.
fn update_latest_delegation_origins(frontend: FrontendHostname) {
    let now_ns = time();

    persistent_state_mut(|persistent_state| {
        let latest_delegation_origins = persistent_state
            .latest_delegation_origins
            .get_or_insert(HashMap::new());

        if let Some(timestamp_ns) = latest_delegation_origins.get_mut(&frontend) {
            *timestamp_ns = now_ns;
        } else {
            latest_delegation_origins.insert(frontend, now_ns);
        };

        // drop entries older than 30 days
        latest_delegation_origins.retain(|_, timestamp_ns| now_ns - *timestamp_ns < 30 * DAY_NS);

        // if we still have too many entries, drop the oldest
        if latest_delegation_origins.len() as u64
            > persistent_state.max_num_latest_delegation_origins.unwrap()
        {
            // if this case is hit often (i.e. we routinely have more than 1000 entries), we should
            // consider using a more efficient data structure
            let mut values: Vec<_> = latest_delegation_origins.clone().into_iter().collect();
            values.sort_by(|(_, timestamp_1), (_, timestamp_2)| timestamp_1.cmp(timestamp_2));
            latest_delegation_origins.remove(&values[0].0);
        };
    });
}

pub fn get_delegation(
    anchor_number: AnchorNumber,
    frontend: FrontendHostname,
    session_key: SessionKey,
    expiration: Timestamp,
) -> GetDelegationResponse {
    check_frontend_length(&frontend);

    state::assets_and_signatures(|asset_hashes, sigs| {
        match get_signature(
            asset_hashes,
            sigs,
            session_key.clone(),
            calculate_seed(anchor_number, &frontend),
            expiration,
        ) {
            Some(signature) => GetDelegationResponse::SignedDelegation(SignedDelegation {
                delegation: Delegation {
                    pubkey: session_key,
                    expiration,
                    targets: None,
                },
                signature: ByteBuf::from(signature),
            }),
            None => GetDelegationResponse::NoSuchDelegation,
        }
    })
}

pub fn get_principal(anchor_number: AnchorNumber, frontend: FrontendHostname) -> Principal {
    check_frontend_length(&frontend);

    let seed = calculate_seed(anchor_number, &frontend);
    let public_key = der_encode_canister_sig_key(seed.to_vec());
    Principal::self_authenticating(public_key)
}

fn calculate_seed(anchor_number: AnchorNumber, frontend: &FrontendHostname) -> Hash {
    let salt = state::salt();

    let mut blob: Vec<u8> = vec![];
    blob.push(salt.len() as u8);
    blob.extend_from_slice(&salt);

    let anchor_number_str = anchor_number.to_string();
    let anchor_number_blob = anchor_number_str.bytes();
    blob.push(anchor_number_blob.len() as u8);
    blob.extend(anchor_number_blob);

    blob.push(frontend.bytes().len() as u8);
    blob.extend(frontend.bytes());

    hash::hash_bytes(blob)
}

<<<<<<< HEAD
pub(crate) fn der_encode_canister_sig_key(seed: Vec<u8>) -> Vec<u8> {
    let my_canister_id: Vec<u8> = id().as_ref().to_vec();

    let mut bitstring: Vec<u8> = vec![];
    bitstring.push(my_canister_id.len() as u8);
    bitstring.extend(my_canister_id);
    bitstring.extend(seed);

    let mut der: Vec<u8> = vec![];
    // sequence of length 17 + the bit string length
    der.push(0x30);
    der.push(17 + bitstring.len() as u8);
    der.extend(vec![
        // sequence of length 12 for the OID
        0x30, 0x0C, // OID 1.3.6.1.4.1.56387.1.2
        0x06, 0x0A, 0x2B, 0x06, 0x01, 0x04, 0x01, 0x83, 0xB8, 0x43, 0x01, 0x02,
    ]);
    // BIT string of given length
    der.push(0x03);
    der.push(1 + bitstring.len() as u8);
    der.push(0x00);
    der.extend(bitstring);
    der
=======
fn der_encode_canister_sig_key(seed: Vec<u8>) -> Vec<u8> {
    let my_canister_id = id();
    get_canister_sig_pk_der(my_canister_id, &seed)
>>>>>>> 5710c655
}

fn delegation_signature_msg_hash(d: &Delegation) -> Hash {
    use hash::Value;

    let mut m = HashMap::new();
    m.insert("pubkey", Value::Bytes(d.pubkey.as_slice()));
    m.insert("expiration", Value::U64(d.expiration));
    if let Some(targets) = d.targets.as_ref() {
        let mut arr = Vec::with_capacity(targets.len());
        for t in targets.iter() {
            arr.push(Value::Bytes(t.as_ref()));
        }
        m.insert("targets", Value::Array(arr));
    }
    let map_hash = hash::hash_of_map(m);
    hash::hash_with_domain(b"ic-request-auth-delegation", &map_hash)
}

fn get_signature(
    assets: &CertifiedAssets,
    sigs: &SignatureMap,
    pk: PublicKey,
    seed: Hash,
    expiration: Timestamp,
) -> Option<Vec<u8>> {
    let certificate = data_certificate().unwrap_or_else(|| {
        trap("data certificate is only available in query calls");
    });
    let msg_hash = delegation_signature_msg_hash(&Delegation {
        pubkey: pk,
        expiration,
        targets: None,
    });
    let witness = sigs.witness(hash::hash_bytes(seed), msg_hash)?;

    let witness_hash = witness.reconstruct();
    let root_hash = sigs.root_hash();
    if witness_hash != root_hash {
        trap(&format!(
            "internal error: signature map computed an invalid hash tree, witness hash is {}, root hash is {}",
            hex::encode(witness_hash),
            hex::encode(root_hash)
        ));
    }

    let tree = ic_certified_map::fork(
        HashTree::Pruned(assets.root_hash()),
        ic_certified_map::labeled(LABEL_SIG, witness),
    );

    #[derive(Serialize)]
    struct Sig<'a> {
        certificate: ByteBuf,
        tree: HashTree<'a>,
    }

    let sig = Sig {
        certificate: ByteBuf::from(certificate),
        tree,
    };

    let mut cbor = serde_cbor::ser::Serializer::new(Vec::new());
    cbor.self_describe().unwrap();
    sig.serialize(&mut cbor).unwrap();
    Some(cbor.into_inner())
}

fn add_signature(sigs: &mut SignatureMap, pk: PublicKey, seed: Hash, expiration: Timestamp) {
    let msg_hash = delegation_signature_msg_hash(&Delegation {
        pubkey: pk,
        expiration,
        targets: None,
    });
    let expires_at = time().saturating_add(SIGNATURE_EXPIRATION_PERIOD_NS);
    sigs.put(hash::hash_bytes(seed), msg_hash, expires_at);
}

/// Removes a batch of expired signatures from the signature map.
///
/// This function piggy-backs on update calls that create new signatures to
/// amortize the cost of tree pruning. Each operation on the signature map
/// will prune at most MAX_SIGS_TO_PRUNE other signatures.
pub fn prune_expired_signatures() {
    const MAX_SIGS_TO_PRUNE: usize = 50;
    let num_pruned = state::signature_map_mut(|sigs| sigs.prune_expired(time(), MAX_SIGS_TO_PRUNE));
    if num_pruned > 0 {
        update_root_hash();
    }
}

pub(crate) fn check_frontend_length(frontend: &FrontendHostname) {
    const FRONTEND_HOSTNAME_LIMIT: usize = 255;

    let n = frontend.len();
    if frontend.len() > FRONTEND_HOSTNAME_LIMIT {
        trap(&format!(
            "frontend hostname {n} exceeds the limit of {FRONTEND_HOSTNAME_LIMIT} bytes",
        ));
    }
}<|MERGE_RESOLUTION|>--- conflicted
+++ resolved
@@ -174,36 +174,9 @@
 
     hash::hash_bytes(blob)
 }
-
-<<<<<<< HEAD
 pub(crate) fn der_encode_canister_sig_key(seed: Vec<u8>) -> Vec<u8> {
-    let my_canister_id: Vec<u8> = id().as_ref().to_vec();
-
-    let mut bitstring: Vec<u8> = vec![];
-    bitstring.push(my_canister_id.len() as u8);
-    bitstring.extend(my_canister_id);
-    bitstring.extend(seed);
-
-    let mut der: Vec<u8> = vec![];
-    // sequence of length 17 + the bit string length
-    der.push(0x30);
-    der.push(17 + bitstring.len() as u8);
-    der.extend(vec![
-        // sequence of length 12 for the OID
-        0x30, 0x0C, // OID 1.3.6.1.4.1.56387.1.2
-        0x06, 0x0A, 0x2B, 0x06, 0x01, 0x04, 0x01, 0x83, 0xB8, 0x43, 0x01, 0x02,
-    ]);
-    // BIT string of given length
-    der.push(0x03);
-    der.push(1 + bitstring.len() as u8);
-    der.push(0x00);
-    der.extend(bitstring);
-    der
-=======
-fn der_encode_canister_sig_key(seed: Vec<u8>) -> Vec<u8> {
     let my_canister_id = id();
     get_canister_sig_pk_der(my_canister_id, &seed)
->>>>>>> 5710c655
 }
 
 fn delegation_signature_msg_hash(d: &Delegation) -> Hash {
