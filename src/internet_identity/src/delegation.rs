use crate::assets::CertifiedAssets;
use crate::ii_domain::IIDomain;
use crate::state::persistent_state_mut;
use crate::{hash, state, update_root_hash, DAY_NS, MINUTE_NS};
use candid::Principal;
use canister_sig_util::get_canister_sig_pk_der;
<<<<<<< HEAD
use canister_sig_util::signature_map::SignatureMap;
=======
use canister_sig_util::signature_map::{SignatureMap, LABEL_SIG};
>>>>>>> 0604b2cb
use ic_cdk::api::{data_certificate, time};
use ic_cdk::{id, trap};
use ic_certified_map::{Hash, HashTree};
use internet_identity_interface::internet_identity::types::*;
use serde::Serialize;
use serde_bytes::ByteBuf;
use std::collections::HashMap;
use std::net::IpAddr;

// The expiration used for delegations if none is specified
// (calculated as now() + this)
const DEFAULT_EXPIRATION_PERIOD_NS: u64 = 30 * MINUTE_NS;

// The maximum expiration time for delegation
// (calculated as now() + this)
const MAX_EXPIRATION_PERIOD_NS: u64 = 30 * DAY_NS;

// The expiration used for signatures
#[allow(clippy::identity_op)]
const SIGNATURE_EXPIRATION_PERIOD_NS: u64 = 1 * MINUTE_NS;

pub async fn prepare_delegation(
    anchor_number: AnchorNumber,
    frontend: FrontendHostname,
    session_key: SessionKey,
    max_time_to_live: Option<u64>,
    ii_domain: &Option<IIDomain>,
) -> (UserKey, Timestamp) {
    state::ensure_salt_set().await;
    prune_expired_signatures();
    check_frontend_length(&frontend);

    let delta = u64::min(
        max_time_to_live.unwrap_or(DEFAULT_EXPIRATION_PERIOD_NS),
        MAX_EXPIRATION_PERIOD_NS,
    );
    let expiration = time().saturating_add(delta);
    let seed = calculate_seed(anchor_number, &frontend);

    state::signature_map_mut(|sigs| {
        add_signature(sigs, session_key, seed, expiration);
    });
    update_root_hash();

    delegation_bookkeeping(frontend, ii_domain);

    (
        ByteBuf::from(der_encode_canister_sig_key(seed.to_vec())),
        expiration,
    )
}

/// Update metrics and the list of latest front-end origins.
fn delegation_bookkeeping(frontend: FrontendHostname, ii_domain: &Option<IIDomain>) {
    state::usage_metrics_mut(|metrics| {
        metrics.delegation_counter += 1;
    });
    if ii_domain.is_some() && !is_dev_frontend(&frontend) {
        update_latest_delegation_origins(frontend);
    }
}

/// Filter out derivation origins that most likely point to development setups.
/// This is not bullet proof but given the data we collected so far it should be good for now.
fn is_dev_frontend(frontend: &FrontendHostname) -> bool {
    if frontend.starts_with("http://") || frontend.contains("localhost") {
        // we don't care about insecure origins or localhost
        return true;
    }

    // lets check for local IP addresses
    if let Some(hostname) = frontend
        .strip_prefix("https://")
        .and_then(|s| s.split(':').next())
    {
        return match hostname.parse::<IpAddr>() {
            Ok(IpAddr::V4(addr)) => addr.is_private() || addr.is_loopback(),
            Ok(IpAddr::V6(addr)) => addr.is_loopback(),
            Err(_) => false,
        };
    }
    false
}

/// Add the current front-end to the list of latest used front-end origins.
fn update_latest_delegation_origins(frontend: FrontendHostname) {
    let now_ns = time();

    persistent_state_mut(|persistent_state| {
        let latest_delegation_origins = persistent_state
            .latest_delegation_origins
            .get_or_insert(HashMap::new());

        if let Some(timestamp_ns) = latest_delegation_origins.get_mut(&frontend) {
            *timestamp_ns = now_ns;
        } else {
            latest_delegation_origins.insert(frontend, now_ns);
        };

        // drop entries older than 30 days
        latest_delegation_origins.retain(|_, timestamp_ns| now_ns - *timestamp_ns < 30 * DAY_NS);

        // if we still have too many entries, drop the oldest
        if latest_delegation_origins.len() as u64
            > persistent_state.max_num_latest_delegation_origins.unwrap()
        {
            // if this case is hit often (i.e. we routinely have more than 1000 entries), we should
            // consider using a more efficient data structure
            let mut values: Vec<_> = latest_delegation_origins.clone().into_iter().collect();
            values.sort_by(|(_, timestamp_1), (_, timestamp_2)| timestamp_1.cmp(timestamp_2));
            latest_delegation_origins.remove(&values[0].0);
        };
    });
}

pub fn get_delegation(
    anchor_number: AnchorNumber,
    frontend: FrontendHostname,
    session_key: SessionKey,
    expiration: Timestamp,
) -> GetDelegationResponse {
    check_frontend_length(&frontend);

    state::assets_and_signatures(|asset_hashes, sigs| {
        match get_signature(
            asset_hashes,
            sigs,
            session_key.clone(),
            calculate_seed(anchor_number, &frontend),
            expiration,
        ) {
            Some(signature) => GetDelegationResponse::SignedDelegation(SignedDelegation {
                delegation: Delegation {
                    pubkey: session_key,
                    expiration,
                    targets: None,
                },
                signature: ByteBuf::from(signature),
            }),
            None => GetDelegationResponse::NoSuchDelegation,
        }
    })
}

pub fn get_principal(anchor_number: AnchorNumber, frontend: FrontendHostname) -> Principal {
    check_frontend_length(&frontend);

    let seed = calculate_seed(anchor_number, &frontend);
    let public_key = der_encode_canister_sig_key(seed.to_vec());
    Principal::self_authenticating(public_key)
}

fn calculate_seed(anchor_number: AnchorNumber, frontend: &FrontendHostname) -> Hash {
    let salt = state::salt();

    let mut blob: Vec<u8> = vec![];
    blob.push(salt.len() as u8);
    blob.extend_from_slice(&salt);

    let anchor_number_str = anchor_number.to_string();
    let anchor_number_blob = anchor_number_str.bytes();
    blob.push(anchor_number_blob.len() as u8);
    blob.extend(anchor_number_blob);

    blob.push(frontend.bytes().len() as u8);
    blob.extend(frontend.bytes());

    hash::hash_bytes(blob)
}
<<<<<<< HEAD
pub(crate) fn der_encode_canister_sig_key(seed: Vec<u8>) -> Vec<u8> {
=======

fn der_encode_canister_sig_key(seed: Vec<u8>) -> Vec<u8> {
>>>>>>> 0604b2cb
    let my_canister_id = id();
    get_canister_sig_pk_der(my_canister_id, &seed)
}

fn delegation_signature_msg_hash(d: &Delegation) -> Hash {
    use hash::Value;

    let mut m = HashMap::new();
    m.insert("pubkey", Value::Bytes(d.pubkey.as_slice()));
    m.insert("expiration", Value::U64(d.expiration));
    if let Some(targets) = d.targets.as_ref() {
        let mut arr = Vec::with_capacity(targets.len());
        for t in targets.iter() {
            arr.push(Value::Bytes(t.as_ref()));
        }
        m.insert("targets", Value::Array(arr));
    }
    let map_hash = hash::hash_of_map(m);
    hash::hash_with_domain(b"ic-request-auth-delegation", &map_hash)
}

fn get_signature(
    assets: &CertifiedAssets,
    sigs: &SignatureMap,
    pk: PublicKey,
    seed: Hash,
    expiration: Timestamp,
) -> Option<Vec<u8>> {
    let certificate = data_certificate().unwrap_or_else(|| {
        trap("data certificate is only available in query calls");
    });
    let msg_hash = delegation_signature_msg_hash(&Delegation {
        pubkey: pk,
        expiration,
        targets: None,
    });
    let witness = sigs.witness(hash::hash_bytes(seed), msg_hash)?;

    let witness_hash = witness.reconstruct();
    let root_hash = sigs.root_hash();
    if witness_hash != root_hash {
        trap(&format!(
            "internal error: signature map computed an invalid hash tree, witness hash is {}, root hash is {}",
            hex::encode(witness_hash),
            hex::encode(root_hash)
        ));
    }

    let tree = ic_certified_map::fork(
        HashTree::Pruned(assets.root_hash()),
        ic_certified_map::labeled(LABEL_SIG, witness),
    );

    #[derive(Serialize)]
    struct Sig<'a> {
        certificate: ByteBuf,
        tree: HashTree<'a>,
    }

    let sig = Sig {
        certificate: ByteBuf::from(certificate),
        tree,
    };

    let mut cbor = serde_cbor::ser::Serializer::new(Vec::new());
    cbor.self_describe().unwrap();
    sig.serialize(&mut cbor).unwrap();
    Some(cbor.into_inner())
}

fn add_signature(sigs: &mut SignatureMap, pk: PublicKey, seed: Hash, expiration: Timestamp) {
    let msg_hash = delegation_signature_msg_hash(&Delegation {
        pubkey: pk,
        expiration,
        targets: None,
    });
    let expires_at = time().saturating_add(SIGNATURE_EXPIRATION_PERIOD_NS);
    sigs.put(hash::hash_bytes(seed), msg_hash, expires_at);
}

/// Removes a batch of expired signatures from the signature map.
///
/// This function piggy-backs on update calls that create new signatures to
/// amortize the cost of tree pruning. Each operation on the signature map
/// will prune at most MAX_SIGS_TO_PRUNE other signatures.
pub fn prune_expired_signatures() {
    const MAX_SIGS_TO_PRUNE: usize = 50;
    let num_pruned = state::signature_map_mut(|sigs| sigs.prune_expired(time(), MAX_SIGS_TO_PRUNE));
    if num_pruned > 0 {
        update_root_hash();
    }
}

pub(crate) fn check_frontend_length(frontend: &FrontendHostname) {
    const FRONTEND_HOSTNAME_LIMIT: usize = 255;

    let n = frontend.len();
    if frontend.len() > FRONTEND_HOSTNAME_LIMIT {
        trap(&format!(
            "frontend hostname {n} exceeds the limit of {FRONTEND_HOSTNAME_LIMIT} bytes",
        ));
    }
}<|MERGE_RESOLUTION|>--- conflicted
+++ resolved
@@ -4,11 +4,7 @@
 use crate::{hash, state, update_root_hash, DAY_NS, MINUTE_NS};
 use candid::Principal;
 use canister_sig_util::get_canister_sig_pk_der;
-<<<<<<< HEAD
-use canister_sig_util::signature_map::SignatureMap;
-=======
 use canister_sig_util::signature_map::{SignatureMap, LABEL_SIG};
->>>>>>> 0604b2cb
 use ic_cdk::api::{data_certificate, time};
 use ic_cdk::{id, trap};
 use ic_certified_map::{Hash, HashTree};
@@ -178,12 +174,7 @@
 
     hash::hash_bytes(blob)
 }
-<<<<<<< HEAD
 pub(crate) fn der_encode_canister_sig_key(seed: Vec<u8>) -> Vec<u8> {
-=======
-
-fn der_encode_canister_sig_key(seed: Vec<u8>) -> Vec<u8> {
->>>>>>> 0604b2cb
     let my_canister_id = id();
     get_canister_sig_pk_der(my_canister_id, &seed)
 }
