use crate::archive::{archive_operation, device_diff};
use crate::openid::{OpenIdCredential, OpenIdCredentialKey};
use crate::state::RegistrationState::DeviceTentativelyAdded;
use crate::state::TentativeDeviceRegistration;
use crate::storage::anchor::{Anchor, AnchorError, Device};
use crate::{state, stats::activity_stats};
use ic_cdk::api::time;
use ic_cdk::{caller, trap};
use internet_identity_interface::archive::types::{DeviceDataWithoutAlias, Operation};
use internet_identity_interface::internet_identity::types::openid::OpenIdCredentialData;
use internet_identity_interface::internet_identity::types::{
    AnchorNumber, AuthorizationKey, CredentialId, DeviceData, DeviceKey, DeviceKeyWithAnchor,
    DeviceRegistrationInfo, DeviceWithUsage, IdentityAnchorInfo, MetadataEntry,
};
use state::storage_borrow;
use std::collections::HashMap;

pub mod registration;
pub mod tentative_device_registration;

pub fn get_anchor_info(anchor_number: AnchorNumber) -> IdentityAnchorInfo {
    let anchor = state::anchor(anchor_number);
    let devices = anchor
        .devices()
        .clone()
        .into_iter()
        .map(DeviceWithUsage::from)
        .collect();
    let openid_credentials = Some(
        anchor
            .openid_credentials()
            .clone()
            .into_iter()
            .map(OpenIdCredentialData::from)
            .collect(),
    );
    let name = anchor.name();
    let now = time();

    state::tentative_device_registrations(|tentative_device_registrations| {
        match tentative_device_registrations.get(&anchor_number) {
            Some(TentativeDeviceRegistration {
                expiration,
                state:
                    DeviceTentativelyAdded {
                        tentative_device, ..
                    },
            }) if *expiration > now => IdentityAnchorInfo {
                devices,
                device_registration: Some(DeviceRegistrationInfo {
                    expiration: *expiration,
                    tentative_device: Some(tentative_device.clone()),
                }),
                openid_credentials,
                name,
            },
            Some(TentativeDeviceRegistration { expiration, .. }) if *expiration > now => {
                IdentityAnchorInfo {
                    devices,
                    device_registration: Some(DeviceRegistrationInfo {
                        expiration: *expiration,
                        tentative_device: None,
                    }),
                    openid_credentials,
                    name,
                }
            }
            None | Some(_) => IdentityAnchorInfo {
                devices,
                device_registration: None,
                openid_credentials,
                name,
            },
        }
    })
}

/// Handles all the bookkeeping required on anchor activity:
/// * Records anchor, device and credential activity within aggregated activity stats
/// * Updates the last usage timestamp
///
/// Note: modifies the anchor but not does not write to storage. It is the responsibility of the
/// caller to persist the changes. This allows anchor operations to write to storage only once,
/// combining the modifications for bookkeeping reasons (made here) with other changes to the anchor.
pub fn activity_bookkeeping(anchor: &mut Anchor, current_authorization_key: &AuthorizationKey) {
    activity_stats::update_activity_stats(anchor, current_authorization_key);
    match current_authorization_key {
        AuthorizationKey::DeviceKey(device_key) => {
            anchor.set_device_usage_timestamp(device_key, time())
        }
        AuthorizationKey::OpenIdCredentialKey(openid_credential_key) => {
            anchor.set_openid_credential_usage_timestamp(openid_credential_key, time())
        }
    }
    .expect("unable to update last usage timestamp");
}

/// Handles all the bookkeeping required after a successful anchor operation:
/// * Adds the operation to the archive buffer
/// * Increments the anchor operation counter
pub fn post_operation_bookkeeping(anchor_number: AnchorNumber, operation: Operation) {
    archive_operation(anchor_number, caller(), operation);
    state::usage_metrics_mut(|metrics| {
        metrics.anchor_operation_counter += 1;
    });
}

/// Adds a device to the given anchor and returns the operation to be archived.
/// Panics if this operation violates anchor constraints (see [Anchor]).
pub fn add_device(anchor: &mut Anchor, device_data: DeviceData) -> Operation {
    let new_device = Device::from(device_data);
    anchor
        .add_device(new_device.clone())
        .unwrap_or_else(|err| trap(&format!("failed to add device: {err}")));

    Operation::AddDevice {
        device: DeviceDataWithoutAlias::from(new_device),
    }
}

/// Updates a device of the given anchor and returns the operation to be archived.
/// Panics if
/// * the device to be updated does not exist
/// * the operation violates anchor constraints (see [Anchor])
pub fn update_device(
    anchor: &mut Anchor,
    device_key: DeviceKey,
    device_data: DeviceData,
) -> Operation {
    let Some(existing_device) = anchor.device(&device_key) else {
        trap("Could not find device to update, check device key")
    };

    let mut new_device = existing_device.clone();
    new_device.apply_device_data(device_data);
    let diff = device_diff(existing_device, &new_device);

    anchor
        .modify_device(&device_key, new_device)
        .unwrap_or_else(|err| trap(&format!("failed to modify device: {err}")));

    Operation::UpdateDevice {
        device: device_key,
        new_values: diff,
    }
}

/// Replaces a device of the given anchor with another and returns the operation to be archived.
/// Panics if
/// * the device to be replaced does not exist
/// * the operation violates anchor constraints (see [Anchor])
pub fn replace_device(
    anchor_number: AnchorNumber,
    anchor: &mut Anchor,
    old_device: DeviceKey,
    new_device: DeviceData,
) -> Operation {
    anchor
        .remove_device(&old_device)
        .unwrap_or_else(|err| trap(&format!("failed to replace device: {err}")));
    let new_device = Device::from(new_device);
    anchor
        .add_device(new_device.clone())
        .unwrap_or_else(|err| trap(&format!("failed to replace device: {err}")));

    state::with_temp_keys_mut(|temp_keys| temp_keys.remove_temp_key(anchor_number, &old_device));
    Operation::ReplaceDevice {
        old_device,
        new_device: DeviceDataWithoutAlias::from(new_device),
    }
}

/// Removes a device of the given anchor and returns the operation to be archived.
/// Panics if the device to be removed does not exist
pub fn remove_device(
    anchor_number: AnchorNumber,
    anchor: &mut Anchor,
    device_key: DeviceKey,
) -> Operation {
    anchor
        .remove_device(&device_key)
        .unwrap_or_else(|err| trap(&format!("failed to remove device: {err}")));

    state::with_temp_keys_mut(|temp_keys| temp_keys.remove_temp_key(anchor_number, &device_key));
    Operation::RemoveDevice { device: device_key }
}

/// Replaces the identity metadata and returns the operation to be archived.
/// Panics if the data cannot be written (due to size constraints).
pub fn identity_metadata_replace(
    anchor: &mut Anchor,
    metadata: HashMap<String, MetadataEntry>,
) -> Result<Operation, AnchorError> {
    let metadata_keys = metadata.keys().cloned().collect();
    anchor.replace_identity_metadata(metadata)?;
    Ok(Operation::IdentityMetadataReplace { metadata_keys })
}

/// Adds an `OpenIdCredential` to the given anchor and returns the operation to be archived.
/// Returns an error if the `OpenIdCredential` already exists in this or another anchor.
pub fn add_openid_credential(
    anchor: &mut Anchor,
    openid_credential: OpenIdCredential,
) -> Result<Operation, AnchorError> {
    if lookup_anchor_with_openid_credential(&openid_credential.key()).is_some() {
        return Err(AnchorError::OpenIdCredentialAlreadyRegistered);
    }
    anchor.add_openid_credential(openid_credential.clone())?;
    Ok(Operation::AddOpenIdCredential {
        iss: openid_credential.iss,
    })
}

/// Removes an `OpenIdCredential` of the given anchor and returns the operation to be archived.
/// Return an error if the `OpenIdCredential` to be removed does not exist.
pub fn remove_openid_credential(
    anchor: &mut Anchor,
    key: &OpenIdCredentialKey,
) -> Result<Operation, AnchorError> {
    anchor.remove_openid_credential(key)?;
    let (iss, _) = key;
    Ok(Operation::RemoveOpenIdCredential { iss: iss.clone() })
}

/// Updates an `OpenIdCredential` of the given anchor, used to update details like the metadata.
/// Return an error if the `OpenIdCredential` to be updated does not exist.
pub fn update_openid_credential(
    anchor: &mut Anchor,
    openid_credential: OpenIdCredential,
) -> Result<(), AnchorError> {
    anchor.update_openid_credential(openid_credential)
}

/// Lookup `AnchorNumber` for the given `OpenIdCredentialKey`.
pub fn lookup_anchor_with_openid_credential(key: &OpenIdCredentialKey) -> Option<AnchorNumber> {
    storage_borrow(|storage| storage.lookup_anchor_with_openid_credential(key))
}

/// Lookup `DeviceKeyWithAnchor` for the given `CredentialId`.
pub fn lookup_device_key_with_credential_id(
    credential_id: &CredentialId,
) -> Option<DeviceKeyWithAnchor> {
    let anchor_number =
        storage_borrow(|storage| storage.lookup_anchor_with_device_credential(credential_id))?;
    let anchor = state::anchor(anchor_number);
    let device = anchor.devices().iter().find(|device| {
        device
            .credential_id
            .as_ref()
            .is_some_and(|device_credential_id| device_credential_id == credential_id)
    });
    device.map(|device| DeviceKeyWithAnchor {
        pubkey: device.pubkey.clone(),
        anchor_number,
    })
}

/// Set `name` of the given anchor.
/// Return an error if the `name` to be updated is too long.
<<<<<<< HEAD
=======
#[allow(unused)]
>>>>>>> efa32848
pub fn set_name(anchor: &mut Anchor, name: Option<String>) -> Result<Operation, AnchorError> {
    let previous_name = anchor.name();
    anchor.set_name(name.clone())?;
    Ok(match (previous_name, name) {
        (None, Some(_)) => Operation::AddName,
        (Some(_), None) => Operation::RemoveName,
        _ => Operation::UpdateName,
    })
}

#[test]
fn should_register_openid_credential_only_for_a_single_anchor() {
    use crate::state::{storage_borrow_mut, storage_replace};
    use crate::storage::Storage;
    use ic_stable_structures::VectorMemory;

    storage_replace(Storage::new((0, 10000), VectorMemory::default()));
    let mut anchor_0 = storage_borrow_mut(|storage| storage.allocate_anchor().unwrap());
    let mut anchor_1 = storage_borrow_mut(|storage| storage.allocate_anchor().unwrap());
    let openid_credential = OpenIdCredential {
        iss: "https://example.com".into(),
        sub: "example-sub".into(),
        aud: "example-aud".into(),
        last_usage_timestamp: None,
        metadata: HashMap::default(),
    };

    // Check if OpenID credential can be added
    assert_eq!(
        add_openid_credential(&mut anchor_0, openid_credential.clone()),
        Ok(Operation::AddOpenIdCredential {
            iss: openid_credential.iss.clone()
        })
    );
    storage_borrow_mut(|storage| storage.create(anchor_0.clone()).unwrap());

    // Check if adding OpenID credential twice returns an error
    assert_eq!(
        add_openid_credential(&mut anchor_0, openid_credential.clone()),
        Err(AnchorError::OpenIdCredentialAlreadyRegistered)
    );
    storage_borrow_mut(|storage| storage.update(anchor_0.clone()).unwrap());

    // Check if adding OpenID credential to another anchor returns an error
    assert_eq!(
        add_openid_credential(&mut anchor_1, openid_credential.clone()),
        Err(AnchorError::OpenIdCredentialAlreadyRegistered)
    );

    // Check if OpenID credential can be moved to another anchor
    assert_eq!(
        remove_openid_credential(&mut anchor_0, &openid_credential.key()),
        Ok(Operation::RemoveOpenIdCredential {
            iss: openid_credential.iss.clone()
        })
    );
    storage_borrow_mut(|storage| storage.update(anchor_0.clone()).unwrap());
    assert_eq!(
        add_openid_credential(&mut anchor_1, openid_credential.clone()),
        Ok(Operation::AddOpenIdCredential {
            iss: openid_credential.iss.clone()
        })
    );
}

#[test]
fn should_set_name() {
    use crate::state::{storage_borrow_mut, storage_replace};
    use crate::storage::Storage;
    use ic_stable_structures::VectorMemory;
<<<<<<< HEAD
=======
    use internet_identity_interface::archive::types::Operation;
>>>>>>> efa32848

    storage_replace(Storage::new((0, 10000), VectorMemory::default()));
    let mut anchor = storage_borrow_mut(|storage| storage.allocate_anchor().unwrap());

    // Verify operations/errors
    assert_eq!(
        set_name(&mut anchor, Some("Hello world!".into())),
        Ok(Operation::AddName)
    );
    assert_eq!(set_name(&mut anchor, Some("Jonathan Maximilian Theodore Alexander Montgomery Fitzgerald Jameson Davidson Hawthorne Winchester Baldwin the Fifth of Lancaster".into())), Err(AnchorError::NameTooLong {limit: 128}));
    assert_eq!(
        set_name(&mut anchor, Some("Hello world2!".into())),
        Ok(Operation::UpdateName)
    );
    assert_eq!(set_name(&mut anchor, None), Ok(Operation::RemoveName));
}<|MERGE_RESOLUTION|>--- conflicted
+++ resolved
@@ -257,10 +257,6 @@
 
 /// Set `name` of the given anchor.
 /// Return an error if the `name` to be updated is too long.
-<<<<<<< HEAD
-=======
-#[allow(unused)]
->>>>>>> efa32848
 pub fn set_name(anchor: &mut Anchor, name: Option<String>) -> Result<Operation, AnchorError> {
     let previous_name = anchor.name();
     anchor.set_name(name.clone())?;
@@ -331,10 +327,7 @@
     use crate::state::{storage_borrow_mut, storage_replace};
     use crate::storage::Storage;
     use ic_stable_structures::VectorMemory;
-<<<<<<< HEAD
-=======
     use internet_identity_interface::archive::types::Operation;
->>>>>>> efa32848
 
     storage_replace(Storage::new((0, 10000), VectorMemory::default()));
     let mut anchor = storage_borrow_mut(|storage| storage.allocate_anchor().unwrap());
