--- conflicted
+++ resolved
@@ -232,18 +232,6 @@
     storage_borrow(|storage| storage.lookup_anchor_with_openid_credential(key))
 }
 
-<<<<<<< HEAD
-/// Set `name` of the given anchor.
-/// Return an error if the `name` to be updated is too long.
-#[allow(unused)]
-pub fn set_name(anchor: &mut Anchor, name: Option<String>) -> Result<Operation, AnchorError> {
-    let previous_name = anchor.name();
-    anchor.set_name(name.clone())?;
-    Ok(match (previous_name, name) {
-        (None, Some(_)) => Operation::AddName,
-        (Some(_), None) => Operation::RemoveName,
-        _ => Operation::UpdateName,
-=======
 /// Lookup `DeviceKeyWithAnchor` for the given `CredentialId`.
 pub fn lookup_device_key_with_credential_id(
     credential_id: &CredentialId,
@@ -260,7 +248,19 @@
     device.map(|device| DeviceKeyWithAnchor {
         pubkey: device.pubkey.clone(),
         anchor_number,
->>>>>>> a3a69be5
+    })
+}
+
+/// Set `name` of the given anchor.
+/// Return an error if the `name` to be updated is too long.
+#[allow(unused)]
+pub fn set_name(anchor: &mut Anchor, name: Option<String>) -> Result<Operation, AnchorError> {
+    let previous_name = anchor.name();
+    anchor.set_name(name.clone())?;
+    Ok(match (previous_name, name) {
+        (None, Some(_)) => Operation::AddName,
+        (Some(_), None) => Operation::RemoveName,
+        _ => Operation::UpdateName,
     })
 }
 
