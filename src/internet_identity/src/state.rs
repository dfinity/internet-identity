--- conflicted
+++ resolved
@@ -1,8 +1,4 @@
-<<<<<<< HEAD
-use crate::anchor_management::tentative_device_registration::RegistrationId;
-=======
 use crate::anchor_management::tentative_device_registration::ValidatedRegistrationId;
->>>>>>> 73865ead
 use crate::archive::{ArchiveData, ArchiveState, ArchiveStatusCache};
 use crate::state::flow_states::FlowStates;
 use crate::state::temp_keys::TempKeys;
@@ -50,11 +46,7 @@
 pub struct TentativeDeviceRegistration {
     pub expiration: Timestamp,
     pub state: RegistrationState,
-<<<<<<< HEAD
-    pub id: Option<RegistrationId>,
-=======
     pub id: Option<ValidatedRegistrationId>,
->>>>>>> 73865ead
 }
 
 impl TentativeDeviceRegistration {
@@ -229,11 +221,7 @@
     // if an anchor number is present in this map then registration mode is active until expiration
     tentative_device_registrations: RefCell<HashMap<AnchorNumber, TentativeDeviceRegistration>>,
     // lookup table so we can easily return a user's active registrations in identity_info
-<<<<<<< HEAD
-    lookup_tentative_device_registration: RefCell<HashMap<RegistrationId, AnchorNumber>>,
-=======
     lookup_tentative_device_registration: RefCell<HashMap<ValidatedRegistrationId, AnchorNumber>>,
->>>>>>> 73865ead
     // additional usage metrics, NOT persisted across updates (but probably should be in the future)
     usage_metrics: RefCell<UsageMetrics>,
     // State that is temporarily persisted in stable memory during upgrades using
@@ -358,21 +346,13 @@
 }
 
 pub fn lookup_tentative_device_registration<R>(
-<<<<<<< HEAD
-    f: impl FnOnce(&HashMap<RegistrationId, AnchorNumber>) -> R,
-=======
     f: impl FnOnce(&HashMap<ValidatedRegistrationId, AnchorNumber>) -> R,
->>>>>>> 73865ead
 ) -> R {
     STATE.with(|s| f(&s.lookup_tentative_device_registration.borrow()))
 }
 
 pub fn lookup_tentative_device_registration_mut<R>(
-<<<<<<< HEAD
-    f: impl FnOnce(&mut HashMap<RegistrationId, AnchorNumber>) -> R,
-=======
     f: impl FnOnce(&mut HashMap<ValidatedRegistrationId, AnchorNumber>) -> R,
->>>>>>> 73865ead
 ) -> R {
     STATE.with(|s| f(&mut s.lookup_tentative_device_registration.borrow_mut()))
 }
@@ -383,19 +363,6 @@
     tentative_device_registrations(|registrations| registrations.get(&identity_number).cloned())
 }
 
-<<<<<<< HEAD
-pub fn get_identity_number_by_registration_id(id: &RegistrationId) -> Option<IdentityNumber> {
-    lookup_tentative_device_registration(|lookup| lookup.get(id).copied()).and_then(
-        |identity_number| {
-            if let Some(TentativeDeviceRegistration { expiration, .. }) =
-                get_tentative_device_registration_by_identity(identity_number)
-            {
-                if expiration > time() {
-                    Some(identity_number)
-                } else {
-                    None
-                }
-=======
 pub fn get_identity_number_by_registration_id(
     id: &ValidatedRegistrationId,
 ) -> Option<IdentityNumber> {
@@ -405,7 +372,6 @@
                 get_tentative_device_registration_by_identity(identity_number)?;
             if expiration > time() {
                 Some(identity_number)
->>>>>>> 73865ead
             } else {
                 None
             }
