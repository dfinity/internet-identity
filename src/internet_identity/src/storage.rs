--- conflicted
+++ resolved
@@ -799,23 +799,11 @@
         (AnchorNumber, ApplicationNumber),
         Vec<StorableAccountReference>,
     )> {
-<<<<<<< HEAD
-        let Some(application_number) = application_number else {
-            return None;
-        };
+        let application_number = application_number?;
 
         let key = (anchor_number, application_number);
 
-        let Some(account_references) = self.stable_account_reference_list_memory.get(&key) else {
-            return None;
-        };
-=======
-        let application_number = application_number?;
-
-        let key = (anchor_number, application_number);
-
         let account_references = self.stable_account_reference_list_memory.get(&key)?;
->>>>>>> 78e288ec
 
         Some((key, account_references.into_vec()))
     }
@@ -829,20 +817,6 @@
         let (_, account_references) =
             self.find_account_references(anchor_number, application_number)?;
 
-<<<<<<< HEAD
-        for account_reference in account_references {
-            if account_reference.account_number == account_number {
-                return Some(account_reference);
-            }
-        }
-
-        None
-    }
-
-    /// Searches for an account and applies the (mutating) function `f` if found.
-    ///
-    /// Returns None if not found, otherwise the result of `f` in the Some variant.
-=======
         account_references
             .into_iter()
             .find(|account_reference| account_reference.account_number == account_number)
@@ -850,7 +824,6 @@
 
     /// Search for an account and applies the function `f` if found. Returns None if
     /// not found and the result of `f` otherwise in the Some variant.
->>>>>>> 78e288ec
     fn with_account_mut<T, F>(
         &mut self,
         anchor_number: AnchorNumber,
@@ -861,45 +834,23 @@
     where
         F: FnOnce(&mut StorableAccountReference, &mut StorableAccount) -> T,
     {
-<<<<<<< HEAD
-        let Some(account_number) = account_number else {
-            return None;
-        };
-
-        let Some(mut storable_account) = self.stable_account_memory.get(&account_number) else {
-            return None;
-        };
-=======
         let account_number = account_number?;
 
         let mut storable_account = self.stable_account_memory.get(&account_number)?;
->>>>>>> 78e288ec
 
         let (key, mut account_references) =
             self.find_account_references(anchor_number, application_number)?;
 
         let mut result = None;
 
-<<<<<<< HEAD
-        for mut account_reference in &mut account_references {
-            if account_reference.account_number == Some(account_number) {
-                result = Some(f(&mut account_reference, &mut storable_account));
-=======
         for account_reference in &mut account_references {
             if account_reference.account_number == Some(account_number) {
                 result = Some(f(account_reference, &mut storable_account));
->>>>>>> 78e288ec
                 break;
             }
         }
 
-<<<<<<< HEAD
-        if result.is_none() {
-            return None;
-        }
-=======
         result.as_ref()?;
->>>>>>> 78e288ec
 
         let value = StorableAccountReferenceList::from_vec(account_references);
 
@@ -908,7 +859,6 @@
         self.stable_account_reference_list_memory.insert(key, value);
 
         result
-<<<<<<< HEAD
     }
 
     pub fn set_account_last_used(
@@ -928,8 +878,6 @@
                 account_reference.last_used = Some(now);
             },
         )
-=======
->>>>>>> 78e288ec
     }
 
     pub fn lookup_anchor_application_config(
@@ -1133,12 +1081,8 @@
         // Update counters with one more account.
         self.update_counters(app_num, anchor_number, AccountType::Account)?;
 
-<<<<<<< HEAD
-        let last_used = Some(now);
-=======
         // last_used will be set once the user signs in to the new account.
         let last_used = None;
->>>>>>> 78e288ec
 
         // Process account references
         match self
@@ -1158,11 +1102,7 @@
                 };
                 let default_account_reference = AccountReference {
                     account_number: None,
-<<<<<<< HEAD
-                    last_used: None, // We don't know when it was last used
-=======
                     last_used,
->>>>>>> 78e288ec
                 };
                 self.stable_account_reference_list_memory.insert(
                     (anchor_number, app_num),
@@ -1326,15 +1266,7 @@
     /// Updates an account.
     /// If the account number exists, then updates that account.
     /// If the account number doesn't exist, then gets or creates an application and creates and stores a default account.
-<<<<<<< HEAD
-    pub fn update_account(
-        &mut self,
-        params: UpdateAccountParams,
-        now: Timestamp,
-    ) -> Result<Account, StorageError> {
-=======
     pub fn update_account(&mut self, params: UpdateAccountParams) -> Result<Account, StorageError> {
->>>>>>> 78e288ec
         let UpdateAccountParams {
             account_number,
             anchor_number,
@@ -1344,28 +1276,6 @@
 
         check_frontend_length(&origin);
         match account_number {
-<<<<<<< HEAD
-            Some(account_number) => self.update_existing_account(
-                UpdateExistingAccountParams {
-                    account_number,
-                    anchor_number,
-                    name,
-                    origin,
-                },
-                now,
-            ),
-            None => {
-                // Default accounts are not stored by default.
-                // They are created only once they are updated.
-                self.create_default_account(
-                    CreateAccountParams {
-                        anchor_number,
-                        name,
-                        origin,
-                    },
-                    now,
-                )
-=======
             Some(account_number) => self.update_existing_account(UpdateExistingAccountParams {
                 account_number,
                 anchor_number,
@@ -1380,7 +1290,6 @@
                     name,
                     origin,
                 })
->>>>>>> 78e288ec
             }
         }
     }
@@ -1415,12 +1324,7 @@
                 // Update account and write back to storage
                 storable_account.name = name.clone();
 
-<<<<<<< HEAD
-                let last_used = Some(now);
-=======
-                // The `last_used` field will be set when the user signs in.
                 let last_used = None;
->>>>>>> 78e288ec
 
                 // Update last-used timestamp in account reference
                 account_reference.last_used = last_used;
@@ -1484,16 +1388,10 @@
 
         // Update counters with one more account.
         self.update_counters(application_number, anchor_number, AccountType::Account)?;
-<<<<<<< HEAD
-
-        // Update the account references list.
-        let last_used = Some(now);
-=======
 
         // The `last_used` field will be set when the user signs in.
         let last_used = None;
 
->>>>>>> 78e288ec
         let account_references_key = (anchor_number, application_number);
         match self
             .stable_account_reference_list_memory
