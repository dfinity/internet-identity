//! This module implements all the stable memory interactions of Internet Identity.
//! It uses the [Reader] and [Writer] implementations of the `stable_structures` crate.
//!
//! ## Stable Memory Layout
//!
//! Variables used below:
//! * HEADER_SIZE: 66 bytes
//! * ENTRY_OFFSET: 131 072 bytes = 2 WASM Pages
//! * Anchor size: 4096 bytes
//!
//! Within the first page of the raw stable memory, the layout is as follows:
//!
//! ```text
//! ------------------------------------------- <- Address 0
//! Magic "IIC"                 ↕ 3 bytes
//! -------------------------------------------
//! Layout version              ↕ 1 byte
//! -------------------------------------------
//! Number of anchors           ↕ 4 bytes
//! -------------------------------------------
//! id_range_lo (A_0)           ↕ 8 bytes
//! -------------------------------------------
//! id_range_hi (A_MAX)         ↕ 8 bytes
//! -------------------------------------------
//! entry_size (SIZE_MAX)       ↕ 2 bytes
//! -------------------------------------------
//! Salt                        ↕ 32 bytes
//! -------------------------------------------
//! Entry offset (ENTRY_OFFSET) ↕ 8 bytes
//! ------------------------------------------- <- HEADER_SIZE
//! Unused space                ↕
//! ------------------------------------------- <- Start of wasm memory page 1
//! ```
//!
//! The second page and onwards is managed by the [MemoryManager] and is currently split into the
//! following managed memories:
//! * Anchor memory: used to store the candid encoded anchors
//! * Archive buffer memory: used to store the archive entries yet to be pulled by the archive canister
//! * Persistent state memory: used to store the [PersistentState]
//!
//! ### Anchor memory
//!
//! The layout within the (virtual) anchor memory is as follows:
//!
//! ```text
//! ------------------------------------------- <- Address 0
//! A_0_size                    ↕ 2 bytes
//! -------------------------------------------
//! Candid encoded entry        ↕ A_0_size bytes
//! -------------------------------------------
//! Unused space A_0            ↕ (SIZE_MAX - A_0_size - 2) bytes
//! ------------------------------------------- <- A_1_offset = ENTRY_OFFSET + (A_1 - A_0) * SIZE_MAX  ┬
//! A_1_size                    ↕ 2 bytes                                                              │
//! -------------------------------------------                                                        │
//! Candid encoded entry        ↕ A_1_size bytes                                            anchor A_1 │
//! -------------------------------------------                                                        │
//! Unused space A_1            ↕ (SIZE_MAX - A_1_size - 2) bytes                                      │
//! -------------------------------------------                                                        ┴
//! ...
//! ------------------------------------------- <- A_MAX_offset = ENTRY_OFFSET + (A_MAX - A_0) * SIZE_MAX
//! A_MAX_size                  ↕ 2 bytes
//! -------------------------------------------
//! Candid encoded entry        ↕ A_MAX_size bytes
//! -------------------------------------------
//! Unallocated space
//! -------------------------------------------
//! ```
//!
//! ## Persistent State
//!
//! Internet Identity maintains a [PersistentState] for config and stats purposes which stored in a
//! [StableCell] in the virtual memory with id 2 managed using the [MemoryManager].
//! The [PersistentState] is currently only written to stable memory in the pre_upgrade hook.
//!
//! ## Archive buffer memory
//!
//! The archive buffer memory is entirely owned by a [StableBTreeMap] used to store the buffered
//! entries. The entries are indexed by their sequence number.
//!
//! The archive buffer memory is managed by the [MemoryManager] and is currently limited to a single
//! bucket of 128 pages.
use account::{
    Account, AccountType, AccountsCounter, CreateAccountParams, ReadAccountParams,
    UpdateAccountParams, UpdateExistinAccountParams,
};
use candid::{CandidType, Deserialize};
use ic_cdk::api::stable::WASM_PAGE_SIZE_IN_BYTES;
use std::borrow::Cow;
use std::collections::{BTreeSet, HashMap};
use std::fmt;
use std::io::{Read, Write};
use std::ops::RangeInclusive;
use storable_account_reference_list::StorableAccountReferenceList;
use storable_anchor_number_list::StorableAnchorNumberList;

use ic_cdk::api::trap;
use ic_stable_structures::memory_manager::{MemoryId, MemoryManager, VirtualMemory};
use ic_stable_structures::reader::Reader;
use ic_stable_structures::storable::Bound;
use ic_stable_structures::writer::Writer;
use ic_stable_structures::{
    Memory, MinHeap, RestrictedMemory, StableBTreeMap, StableCell, Storable,
};
use internet_identity_interface::archive::types::BufferedEntry;

use crate::openid::{OpenIdCredential, OpenIdCredentialKey};
use crate::state::PersistentState;
use crate::stats::event_stats::AggregationKey;
use crate::stats::event_stats::{EventData, EventKey};
use crate::storage::account::{AccountReference, StorableAccount};
use crate::storage::anchor::{Anchor, Device};
use crate::storage::application::{Application, OriginHash};
use crate::storage::memory_wrapper::MemoryWrapper;
use crate::storage::registration_rates::RegistrationRates;
use crate::storage::stable_anchor::StableAnchor;
use crate::storage::storable_anchor::StorableAnchor;
use crate::storage::storable_credential_id::StorableCredentialId;
use crate::storage::storable_openid_credential_key::StorableOpenIdCredentialKey;
use crate::storage::storable_persistent_state::StorablePersistentState;
use internet_identity_interface::internet_identity::types::*;

pub mod anchor;
pub mod registration_rates;

pub mod account;
pub mod application;

pub mod stable_anchor;
/// module for the internal serialization format of anchors
mod storable_account_reference_list;
mod storable_anchor;
mod storable_anchor_number_list;
mod storable_credential_id;
mod storable_openid_credential_key;
mod storable_persistent_state;
#[cfg(test)]
mod tests;

/// * version   0: invalid
/// * version 1-8: no longer supported
/// * version   9: 4KB anchors, candid anchor record layout, persistent state in virtual memory,
///   with memory manager (from 2nd page on), archive entries buffer in stable memory
const SUPPORTED_LAYOUT_VERSIONS: RangeInclusive<u8> = 9..=9;

const DEFAULT_ENTRY_SIZE: u16 = 4096;
const EMPTY_SALT: [u8; 32] = [0; 32];
const GB: u64 = 1 << 30;

/// MemoryManager parameters.
const ANCHOR_MEMORY_INDEX: u8 = 0u8;
const ARCHIVE_BUFFER_MEMORY_INDEX: u8 = 1u8;
const PERSISTENT_STATE_MEMORY_INDEX: u8 = 2u8;
const EVENT_DATA_MEMORY_INDEX: u8 = 3u8;
const STATS_AGGREGATIONS_MEMORY_INDEX: u8 = 4u8;
const REGISTRATION_REFERENCE_RATE_MEMORY_INDEX: u8 = 5u8;
const REGISTRATION_CURRENT_RATE_MEMORY_INDEX: u8 = 6u8;
const STABLE_ANCHOR_MEMORY_INDEX: u8 = 7u8;
const LOOKUP_ANCHOR_WITH_OPENID_CREDENTIAL_MEMORY_INDEX: u8 = 8u8;
const LOOKUP_ANCHOR_WITH_DEVICE_CREDENTIAL_MEMORY_INDEX: u8 = 9u8;
const STABLE_ACCOUNT_MEMORY_INDEX: u8 = 10u8;
const STABLE_APPLICATION_MEMORY_INDEX: u8 = 11u8;
const LOOKUP_APPLICATION_WITH_ORIGIN_MEMORY_INDEX: u8 = 12u8;
const STABLE_ACCOUNT_REFERENCE_LIST_MEMORY_INDEX: u8 = 13u8;
const STABLE_ANCHOR_ACCOUNT_COUNTER_MEMORY_INDEX: u8 = 14u8;
const STABLE_ACCOUNT_COUNTER_MEMORY_INDEX: u8 = 15u8;
const ANCHOR_MEMORY_ID: MemoryId = MemoryId::new(ANCHOR_MEMORY_INDEX);
const ARCHIVE_BUFFER_MEMORY_ID: MemoryId = MemoryId::new(ARCHIVE_BUFFER_MEMORY_INDEX);
const PERSISTENT_STATE_MEMORY_ID: MemoryId = MemoryId::new(PERSISTENT_STATE_MEMORY_INDEX);
const EVENT_DATA_MEMORY_ID: MemoryId = MemoryId::new(EVENT_DATA_MEMORY_INDEX);
const STATS_AGGREGATIONS_MEMORY_ID: MemoryId = MemoryId::new(STATS_AGGREGATIONS_MEMORY_INDEX);
const REGISTRATION_REFERENCE_RATE_MEMORY_ID: MemoryId =
    MemoryId::new(REGISTRATION_REFERENCE_RATE_MEMORY_INDEX);
const REGISTRATION_CURRENT_RATE_MEMORY_ID: MemoryId =
    MemoryId::new(REGISTRATION_CURRENT_RATE_MEMORY_INDEX);
const STABLE_ANCHOR_MEMORY_ID: MemoryId = MemoryId::new(STABLE_ANCHOR_MEMORY_INDEX);
const STABLE_ACCOUNT_MEMORY_ID: MemoryId = MemoryId::new(STABLE_ACCOUNT_MEMORY_INDEX);
const STABLE_APPLICATION_MEMORY_ID: MemoryId = MemoryId::new(STABLE_APPLICATION_MEMORY_INDEX);
const STABLE_ACCOUNT_REFERENCE_LIST_MEMORY_ID: MemoryId =
    MemoryId::new(STABLE_ACCOUNT_REFERENCE_LIST_MEMORY_INDEX);
const STABLE_ACCOUNT_COUNTER_MEMORY_ID: MemoryId =
    MemoryId::new(STABLE_ACCOUNT_COUNTER_MEMORY_INDEX);
const STABLE_ANCHOR_ACCOUNT_COUNTER_MEMORY_ID: MemoryId =
    MemoryId::new(STABLE_ANCHOR_ACCOUNT_COUNTER_MEMORY_INDEX);
const LOOKUP_ANCHOR_WITH_OPENID_CREDENTIAL_MEMORY_ID: MemoryId =
    MemoryId::new(LOOKUP_ANCHOR_WITH_OPENID_CREDENTIAL_MEMORY_INDEX);
const LOOKUP_ANCHOR_WITH_DEVICE_CREDENTIAL_MEMORY_ID: MemoryId =
    MemoryId::new(LOOKUP_ANCHOR_WITH_DEVICE_CREDENTIAL_MEMORY_INDEX);
const LOOKUP_APPLICATION_WITH_ORIGIN_MEMORY_ID: MemoryId =
    MemoryId::new(LOOKUP_APPLICATION_WITH_ORIGIN_MEMORY_INDEX);
// The bucket size 128 is relatively low, to avoid wasting memory when using
// multiple virtual memories for smaller amounts of data.
// This value results in 256 GB of total managed memory, which should be enough
// for the foreseeable future.
const BUCKET_SIZE_IN_PAGES: u16 = 128;
const MAX_MANAGED_MEMORY_SIZE: u64 = 256 * GB;
const MAX_MANAGED_WASM_PAGES: u64 = MAX_MANAGED_MEMORY_SIZE / WASM_PAGE_SIZE_IN_BYTES;

/// The maximum number of anchors this canister can store.
pub const MAX_ENTRIES: u64 = (MAX_MANAGED_WASM_PAGES - BUCKET_SIZE_IN_PAGES as u64) // deduct one bucket for the archive entries buffer
    * WASM_PAGE_SIZE_IN_BYTES
    / DEFAULT_ENTRY_SIZE as u64;

pub type Salt = [u8; 32];

type ManagedMemory<M> = VirtualMemory<RestrictedMemory<M>>;

/// The [BufferedEntry] is wrapped to allow this crate to implement [Storable].
#[derive(Clone, Debug, CandidType, Deserialize)]
struct BufferedEntryWrapper(BufferedEntry);

impl Storable for BufferedEntryWrapper {
    fn to_bytes(&self) -> Cow<[u8]> {
        Cow::Owned(candid::encode_one(&self.0).expect("failed to serialize archive entry"))
    }

    fn from_bytes(bytes: Cow<[u8]>) -> Self {
        BufferedEntryWrapper(
            candid::decode_one(&bytes).expect("failed to deserialize archive entry"),
        )
    }

    const BOUND: Bound = Bound::Unbounded;
}

/// Data type responsible for managing anchor data in stable memory.
pub struct Storage<M: Memory> {
    header: Header,
    header_memory: RestrictedMemory<M>,
    anchor_memory: ManagedMemory<M>,
    /// Memory wrapper used to report the size of the archive buffer memory.
    archive_buffer_memory_wrapper: MemoryWrapper<ManagedMemory<M>>,
    archive_entries_buffer: StableBTreeMap<u64, BufferedEntryWrapper, ManagedMemory<M>>,
    /// Memory wrapper used to report the size of the persistent state memory.
    persistent_state_memory_wrapper: MemoryWrapper<ManagedMemory<M>>,
    persistent_state: StableCell<StorablePersistentState, ManagedMemory<M>>,
    /// Memory wrapper used to report the size of the event data memory.
    event_data_memory_wrapper: MemoryWrapper<ManagedMemory<M>>,
    pub event_data: StableBTreeMap<EventKey, EventData, ManagedMemory<M>>,
    /// Memory wrapper used to report the size of the stats aggregation memory.
    event_aggregations_memory_wrapper: MemoryWrapper<ManagedMemory<M>>,
    pub event_aggregations: StableBTreeMap<AggregationKey, u64, ManagedMemory<M>>,
    /// Registration rates tracked for the purpose of toggling the dynamic captcha (if configured)
    /// This data is persisted as it potentially contains data collected over longer periods of time.
    pub registration_rates: RegistrationRates<ManagedMemory<M>>,
    /// Memory wrapper used to report the size of the current registration rate memory.
    current_registration_rate_memory_wrapper: MemoryWrapper<ManagedMemory<M>>,
    /// Memory wrapper used to report the size of the reference registration rate memory.
    reference_registration_rate_memory_wrapper: MemoryWrapper<ManagedMemory<M>>,
    /// Memory wrapper used to report the size of the stable anchor memory.
    stable_anchor_memory_wrapper: MemoryWrapper<ManagedMemory<M>>,
    stable_anchor_memory: StableBTreeMap<AnchorNumber, StableAnchor, ManagedMemory<M>>,
    /// Memory wrapper used to report the size of the stable account memory.
    stable_account_memory_wrapper: MemoryWrapper<ManagedMemory<M>>,
    stable_account_memory: StableBTreeMap<AccountNumber, StorableAccount, ManagedMemory<M>>,
    /// Memory wrapper used to report the size of the stable application memory.
    stable_application_memory_wrapper: MemoryWrapper<ManagedMemory<M>>,
    stable_application_memory: StableBTreeMap<ApplicationNumber, Application, ManagedMemory<M>>,
    /// Memory wrapper used to report the size of the stable account counter memory.
    stable_anchor_account_counter_memory_wrapper: MemoryWrapper<ManagedMemory<M>>,
    stable_anchor_account_counter_memory:
        StableBTreeMap<AccountNumber, AccountsCounter, ManagedMemory<M>>,
    /// Memory wrapper used to report the size of the stable account reference list memory.
    stable_account_reference_list_memory_wrapper: MemoryWrapper<ManagedMemory<M>>,
    stable_account_reference_list_memory: StableBTreeMap<
        (AccountNumber, ApplicationNumber),
        StorableAccountReferenceList,
        ManagedMemory<M>,
    >,
    stable_account_counter_memory: StableCell<AccountsCounter, ManagedMemory<M>>,
    /// Memory wrapper used to report the size of the lookup anchor with OpenID credential memory.
    lookup_anchor_with_openid_credential_memory_wrapper: MemoryWrapper<ManagedMemory<M>>,
    lookup_anchor_with_openid_credential_memory:
        StableBTreeMap<StorableOpenIdCredentialKey, StorableAnchorNumberList, ManagedMemory<M>>,
    /// Memory wrapper used to report the size of the lookup anchor with device credential memory.
    lookup_anchor_with_device_credential_memory_wrapper: MemoryWrapper<ManagedMemory<M>>,
    lookup_anchor_with_device_credential_memory:
        StableBTreeMap<StorableCredentialId, AnchorNumber, ManagedMemory<M>>,
    lookup_application_with_origin_memory_wrapper: MemoryWrapper<ManagedMemory<M>>,
    lookup_application_with_origin_memory:
        StableBTreeMap<OriginHash, ApplicationNumber, ManagedMemory<M>>,
}

#[repr(C, packed)]
#[derive(Copy, Clone, Debug, PartialEq)]
struct Header {
    magic: [u8; 3],
    /// See [SUPPORTED_LAYOUT_VERSIONS]
    version: u8,
    num_anchors: u32,
    id_range_lo: u64,
    id_range_hi: u64,
    entry_size: u16,
    salt: [u8; 32],
}

impl<M: Memory + Clone> Storage<M> {
    /// Creates a new empty storage that manages the data of anchors in
    /// the specified range.
    pub fn new((id_range_lo, id_range_hi): (AnchorNumber, AnchorNumber), memory: M) -> Self {
        if id_range_hi < id_range_lo {
            trap(&format!(
                "improper Identity Anchor range: [{id_range_lo}, {id_range_hi})",
            ));
        }

        if (id_range_hi - id_range_lo) > MAX_ENTRIES {
            trap(&format!(
                "id range [{id_range_lo}, {id_range_hi}) is too large for a single canister (max {MAX_ENTRIES} entries)",
            ));
        }
        let version: u8 = 9;
        let header = Header {
            magic: *b"IIC",
            version,
            num_anchors: 0,
            id_range_lo,
            id_range_hi,
            entry_size: DEFAULT_ENTRY_SIZE,
            salt: EMPTY_SALT,
        };

        let mut storage = Self::init_with_header(memory, header);
        storage.flush();
        storage
    }

    fn init_with_header(memory: M, header: Header) -> Self {
        let header_memory = RestrictedMemory::new(memory.clone(), 0..1);
        let memory_manager = MemoryManager::init_with_bucket_size(
            RestrictedMemory::new(memory, 1..MAX_MANAGED_WASM_PAGES),
            BUCKET_SIZE_IN_PAGES,
        );
        let anchor_memory = memory_manager.get(ANCHOR_MEMORY_ID);
        let archive_buffer_memory = memory_manager.get(ARCHIVE_BUFFER_MEMORY_ID);
        let persistent_state_memory = memory_manager.get(PERSISTENT_STATE_MEMORY_ID);
        let event_data_memory = memory_manager.get(EVENT_DATA_MEMORY_ID);
        let stats_aggregations_memory = memory_manager.get(STATS_AGGREGATIONS_MEMORY_ID);
        let registration_ref_rate_memory =
            memory_manager.get(REGISTRATION_REFERENCE_RATE_MEMORY_ID);
        let registration_current_rate_memory =
            memory_manager.get(REGISTRATION_CURRENT_RATE_MEMORY_ID);
        let stable_anchor_memory = memory_manager.get(STABLE_ANCHOR_MEMORY_ID);
        let stable_account_memory = memory_manager.get(STABLE_ACCOUNT_MEMORY_ID);
        let stable_application_memory = memory_manager.get(STABLE_APPLICATION_MEMORY_ID);
        let stable_anchor_account_counter_memory =
            memory_manager.get(STABLE_ANCHOR_ACCOUNT_COUNTER_MEMORY_ID);
        let stable_account_reference_list_memory =
            memory_manager.get(STABLE_ACCOUNT_REFERENCE_LIST_MEMORY_ID);
        let stable_account_counter_memory = memory_manager.get(STABLE_ACCOUNT_COUNTER_MEMORY_ID);
        let lookup_anchor_with_openid_credential_memory =
            memory_manager.get(LOOKUP_ANCHOR_WITH_OPENID_CREDENTIAL_MEMORY_ID);
        let lookup_anchor_with_device_credential_memory =
            memory_manager.get(LOOKUP_ANCHOR_WITH_DEVICE_CREDENTIAL_MEMORY_ID);
        let lookup_application_with_origin_memory =
            memory_manager.get(LOOKUP_APPLICATION_WITH_ORIGIN_MEMORY_ID);

        let registration_rates = RegistrationRates::new(
            MinHeap::init(registration_ref_rate_memory.clone())
                .expect("failed to initialize registration reference rate min heap"),
            MinHeap::init(registration_current_rate_memory.clone())
                .expect("failed to initialize registration current rate min heap"),
        );
        Self {
            header,
            header_memory,
            anchor_memory,
            registration_rates,
            reference_registration_rate_memory_wrapper: MemoryWrapper::new(
                registration_ref_rate_memory,
            ),
            current_registration_rate_memory_wrapper: MemoryWrapper::new(
                registration_current_rate_memory,
            ),
            archive_buffer_memory_wrapper: MemoryWrapper::new(archive_buffer_memory.clone()),
            archive_entries_buffer: StableBTreeMap::init(archive_buffer_memory),
            persistent_state_memory_wrapper: MemoryWrapper::new(persistent_state_memory.clone()),
            persistent_state: StableCell::init(
                persistent_state_memory,
                StorablePersistentState::default(),
            )
            .expect("failed to initialize persistent state"),
            event_data_memory_wrapper: MemoryWrapper::new(event_data_memory.clone()),
            event_data: StableBTreeMap::init(event_data_memory),
            event_aggregations_memory_wrapper: MemoryWrapper::new(
                stats_aggregations_memory.clone(),
            ),
            event_aggregations: StableBTreeMap::init(stats_aggregations_memory),
            stable_anchor_memory_wrapper: MemoryWrapper::new(stable_anchor_memory.clone()),
            stable_anchor_memory: StableBTreeMap::init(stable_anchor_memory),
            stable_account_memory_wrapper: MemoryWrapper::new(stable_account_memory.clone()),
            stable_account_memory: StableBTreeMap::init(stable_account_memory),
            stable_application_memory_wrapper: MemoryWrapper::new(
                stable_application_memory.clone(),
            ),
            stable_application_memory: StableBTreeMap::init(stable_application_memory),
            stable_anchor_account_counter_memory_wrapper: MemoryWrapper::new(
                stable_anchor_account_counter_memory.clone(),
            ),
            stable_anchor_account_counter_memory: StableBTreeMap::init(
                stable_anchor_account_counter_memory,
            ),
            stable_account_reference_list_memory_wrapper: MemoryWrapper::new(
                stable_account_reference_list_memory.clone(),
            ),
            stable_account_reference_list_memory: StableBTreeMap::init(
                stable_account_reference_list_memory,
            ),
            stable_account_counter_memory: StableCell::init(
                stable_account_counter_memory,
                AccountsCounter::default(),
            )
            .expect("stable_account_counter_memory"),
            lookup_anchor_with_openid_credential_memory_wrapper: MemoryWrapper::new(
                lookup_anchor_with_openid_credential_memory.clone(),
            ),
            lookup_anchor_with_openid_credential_memory: StableBTreeMap::init(
                lookup_anchor_with_openid_credential_memory,
            ),
            lookup_anchor_with_device_credential_memory_wrapper: MemoryWrapper::new(
                lookup_anchor_with_device_credential_memory.clone(),
            ),
            lookup_anchor_with_device_credential_memory: StableBTreeMap::init(
                lookup_anchor_with_device_credential_memory,
            ),
            lookup_application_with_origin_memory_wrapper: MemoryWrapper::new(
                lookup_application_with_origin_memory.clone(),
            ),
            lookup_application_with_origin_memory: StableBTreeMap::init(
                lookup_application_with_origin_memory,
            ),
        }
    }

    pub fn salt(&self) -> Option<&Salt> {
        if self.header.salt == EMPTY_SALT {
            None
        } else {
            Some(&self.header.salt)
        }
    }

    pub fn update_salt(&mut self, salt: Salt) {
        if self.salt().is_some() {
            trap("Attempted to set the salt twice.");
        }
        self.header.salt = salt;
        self.flush();
    }

    /// Initializes storage by reading the given memory.
    ///
    /// Panics if the memory is empty or cannot be
    /// decoded.
    pub fn from_memory(memory: M) -> Self {
        if memory.size() < 1 {
            trap("stable memory is empty, cannot initialize");
        }

        let mut header: Header = unsafe { std::mem::zeroed() };

        unsafe {
            let slice = std::slice::from_raw_parts_mut(
                &mut header as *mut _ as *mut u8,
                std::mem::size_of::<Header>(),
            );
            memory.read(0, slice);
        }

        if &header.magic != b"IIC" {
            trap(&format!(
                "stable memory header: invalid magic: {:?}",
                &header.magic,
            ));
        }
        if &header.version < SUPPORTED_LAYOUT_VERSIONS.start() {
            trap(&format!(
                "stable memory layout version {} is no longer supported:\n\
            Either reinstall (wiping stable memory) or upgrade sequentially to the latest version of II by installing each intermediate version in turn.\n\
            See https://github.com/dfinity/internet-identity#stable-memory-compatibility for more information.",
                header.version
            ));
        }
        if !SUPPORTED_LAYOUT_VERSIONS.contains(&header.version) {
            trap(&format!("unsupported header version: {}", header.version));
        }

        Self::init_with_header(memory, header)
    }

    /// Allocates a fresh Identity Anchor.
    ///
    /// Returns None if the range of Identity Anchor assigned to this
    /// storage is exhausted.
    pub fn allocate_anchor(&mut self) -> Option<Anchor> {
        let anchor_number = self.header.id_range_lo + self.header.num_anchors as u64;
        if anchor_number >= self.header.id_range_hi {
            return None;
        }
        self.header.num_anchors += 1;
        self.flush();
        Some(Anchor::new(anchor_number))
    }

    /// This method can be replaced with `write` once `anchor_memory` is removed.
    pub fn create(&mut self, data: Anchor) -> Result<(), StorageError> {
        self.write(data, false)
    }

    /// This method can be replaced with `write` once `anchor_memory` is removed.
    pub fn update(&mut self, data: Anchor) -> Result<(), StorageError> {
        self.write(data, true)
    }

    /// Writes the data of the specified anchor to stable memory.
    ///
    /// It's not possible to know if an anchor has been written before,
    /// but we need to know this to safely read the previous anchor.
    ///
    /// Therefore, this information is passed as an additional argument,
    /// this argument can be removed once `anchor_memory` is removed.
    fn write(&mut self, data: Anchor, is_previously_written: bool) -> Result<(), StorageError> {
        let anchor_number = data.anchor_number();
        let (storable_anchor, stable_anchor): (StorableAnchor, StableAnchor) = data.into();

        // Get anchor address
        let record_number = self.anchor_number_to_record(anchor_number)?;
        let address = self.record_address(record_number);

        // Read previous fixed 4KB stable memory anchor
        let previous_storable_anchor = is_previously_written.then(|| {
            let mut reader = Reader::new(&self.anchor_memory, address);
            let mut read_buf = vec![0; self.header.entry_size as usize];
            reader
                .read_exact(&mut read_buf)
                .expect("failed to read memory");
            StorableAnchor::from_bytes(Cow::Owned(read_buf))
        });

        // Write current fixed 4KB stable memory anchor
        let write_buf = storable_anchor.to_bytes();
        if write_buf.len() > self.header.entry_size as usize {
            return Err(StorageError::EntrySizeLimitExceeded {
                space_required: write_buf.len() as u64,
                space_available: self.header.entry_size as u64,
            });
        }
        let mut writer = Writer::new(&mut self.anchor_memory, address);
        writer.write_all(&write_buf).expect("memory write failed");
        writer.flush().expect("memory write failed");

        // Write current and read previous unbounded stable structures anchor
        let previous_stable_anchor = self
            .stable_anchor_memory
            .insert(anchor_number, stable_anchor.clone());

        // Update `OpenIdCredential` to `Vec<AnchorNumber>` lookup map
        let previous_openid_credentials = previous_stable_anchor
            .map(|anchor| anchor.openid_credentials)
            .unwrap_or_default();
        let current_openid_credentials = stable_anchor.openid_credentials;
        self.update_lookup_anchors_with_openid_credential(
            anchor_number,
            previous_openid_credentials,
            current_openid_credentials,
        );

        // Update `CredentialId` to `AnchorNumber` lookup map
        let previous_devices = previous_storable_anchor.map_or(vec![], |anchor| anchor.devices);
        let current_devices = storable_anchor.devices;
        self.update_lookup_anchors_with_device_credential(
            anchor_number,
            previous_devices,
            current_devices,
        );

        Ok(())
    }

    /// Reads the data of the specified anchor from stable memory.
    pub fn read(&self, anchor_number: AnchorNumber) -> Result<Anchor, StorageError> {
        // Read fixed 4KB anchor
        let record_number = self.anchor_number_to_record(anchor_number)?;
        let address = self.record_address(record_number);

        let mut reader = Reader::new(&self.anchor_memory, address);
        let mut buf = vec![0; self.header.entry_size as usize];

        reader.read_exact(&mut buf).expect("failed to read memory");

        // Read unbounded stable structures anchor
        let storable_anchor = StorableAnchor::from_bytes(Cow::Owned(buf));
        let stable_anchor = self.stable_anchor_memory.get(&anchor_number);
        Ok(Anchor::from((
            anchor_number,
            storable_anchor,
            stable_anchor,
        )))
    }

    /// Update `OpenIdCredential` to `Vec<AnchorNumber>` lookup map
    fn update_lookup_anchors_with_openid_credential(
        &mut self,
        anchor_number: AnchorNumber,
        previous: Vec<OpenIdCredential>,
        current: Vec<OpenIdCredential>,
    ) {
        let previous_set: BTreeSet<OpenIdCredentialKey> =
            previous.into_iter().map(|cred| cred.key()).collect();
        let current_set: BTreeSet<OpenIdCredentialKey> =
            current.into_iter().map(|cred| cred.key()).collect();
        let credential_to_be_removed = previous_set.difference(&current_set);
        let credential_to_be_added = current_set.difference(&previous_set);
        credential_to_be_removed.cloned().for_each(|key| {
            self.lookup_anchor_with_openid_credential_memory
                .remove(&key.into());
        });
        credential_to_be_added.cloned().for_each(|key| {
            self.lookup_anchor_with_openid_credential_memory
                .insert(key.into(), vec![anchor_number].into());
        });
    }

    pub fn lookup_anchor_with_openid_credential(
        &self,
        key: &OpenIdCredentialKey,
    ) -> Option<AnchorNumber> {
        let anchor_numbers: Vec<AnchorNumber> = self
            .lookup_anchor_with_openid_credential_memory
            .get(&key.clone().into())
            .map(Into::into)?;
        anchor_numbers.first().copied()
    }

    /// Update `CredentialId` to `AnchorNumber` lookup map
    fn update_lookup_anchors_with_device_credential(
        &mut self,
        anchor_number: AnchorNumber,
        previous: Vec<Device>,
        current: Vec<Device>,
    ) {
        let previous_set: BTreeSet<CredentialId> = previous
            .into_iter()
            .filter_map(|device| device.credential_id)
            .collect();
        let current_set: BTreeSet<CredentialId> = current
            .into_iter()
            .filter_map(|device| device.credential_id)
            .collect();
        let credential_to_be_removed = previous_set.difference(&current_set);
        let credential_to_be_added = current_set.difference(&previous_set);
        credential_to_be_removed
            .cloned()
            .map(StorableCredentialId::from)
            .for_each(|credential_id| {
                // Only remove if the credential is assigned to this anchor
                if self
                    .lookup_anchor_with_device_credential_memory
                    .get(&credential_id)
                    .is_some_and(|other_anchor_number| other_anchor_number == anchor_number)
                {
                    self.lookup_anchor_with_device_credential_memory
                        .remove(&credential_id);
                }
            });
        credential_to_be_added
            .cloned()
            .map(StorableCredentialId::from)
            .for_each(|credential_id| {
                // Only insert if the credential id isn't assigned yet to an anchor
                if !self
                    .lookup_anchor_with_device_credential_memory
                    .contains_key(&credential_id)
                {
                    self.lookup_anchor_with_device_credential_memory
                        .insert(credential_id, anchor_number);
                }
            });
    }

    #[allow(dead_code)]
    pub fn lookup_anchor_with_device_credential(&self, key: &CredentialId) -> Option<AnchorNumber> {
        self.lookup_anchor_with_device_credential_memory
            .get(&key.clone().into())
    }

    /// Look up an application number per origin, create entry in applications and lookup table if it doesn't exist
    pub fn lookup_or_insert_application_number_with_origin(
        &mut self,
        origin: &FrontendHostname,
    ) -> ApplicationNumber {
        let origin_hash = OriginHash::from_origin(origin);

        if let Some(existing_number) = self.lookup_application_with_origin_memory.get(&origin_hash)
        {
            existing_number
        } else {
            let new_number: ApplicationNumber = self.lookup_application_with_origin_memory.len();

            self.lookup_application_with_origin_memory
                .insert(origin_hash, new_number);

            let new_application = Application {
                origin: origin.to_string(),
                stored_accounts: 0u64,
                stored_account_references: 0u64,
            };

            self.stable_application_memory
                .insert(new_number, new_application);
            new_number
        }
    }

    pub fn lookup_application_number_with_origin(
        &self,
        origin: &FrontendHostname,
    ) -> Option<ApplicationNumber> {
        self.lookup_application_with_origin_memory
            .get(&OriginHash::from_origin(origin))
    }

    #[allow(dead_code)]
    pub fn lookup_application_with_origin(&self, origin: &FrontendHostname) -> Option<Application> {
        self.lookup_application_number_with_origin(origin)
            .and_then(|application_number| self.stable_application_memory.get(&application_number))
    }

    fn lookup_account_references(
        &self,
        anchor_number: AnchorNumber,
        application_number: ApplicationNumber,
    ) -> Option<Vec<AccountReference>> {
        self.stable_account_reference_list_memory
            .get(&(anchor_number, application_number))
            .map(|list| list.into())
    }

    pub fn has_account_reference(
        &self,
        anchor_number: AnchorNumber,
        application_number: ApplicationNumber,
        account_number: Option<AccountNumber>,
    ) -> Option<AccountReference> {
        self.stable_account_reference_list_memory
            .get(&(anchor_number, application_number))
            .map(|acc_ref_list| acc_ref_list.to_acc_ref_vec())
            .and_then(|acc_ref_vec| {
                acc_ref_vec
                    .iter()
                    .find(|acc_ref| acc_ref.account_number == account_number)
                    .cloned()
            })
    }

    /// Updates the anchor account, application and account counters.
    /// It doesn't update the account conter for Account type.
    /// Because that one is updated when a new account number is allocated with `allocate_account_number`.
    fn update_counters(
        &mut self,
        application_number: ApplicationNumber,
        anchor_number: AnchorNumber,
        account_type: AccountType,
    ) -> Result<(), StorageError> {
        let anchor_account_counter = self
            .stable_anchor_account_counter_memory
            .get(&anchor_number)
            .unwrap_or(AccountsCounter {
                stored_accounts: 0,
                stored_account_references: 0,
            });
        self.stable_anchor_account_counter_memory.insert(
            anchor_number,
            anchor_account_counter.increment(&account_type),
        );

        // The account counter is updated when a new account number is allocated with `allocate_account_number`.
        if account_type == AccountType::AccountReference {
            let account_number = self.stable_account_counter_memory.get();
            self.stable_account_counter_memory
                .set(account_number.increment(&account_type))
                .map_err(|_| StorageError::ErrorUpdatingAccountCounter)?;
        }

        if let Some(mut application) = self.stable_application_memory.get(&application_number) {
            match account_type {
                AccountType::Account => application.stored_accounts += 1,
                AccountType::AccountReference => application.stored_account_references += 1,
            }
            self.stable_application_memory
                .insert(application_number, application);
        }
        Ok(())
    }

    /// Returns the account counter for a given anchor number.
    pub fn get_account_counter(&self, anchor_number: AnchorNumber) -> AccountsCounter {
        self.stable_anchor_account_counter_memory
            .get(&anchor_number)
            .unwrap_or(AccountsCounter {
                stored_accounts: 0,
                stored_account_references: 0,
            })
    }

    #[allow(dead_code)]
    /// Returns the total account counter.
    pub fn get_total_accounts_counter(&self) -> &AccountsCounter {
        self.stable_account_counter_memory.get()
    }

    // Increments the `stable_account_counter_memory` account counter by one and returns the new number.
    fn allocate_account_number(&mut self) -> Result<AccountNumber, StorageError> {
        let account_conter = self.stable_account_counter_memory.get();
        let updated_accounts_counter = account_conter.increment(&AccountType::Account);
        let next_account_number = updated_accounts_counter.stored_accounts;
        self.stable_account_counter_memory
            .set(updated_accounts_counter)
            .map_err(|_| StorageError::ErrorUpdatingAccountCounter)?;
        Ok(next_account_number)
    }

    #[allow(dead_code)]
    /// Returns all account references associated with a single anchor number, across all applications.
    pub fn list_identity_accounts(&self, anchor_number: AnchorNumber) -> Vec<AccountReference> {
        let mut all_accounts: Vec<AccountReference> = Vec::new();

        let range_start = (anchor_number, ApplicationNumber::MIN);
        let range_end = (anchor_number, ApplicationNumber::MAX);

        for ((_found_anchor, _app_num), storable_account_ref_list_val) in self
            .stable_account_reference_list_memory
            .range(range_start..=range_end)
        {
            let storable_refs_vec: Vec<AccountReference> = storable_account_ref_list_val.into();

            for storable_ref in storable_refs_vec {
                all_accounts.push(AccountReference {
                    account_number: storable_ref.account_number,
                    last_used: storable_ref.last_used,
                });
            }
        }

        all_accounts
    }

    #[allow(dead_code)]
    pub fn create_additional_account(
        &mut self,
        params: CreateAccountParams,
    ) -> Result<Account, StorageError> {
        let anchor_number = params.anchor_number;
        let origin = &params.origin;

        // Create and store account in stable memory
        let account_number = self.allocate_account_number()?;
        let storable_account = StorableAccount {
            name: params.name.clone(),
            seed_from_anchor: None,
        };
        self.stable_account_memory
            .insert(account_number, storable_account);

        // Update application data
        let app_num = self.lookup_or_insert_application_number_with_origin(origin);

        // Update counters with one more account.
        self.update_counters(app_num, anchor_number, AccountType::Account)?;

        // Process account references
        match self
            .stable_account_reference_list_memory
            .get(&(anchor_number, app_num))
        {
            None => {
                // Two new account references were created.
                self.update_counters(app_num, anchor_number, AccountType::AccountReference)?;
                self.update_counters(app_num, anchor_number, AccountType::AccountReference)?;
                // If no list exists for this anchor & application,
                // Create and insert the default and additional account.
                // This is because we don't create default accounts explicitly.
                let additional_account_reference = AccountReference {
                    account_number: Some(account_number),
                    last_used: None,
                };
                let default_account_reference = AccountReference {
                    account_number: None,
                    last_used: None,
                };
                self.stable_account_reference_list_memory.insert(
                    (anchor_number, app_num),
                    vec![default_account_reference, additional_account_reference].into(),
                );
            }
            Some(existing_storable_list) => {
                self.update_counters(app_num, anchor_number, AccountType::AccountReference)?;
                // If the list exists, push the new account and reinsert it to memory
                let mut refs_vec: Vec<AccountReference> = existing_storable_list.into();
                refs_vec.push(AccountReference {
                    account_number: Some(account_number),
                    last_used: None,
                });
                self.stable_account_reference_list_memory
                    .insert((anchor_number, app_num), refs_vec.into());
            }
        }

        // Return the new account
        // Ok(Account {
        //     account_number: Some(account_number),
        //     anchor_number,
        //     origin: origin.clone(),
        //     last_used: None,
        //     name: Some(params.name),
        //     seed_from_anchor: None,
        // })
        Ok(Account::new(
            anchor_number,
            origin.to_string(),
            Some(params.name),
            Some(account_number),
        ))
    }

    #[allow(dead_code)]
    /// Returns a list of account references for a given anchor and application.
    /// If the application doesn't exist, returns a list with a default account reference.
    /// If the account references doesn't exist, returns a list with a default account reference.
    pub fn list_accounts(
        &self,
        anchor_number: AnchorNumber,
        origin: &FrontendHostname,
    ) -> Vec<AccountReference> {
        match self.lookup_application_number_with_origin(origin) {
            None => vec![AccountReference {
                account_number: None,
                last_used: None,
            }],
            Some(app_num) => match self.lookup_account_references(anchor_number, app_num) {
                None => vec![AccountReference {
                    account_number: None,
                    last_used: None,
                }],
                Some(refs) => refs,
            },
        }
    }

    /// Returns the requested account.
    /// If the account number doesn't esist, returns a default Account.
    /// If the account number exists but the account doesn't exist, returns None.
    /// If the account exists, returns it as Account.
    pub fn read_account(&self, params: ReadAccountParams) -> Option<Account> {
        match params.account_number {
            None => {
                // Application number doesn't exist, return a default Account
                Some(Account::new(
                    params.anchor_number,
                    params.origin.clone(),
                    // Default accounts have no name
                    None,
                    params.account_number,
                ))
            }
            Some(account_number) => match self.stable_account_memory.get(&account_number) {
                None => None,
<<<<<<< HEAD
                Some(storable_account) => Some(Account::new_with_seed_anchor(
                    *params.anchor_number,
                    params.origin.clone(),
                    Some(storable_account.name),
                    Some(*account_number),
                    storable_account.seed_from_anchor,
=======
                Some(storable_account) => Some(Account::new(
                    params.anchor_number,
                    params.origin.clone(),
                    Some(storable_account.name.clone()),
                    Some(account_number),
>>>>>>> 5e5687d4
                )),
            },
        }
    }

    /// Updates an account.
    /// If the account number exists, then updates that account.
    /// If the account number doesn't exist, then gets or creates an application and creates and stores a default account.
    pub fn update_account(
        &mut self,
        params: UpdateAccountParams,
    ) -> Result<AccountNumber, StorageError> {
        match params.account_number {
            Some(account_number) => self.update_existing_account(UpdateExistinAccountParams {
                account_number,
                name: params.name,
            }),
            None => {
                // Default accounts are not stored by default.
                // They are created only once they are updated.
                self.create_default_account(CreateAccountParams {
                    anchor_number: params.anchor_number,
                    name: params.name,
                    origin: params.origin.clone(),
                })
            }
        }
    }

    /// Used in `update_account` to update an existing account.
    fn update_existing_account(
        &mut self,
        params: UpdateExistinAccountParams,
    ) -> Result<AccountNumber, StorageError> {
        match self.stable_account_memory.get(&params.account_number) {
            None => Err(StorageError::AccountNotFound {
                account_number: params.account_number,
            }),
            Some(storable_account) => {
                let mut storable_account = storable_account.clone();
                storable_account.name = params.name;
                self.stable_account_memory
                    .insert(params.account_number, storable_account);
                Ok(params.account_number)
            }
        }
    }

    /// Used in `update_account` to create a default account.
    /// Default account are not initially stored. They are stored when updated.
    /// If the default account reference does not exist, it must be created.
    /// If the default account reference exists, its account number must be updated.
    fn create_default_account(
        &mut self,
        params: CreateAccountParams,
    ) -> Result<AccountNumber, StorageError> {
        // Create and store the default account.
        let new_account_number = self.allocate_account_number()?;
        let storable_account = StorableAccount {
            name: params.name.clone(),
            // This was a default account which uses the anchor number for the seed.
            seed_from_anchor: Some(params.anchor_number),
        };
        self.stable_account_memory
            .insert(new_account_number, storable_account);

        // Get or create an application number from the account's origin.
        let application_number =
            self.lookup_or_insert_application_number_with_origin(&params.origin);
        // Update counters with one more account.
        self.update_counters(
            application_number,
            params.anchor_number,
            AccountType::Account,
        )?;

        // Update the account references list.
        let account_references_key = (params.anchor_number, application_number);
        match self
            .stable_account_reference_list_memory
            .get(&account_references_key)
        {
            None => {
                // If no list exists for this anchor & application,
                // Create and insert the default account.
                // This is because we don't create default accounts explicitly.
                let new_ref = AccountReference {
                    account_number: Some(new_account_number),
                    last_used: None,
                };
                self.stable_account_reference_list_memory
                    .insert(account_references_key, vec![new_ref].into());
                // One new account reference was created.
                self.update_counters(
                    application_number,
                    params.anchor_number,
                    AccountType::AccountReference,
                )?;
            }
            Some(existing_storable_list) => {
                // If the list exists, update the default account reference with the new account number.
                let mut refs_vec: Vec<AccountReference> = existing_storable_list.into();
                let mut found_and_updated = false;
                for r_mut in refs_vec.iter_mut() {
                    if r_mut.account_number.is_none() {
                        // Found the default account reference.
                        r_mut.account_number = Some(new_account_number);
                        found_and_updated = true;
                        break;
                    }
                }

                // This could happen if the account was removed and now we try to update it.
                if !found_and_updated {
                    return Err(StorageError::MissingAccount {
                        anchor_number: params.anchor_number,
                        name: params.name.clone(),
                    });
                }
                self.stable_account_reference_list_memory
                    .insert(account_references_key, refs_vec.into());
            }
        }

        Ok(new_account_number)
    }

    /// Make sure all the required metadata is recorded to stable memory.
    pub fn flush(&mut self) {
        let slice = unsafe {
            std::slice::from_raw_parts(
                &self.header as *const _ as *const u8,
                std::mem::size_of::<Header>(),
            )
        };
        let mut writer = Writer::new(&mut self.header_memory, 0);

        // this should never fail as this write only requires a memory of size 1
        writer.write_all(slice).expect("bug: failed to grow memory");
    }

    pub fn anchor_count(&self) -> usize {
        self.header.num_anchors as usize
    }

    pub fn assigned_anchor_number_range(&self) -> (AnchorNumber, AnchorNumber) {
        (self.header.id_range_lo, self.header.id_range_hi)
    }

    pub fn set_anchor_number_range(&mut self, (lo, hi): (AnchorNumber, AnchorNumber)) {
        if hi < lo {
            trap(&format!(
                "set_anchor_number_range: improper Identity Anchor range [{lo}, {hi})"
            ));
        }
        if (hi - lo) > MAX_ENTRIES {
            trap(&format!(
                "set_anchor_number_range: specified range [{lo}, {hi}) is too large for this canister \
                 (max {MAX_ENTRIES} entries)"
            ));
        }

        // restrict further if II has users to protect existing anchors
        if self.header.num_anchors > 0 {
            if self.header.id_range_lo != lo {
                trap(&format!(
                    "set_anchor_number_range: specified range [{lo}, {hi}) does not start from the same number ({}) \
                     as the existing range thus would make existing anchors invalid"
                    , { self.header.id_range_lo }));
            }
            // Check that all _existing_ anchors fit into the new range. I.e. making the range smaller
            // is ok as long as the range reduction only affects _unused_ anchor number.
            if (hi - lo) < self.header.num_anchors as u64 {
                trap(&format!(
                    "set_anchor_number_range: specified range [{lo}, {hi}) does not accommodate all {} anchors \
                     thus would make existing anchors invalid"
                    , { self.header.num_anchors }));
            }
        }

        self.header.id_range_lo = lo;
        self.header.id_range_hi = hi;
        self.flush();
    }

    /// Add a new archive entry to the buffer.
    pub fn add_archive_entry(&mut self, entry: BufferedEntry) {
        self.archive_entries_buffer
            .insert(entry.sequence_number, BufferedEntryWrapper(entry));
    }

    /// Get the first `max_entries` archive entries from the buffer.
    pub fn get_archive_entries(&mut self, max_entries: u16) -> Vec<BufferedEntry> {
        self.archive_entries_buffer
            .iter()
            .take(max_entries as usize)
            .map(|(_, v)| v.0.clone())
            .collect()
    }

    /// Prune all archive entries with sequence numbers less than or equal to the given sequence number.
    pub fn prune_archive_entries(&mut self, sequence_number: u64) {
        let entries_to_prune = self
            .archive_entries_buffer
            .range(..=sequence_number)
            .map(|(k, _)| k)
            .collect::<Vec<_>>();
        entries_to_prune.iter().for_each(|k| {
            self.archive_entries_buffer.remove(k);
        });
    }

    /// Returns the number of entries in the archive buffer.
    pub fn archive_entries_count(&self) -> usize {
        self.archive_entries_buffer.iter().count()
    }

    fn anchor_number_to_record(&self, anchor_number: u64) -> Result<u32, StorageError> {
        if anchor_number < self.header.id_range_lo || anchor_number >= self.header.id_range_hi {
            return Err(StorageError::AnchorNumberOutOfRange {
                anchor_number,
                range: self.assigned_anchor_number_range(),
            });
        }

        let record_number = (anchor_number - self.header.id_range_lo) as u32;
        if record_number >= self.header.num_anchors {
            return Err(StorageError::BadAnchorNumber(anchor_number));
        }
        Ok(record_number)
    }

    fn record_address(&self, record_number: u32) -> u64 {
        record_number as u64 * self.header.entry_size as u64
    }

    pub fn write_persistent_state(&mut self, state: &PersistentState) {
        // The virtual memory is not limited in size, so for the expected size of the persistent state
        // this operation is infallible. The size of the persistent state is monitored and an alert
        // is raised if the size exceeds the expected size.
        self.persistent_state
            .set(StorablePersistentState::from(state.clone()))
            .expect("failed to write persistent state");
    }

    pub fn read_persistent_state(&self) -> PersistentState {
        PersistentState::from(self.persistent_state.get().clone())
    }

    pub fn version(&self) -> u8 {
        self.header.version
    }

    pub fn memory_sizes(&self) -> HashMap<String, u64> {
        HashMap::from_iter(vec![
            ("header".to_string(), self.header_memory.size()),
            ("identities".to_string(), self.anchor_memory.size()),
            (
                "archive_buffer".to_string(),
                self.archive_buffer_memory_wrapper.size(),
            ),
            (
                "persistent_state".to_string(),
                self.persistent_state_memory_wrapper.size(),
            ),
            (
                "event_data".to_string(),
                self.event_data_memory_wrapper.size(),
            ),
            (
                "event_aggregations".to_string(),
                self.event_aggregations_memory_wrapper.size(),
            ),
            (
                "reference_registration_rate".to_string(),
                self.reference_registration_rate_memory_wrapper.size(),
            ),
            (
                "current_registration_rate".to_string(),
                self.current_registration_rate_memory_wrapper.size(),
            ),
            (
                "stable_identities".to_string(),
                self.stable_anchor_memory_wrapper.size(),
            ),
            (
                "stable_accounts".to_string(),
                self.stable_account_memory_wrapper.size(),
            ),
            (
                "stable_applications".to_string(),
                self.stable_application_memory_wrapper.size(),
            ),
            (
                "stable_account_counter".to_string(),
                self.stable_anchor_account_counter_memory_wrapper.size(),
            ),
            (
                "lookup_anchor_with_openid_credential".to_string(),
                self.lookup_anchor_with_openid_credential_memory_wrapper
                    .size(),
            ),
            (
                "lookup_anchor_with_device_credential".to_string(),
                self.lookup_anchor_with_device_credential_memory_wrapper
                    .size(),
            ),
            (
                "lookup_application_with_origin".to_string(),
                self.lookup_application_with_origin_memory_wrapper.size(),
            ),
            (
                "stable_account_reference_list".to_string(),
                self.stable_account_reference_list_memory_wrapper.size(),
            ),
        ])
    }
}

#[derive(Debug)]
pub enum StorageError {
    AnchorNumberOutOfRange {
        anchor_number: AnchorNumber,
        range: (AnchorNumber, AnchorNumber),
    },
    BadAnchorNumber(u64),
    DeserializationError(candid::error::Error),
    SerializationError(candid::error::Error),
    EntrySizeLimitExceeded {
        space_required: u64,
        space_available: u64,
    },
    AnchorNotFound {
        anchor_number: AnchorNumber,
    },
    ApplicationNotFound {
        origin: FrontendHostname,
    },
    MissingAccountName,
    MissingAccount {
        anchor_number: AnchorNumber,
        name: String,
    },
    AccountNotFound {
        account_number: AccountNumber,
    },
    OriginNotFoundForApplicationNumber {
        application_number: ApplicationNumber,
    },
    ErrorUpdatingAccountCounter,
}

impl fmt::Display for StorageError {
    fn fmt(&self, f: &mut fmt::Formatter<'_>) -> fmt::Result {
        match self {
            Self::AnchorNumberOutOfRange {
                anchor_number,
                range,
            } => write!(
                f,
                "Identity Anchor {} is out of range [{}, {})",
                anchor_number, range.0, range.1
            ),
            Self::BadAnchorNumber(n) => write!(f, "bad Identity Anchor {n}"),
            Self::DeserializationError(err) => {
                write!(f, "failed to deserialize a Candid value: {err}")
            }
            Self::SerializationError(err) => {
                write!(f, "failed to serialize a Candid value: {err}")
            }
            Self::EntrySizeLimitExceeded {
                space_required,
                space_available,
            } => write!(
                f,
                "attempted to store an entry of size {space_required} \
                 which is larger then the max allowed entry size {space_available}"
            ),
            Self::AnchorNotFound { anchor_number } => {
                write!(
                    f,
                    "StableAnchor not found for anchor number {}",
                    anchor_number
                )
            }
            Self::ApplicationNotFound { origin } => {
                write!(f, "Application not found for origin {}", origin)
            }
            Self::MissingAccountName => write!(f, "Account name is missing"),
            Self::MissingAccount {
                anchor_number,
                name,
            } => {
                write!(
                    f,
                    "Account not found for anchor number {} and name {}",
                    anchor_number, name
                )
            }
            Self::AccountNotFound { account_number } => {
                write!(f, "Account not found for account number {}", account_number)
            }
            Self::OriginNotFoundForApplicationNumber { application_number } => write!(
                f,
                "Origin not found for application number {}",
                application_number
            ),
            Self::ErrorUpdatingAccountCounter => write!(f, "Error updating account counter"),
        }
    }
}

/// Helper module to hide internal memory of the memory wrapper.
mod memory_wrapper {
    use ic_stable_structures::Memory;

    /// Struct that holds a memory with the sole purpose to provide a function to get
    /// the size of the memory.
    pub struct MemoryWrapper<M: Memory> {
        memory: M,
    }

    impl<M: Memory> MemoryWrapper<M> {
        pub fn new(memory: M) -> Self {
            Self { memory }
        }

        pub fn size(&self) -> u64 {
            self.memory.size()
        }
    }
}<|MERGE_RESOLUTION|>--- conflicted
+++ resolved
@@ -964,20 +964,11 @@
             }
             Some(account_number) => match self.stable_account_memory.get(&account_number) {
                 None => None,
-<<<<<<< HEAD
-                Some(storable_account) => Some(Account::new_with_seed_anchor(
-                    *params.anchor_number,
-                    params.origin.clone(),
-                    Some(storable_account.name),
-                    Some(*account_number),
-                    storable_account.seed_from_anchor,
-=======
                 Some(storable_account) => Some(Account::new(
                     params.anchor_number,
                     params.origin.clone(),
                     Some(storable_account.name.clone()),
                     Some(account_number),
->>>>>>> 5e5687d4
                 )),
             },
         }
