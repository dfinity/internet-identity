--- conflicted
+++ resolved
@@ -1034,14 +1034,10 @@
     /// If the `Account` exists, returns it as `Account`.
     /// Optionally an application number can be passed if it is already known, so we don't look it up more than necessary.
     pub fn read_account(&self, params: ReadAccountParams) -> Option<Account> {
-<<<<<<< HEAD
         check_frontend_length(params.origin);
-        let application_number = self.lookup_application_number_with_origin(params.origin);
-=======
         let application_number = params
             .known_app_num
             .or_else(|| self.lookup_application_number_with_origin(params.origin));
->>>>>>> 7c90a40f
 
         match params.account_number {
             // If a default account is requested
