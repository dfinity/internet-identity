--- conflicted
+++ resolved
@@ -106,7 +106,6 @@
 use crate::storage::registration_rates::RegistrationRates;
 use crate::storage::stable_anchor::StableAnchor;
 use crate::storage::storable_anchor::StorableAnchor;
-use crate::storage::storable_openid_credential_key::StorableOpenIdCredentialKey;
 use crate::storage::storable_persistent_state::StorablePersistentState;
 use internet_identity_interface::internet_identity::types::*;
 use crate::storage::storable_openid_credential_key::StorableOpenIdCredentialKey;
@@ -472,12 +471,7 @@
         let credential_to_be_removed = previous_set.difference(&current_set);
         let credential_to_be_added = current_set.difference(&previous_set);
         credential_to_be_removed.for_each(|key| {
-<<<<<<< HEAD
-            self.lookup_anchor_with_openid_credential_memory
-                .remove(&key.into());
-=======
             self.lookup_anchor_with_openid_credential_memory.remove(&key.into());
->>>>>>> aa1f722e
         });
         credential_to_be_added.for_each(|key| {
             self.lookup_anchor_with_openid_credential_memory
@@ -490,12 +484,7 @@
         &self,
         key: &OpenIdCredentialKey,
     ) -> Option<AnchorNumber> {
-<<<<<<< HEAD
-        self.lookup_anchor_with_openid_credential_memory
-            .get(&key.into())
-=======
         self.lookup_anchor_with_openid_credential_memory.get(&key.into())
->>>>>>> aa1f722e
     }
 
     /// Make sure all the required metadata is recorded to stable memory.
