--- conflicted
+++ resolved
@@ -97,20 +97,16 @@
 use std::convert::TryInto;
 use std::fmt;
 use std::io::{Read, Write};
-<<<<<<< HEAD
-=======
-use std::marker::PhantomData;
 use std::ops::RangeInclusive;
->>>>>>> 18284cda
 
 #[cfg(test)]
 mod tests;
 
 // version 0: invalid
 // version 1: genesis layout, might have persistent state
-// version 2: genesis layout, must have persistent state
-// version 3+: invalid
-const SUPPORTED_LAYOUT_VERSIONS: RangeInclusive<u8> = 1..=2;
+// version 2: migration in progress genesis -> post-migration layout, must have persistent state
+// version 3: post-migration layout
+const SUPPORTED_LAYOUT_VERSIONS: RangeInclusive<u8> = 1..=3;
 
 /// Reserved space for the header before the anchor records start.
 const WASM_PAGE_SIZE: u64 = 65_536;
@@ -151,8 +147,8 @@
     magic: [u8; 3],
     // version 0: invalid
     // version 1: genesis layout, might have persistent state
-    // version 2: genesis layout, must have persistent state
-    // version 3+: invalid
+    // version 2: migration in progress genesis -> post-migration layout, must have persistent state
+    // version 3: post-migration layout
     version: u8,
     num_users: u32,
     id_range_lo: u64,
@@ -289,12 +285,10 @@
                 &header.magic,
             ));
         }
-<<<<<<< HEAD
-=======
+
         if !SUPPORTED_LAYOUT_VERSIONS.contains(&header.version) {
             trap(&format!("unsupported header version: {}", header.version));
         }
->>>>>>> 18284cda
 
         Some(Self { header, memory })
     }
@@ -592,7 +586,6 @@
         candid::decode_one(&data_buf).map_err(|err| PersistentStateError::CandidError(err))
     }
 
-<<<<<<< HEAD
     pub fn configure_migration(&mut self, batch_size: u32) {
         let migration_state = self.migration_state();
 
@@ -674,10 +667,10 @@
         self.header.migration_batch_size = 0;
         self.header.new_layout_start = 0;
         self.flush();
-=======
+    }
+
     pub fn version(&self) -> u8 {
         self.header.version
->>>>>>> 18284cda
     }
 }
 
