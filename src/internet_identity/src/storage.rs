//! This module implements all the stable memory interactions of Internet Identity.
//! It uses the [Reader] and [Writer] implementations of the `stable_structures` crate.
//!
//! ## Stable Memory Layout
//!
//! Variables used below:
//! * HEADER_SIZE: 66 bytes
//! * ENTRY_OFFSET: 131 072 bytes = 2 WASM Pages
//! * Anchor size: 4096 bytes
//!
//! Within the first page of the raw stable memory, the layout is as follows:
//!
//! ```text
//! ------------------------------------------- <- Address 0
//! Magic "IIC"                 ↕ 3 bytes
//! -------------------------------------------
//! Layout version              ↕ 1 byte
//! -------------------------------------------
//! Number of anchors           ↕ 4 bytes
//! -------------------------------------------
//! id_range_lo (A_0)           ↕ 8 bytes
//! -------------------------------------------
//! id_range_hi (A_MAX)         ↕ 8 bytes
//! -------------------------------------------
//! entry_size (SIZE_MAX)       ↕ 2 bytes
//! -------------------------------------------
//! Salt                        ↕ 32 bytes
//! -------------------------------------------
//! Entry offset (ENTRY_OFFSET) ↕ 8 bytes
//! ------------------------------------------- <- HEADER_SIZE
//! Unused space                ↕
//! ------------------------------------------- <- Start of wasm memory page 1
//! ```
//!
//! The second page and onwards is managed by the [MemoryManager] and is currently split into the
//! following managed memories:
//! * Anchor memory: used to store the candid encoded anchors
//! * Archive buffer memory: used to store the archive entries yet to be pulled by the archive canister
//! * Persistent state memory: used to store the [PersistentState]
//!
//! ### Anchor memory
//!
//! The layout within the (virtual) anchor memory is as follows:
//!
//! ```text
//! ------------------------------------------- <- Address 0
//! A_0_size                    ↕ 2 bytes
//! -------------------------------------------
//! Candid encoded entry        ↕ A_0_size bytes
//! -------------------------------------------
//! Unused space A_0            ↕ (SIZE_MAX - A_0_size - 2) bytes
//! ------------------------------------------- <- A_1_offset = ENTRY_OFFSET + (A_1 - A_0) * SIZE_MAX  ┬
//! A_1_size                    ↕ 2 bytes                                                              │
//! -------------------------------------------                                                        │
//! Candid encoded entry        ↕ A_1_size bytes                                            anchor A_1 │
//! -------------------------------------------                                                        │
//! Unused space A_1            ↕ (SIZE_MAX - A_1_size - 2) bytes                                      │
//! -------------------------------------------                                                        ┴
//! ...
//! ------------------------------------------- <- A_MAX_offset = ENTRY_OFFSET + (A_MAX - A_0) * SIZE_MAX
//! A_MAX_size                  ↕ 2 bytes
//! -------------------------------------------
//! Candid encoded entry        ↕ A_MAX_size bytes
//! -------------------------------------------
//! Unallocated space
//! -------------------------------------------
//! ```
//!
//! ## Persistent State
//!
//! Internet Identity maintains a [PersistentState] for config and stats purposes which stored in a
//! [StableCell] in the virtual memory with id 2 managed using the [MemoryManager].
//! The [PersistentState] is currently only written to stable memory in the pre_upgrade hook.
//!
//! ## Archive buffer memory
//!
//! The archive buffer memory is entirely owned by a [StableBTreeMap] used to store the buffered
//! entries. The entries are indexed by their sequence number.
//!
//! The archive buffer memory is managed by the [MemoryManager] and is currently limited to a single
//! bucket of 128 pages.
use account::{
    Account, AccountsCounter, CreateAccountParams, ReadAccountParams, UpdateAccountParams,
    UpdateExistingAccountParams,
};
use candid::{CandidType, Deserialize, Principal};
use ic_cdk::api::stable::WASM_PAGE_SIZE_IN_BYTES;
use ic_stable_structures::cell::ValueError;
use std::borrow::Cow;
use std::collections::{BTreeSet, HashMap};
use std::fmt;
use std::io::{Read, Write};
use std::ops::RangeInclusive;
use storable::account_reference_list::StorableAccountReferenceList;
use storable::anchor_number_list::StorableAnchorNumberList;

use ic_cdk::api::trap;
use ic_stable_structures::memory_manager::{MemoryId, MemoryManager, VirtualMemory};
use ic_stable_structures::reader::Reader;
use ic_stable_structures::storable::Bound;
use ic_stable_structures::writer::Writer;
use ic_stable_structures::{
    Memory, MinHeap, RestrictedMemory, StableBTreeMap, StableCell, Storable,
};
use internet_identity_interface::archive::types::BufferedEntry;

use crate::delegation::check_frontend_length;
use crate::openid::OpenIdCredentialKey;
use crate::state::PersistentState;
use crate::stats::event_stats::AggregationKey;
use crate::stats::event_stats::{EventData, EventKey};
use crate::storage::account::AccountReference;
use crate::storage::anchor::{Anchor, Device};
use crate::storage::memory_wrapper::MemoryWrapper;
use crate::storage::registration_rates::RegistrationRates;
use crate::storage::storable::account::StorableAccount;
use crate::storage::storable::account_number::StorableAccountNumber;
use crate::storage::storable::account_reference::StorableAccountReference;
use crate::storage::storable::accounts_counter::{AccountType, StorableAccountsCounter};
use crate::storage::storable::anchor_application_config::AnchorApplicationConfig;
use crate::storage::storable::application::StorableOriginSha256;
use crate::storage::storable::application_number::StorableApplicationNumber;
use internet_identity_interface::internet_identity::types::*;
use storable::anchor::StorableAnchor;
use storable::anchor_number::StorableAnchorNumber;
use storable::application::StorableApplication;
use storable::credential_id::StorableCredentialId;
use storable::discrepancy_counter::{DiscrepancyType, StorableDiscrepancyCounter};
use storable::fixed_anchor::StorableFixedAnchor;
use storable::openid_credential::StorableOpenIdCredential;
use storable::openid_credential_key::StorableOpenIdCredentialKey;
use storable::storable_persistent_state::StorablePersistentState;

pub mod anchor;
pub mod registration_rates;

pub mod account;

pub(crate) mod storable;

#[cfg(test)]
mod tests;

/// * version   0: invalid
/// * version 1-8: no longer supported
/// * version   9: 4KB anchors, candid anchor record layout, persistent state in virtual memory,
///   with memory manager (from 2nd page on), archive entries buffer in stable memory
const SUPPORTED_LAYOUT_VERSIONS: RangeInclusive<u8> = 9..=9;

const DEFAULT_ENTRY_SIZE: u16 = 4096;
const EMPTY_SALT: [u8; 32] = [0; 32];
const GB: u64 = 1 << 30;

/// MemoryManager parameters.
const ANCHOR_MEMORY_INDEX: u8 = 0u8;
const ARCHIVE_BUFFER_MEMORY_INDEX: u8 = 1u8;
const PERSISTENT_STATE_MEMORY_INDEX: u8 = 2u8;
const EVENT_DATA_MEMORY_INDEX: u8 = 3u8;
const STATS_AGGREGATIONS_MEMORY_INDEX: u8 = 4u8;
const REGISTRATION_REFERENCE_RATE_MEMORY_INDEX: u8 = 5u8;
const REGISTRATION_CURRENT_RATE_MEMORY_INDEX: u8 = 6u8;
// These memory indexes have been abandoned, do not use them
// const DEPRECATED_STABLE_ANCHOR_MEMORY_INDEX: u8 = 7u8;
// const DEPRECATED_LOOKUP_ANCHOR_WITH_OPENID_CREDENTIAL_MEMORY_INDEX: u8 = 8u8;
// const LOOKUP_APPLICATION_WITH_ORIGIN_MEMORY_INDEX_OLD: u8 = 12u8;

const LOOKUP_ANCHOR_WITH_DEVICE_CREDENTIAL_MEMORY_INDEX: u8 = 9u8;
const STABLE_ACCOUNT_MEMORY_INDEX: u8 = 10u8;
const STABLE_APPLICATION_MEMORY_INDEX: u8 = 11u8;
const STABLE_ACCOUNT_REFERENCE_LIST_MEMORY_INDEX: u8 = 13u8;
const STABLE_ANCHOR_ACCOUNT_COUNTER_MEMORY_INDEX: u8 = 14u8;
const STABLE_ACCOUNT_COUNTER_MEMORY_INDEX: u8 = 15u8;
const STABLE_ANCHOR_MEMORY_INDEX: u8 = 16u8;
const LOOKUP_ANCHOR_WITH_OPENID_CREDENTIAL_MEMORY_INDEX: u8 = 17u8;
const STABLE_ACCOUNT_COUNTER_DISCREPANCY_COUNTER_MEMORY_INDEX: u8 = 18u8;
const LOOKUP_APPLICATION_WITH_ORIGIN_MEMORY_INDEX: u8 = 19u8;
const STABLE_ANCHOR_APPLICATION_CONFIG_MEMORY_INDEX: u8 = 20u8;
const LOOKUP_ANCHOR_WITH_RECOVERY_PHRASE_PRINCIPAL_MEMORY_INDEX: u8 = 21u8;

const ANCHOR_MEMORY_ID: MemoryId = MemoryId::new(ANCHOR_MEMORY_INDEX);
const ARCHIVE_BUFFER_MEMORY_ID: MemoryId = MemoryId::new(ARCHIVE_BUFFER_MEMORY_INDEX);
const PERSISTENT_STATE_MEMORY_ID: MemoryId = MemoryId::new(PERSISTENT_STATE_MEMORY_INDEX);
const EVENT_DATA_MEMORY_ID: MemoryId = MemoryId::new(EVENT_DATA_MEMORY_INDEX);
const STATS_AGGREGATIONS_MEMORY_ID: MemoryId = MemoryId::new(STATS_AGGREGATIONS_MEMORY_INDEX);
const REGISTRATION_REFERENCE_RATE_MEMORY_ID: MemoryId =
    MemoryId::new(REGISTRATION_REFERENCE_RATE_MEMORY_INDEX);
const REGISTRATION_CURRENT_RATE_MEMORY_ID: MemoryId =
    MemoryId::new(REGISTRATION_CURRENT_RATE_MEMORY_INDEX);
const STABLE_ANCHOR_MEMORY_ID: MemoryId = MemoryId::new(STABLE_ANCHOR_MEMORY_INDEX);
const STABLE_ACCOUNT_MEMORY_ID: MemoryId = MemoryId::new(STABLE_ACCOUNT_MEMORY_INDEX);
const STABLE_APPLICATION_MEMORY_ID: MemoryId = MemoryId::new(STABLE_APPLICATION_MEMORY_INDEX);
const STABLE_ACCOUNT_REFERENCE_LIST_MEMORY_ID: MemoryId =
    MemoryId::new(STABLE_ACCOUNT_REFERENCE_LIST_MEMORY_INDEX);
const STABLE_DEFAULT_ACCOUNT_REFERENCE_MEMORY_ID: MemoryId =
    MemoryId::new(STABLE_ANCHOR_APPLICATION_CONFIG_MEMORY_INDEX);
const STABLE_ACCOUNT_COUNTER_DISCREPANCY_COUNTER_MEMORY_ID: MemoryId =
    MemoryId::new(STABLE_ACCOUNT_COUNTER_DISCREPANCY_COUNTER_MEMORY_INDEX);
const STABLE_ACCOUNT_COUNTER_MEMORY_ID: MemoryId =
    MemoryId::new(STABLE_ACCOUNT_COUNTER_MEMORY_INDEX);
const STABLE_ANCHOR_ACCOUNT_COUNTER_MEMORY_ID: MemoryId =
    MemoryId::new(STABLE_ANCHOR_ACCOUNT_COUNTER_MEMORY_INDEX);
const LOOKUP_ANCHOR_WITH_OPENID_CREDENTIAL_MEMORY_ID: MemoryId =
    MemoryId::new(LOOKUP_ANCHOR_WITH_OPENID_CREDENTIAL_MEMORY_INDEX);
const LOOKUP_ANCHOR_WITH_DEVICE_CREDENTIAL_MEMORY_ID: MemoryId =
    MemoryId::new(LOOKUP_ANCHOR_WITH_DEVICE_CREDENTIAL_MEMORY_INDEX);

const LOOKUP_APPLICATION_WITH_ORIGIN_MEMORY_ID: MemoryId =
    MemoryId::new(LOOKUP_APPLICATION_WITH_ORIGIN_MEMORY_INDEX);

const LOOKUP_ANCHOR_WITH_RECOVERY_PHRASE_PRINCIPAL_MEMORY_ID: MemoryId =
    MemoryId::new(LOOKUP_ANCHOR_WITH_RECOVERY_PHRASE_PRINCIPAL_MEMORY_INDEX);

// The bucket size 128 is relatively low, to avoid wasting memory when using
// multiple virtual memories for smaller amounts of data.
// This value results in 256 GB of total managed memory, which should be enough
// for the foreseeable future.
const BUCKET_SIZE_IN_PAGES: u16 = 128;
const MAX_MANAGED_MEMORY_SIZE: u64 = 256 * GB;
const MAX_MANAGED_WASM_PAGES: u64 = MAX_MANAGED_MEMORY_SIZE / WASM_PAGE_SIZE_IN_BYTES;

/// The maximum number of anchors this canister can store.
pub const MAX_ENTRIES: u64 = (MAX_MANAGED_WASM_PAGES - BUCKET_SIZE_IN_PAGES as u64) // deduct one bucket for the archive entries buffer
    * WASM_PAGE_SIZE_IN_BYTES
    / DEFAULT_ENTRY_SIZE as u64;

pub type Salt = [u8; 32];

type ManagedMemory<M> = VirtualMemory<RestrictedMemory<M>>;

/// The [BufferedEntry] is wrapped to allow this crate to implement [Storable].
#[derive(Clone, Debug, CandidType, Deserialize)]
struct BufferedEntryWrapper(BufferedEntry);

impl Storable for BufferedEntryWrapper {
    fn to_bytes(&self) -> Cow<'_, [u8]> {
        Cow::Owned(candid::encode_one(&self.0).expect("failed to serialize archive entry"))
    }

    fn from_bytes(bytes: Cow<'_, [u8]>) -> Self {
        BufferedEntryWrapper(
            candid::decode_one(&bytes).expect("failed to deserialize archive entry"),
        )
    }

    const BOUND: Bound = Bound::Unbounded;
}

/// Data type responsible for managing anchor data in stable memory.
pub struct Storage<M: Memory> {
    header: Header,
    header_memory: RestrictedMemory<M>,
    anchor_memory: ManagedMemory<M>,
    /// Memory wrapper used to report the size of the archive buffer memory.
    archive_buffer_memory_wrapper: MemoryWrapper<ManagedMemory<M>>,
    archive_entries_buffer: StableBTreeMap<u64, BufferedEntryWrapper, ManagedMemory<M>>,
    /// Memory wrapper used to report the size of the persistent state memory.
    persistent_state_memory_wrapper: MemoryWrapper<ManagedMemory<M>>,
    persistent_state: StableCell<StorablePersistentState, ManagedMemory<M>>,
    /// Memory wrapper used to report the size of the event data memory.
    event_data_memory_wrapper: MemoryWrapper<ManagedMemory<M>>,
    pub event_data: StableBTreeMap<EventKey, EventData, ManagedMemory<M>>,
    /// Memory wrapper used to report the size of the stats aggregation memory.
    event_aggregations_memory_wrapper: MemoryWrapper<ManagedMemory<M>>,
    pub event_aggregations: StableBTreeMap<AggregationKey, u64, ManagedMemory<M>>,
    /// Registration rates tracked for the purpose of toggling the dynamic captcha (if configured)
    /// This data is persisted as it potentially contains data collected over longer periods of time.
    pub registration_rates: RegistrationRates<ManagedMemory<M>>,
    /// Memory wrapper used to report the size of the current registration rate memory.
    current_registration_rate_memory_wrapper: MemoryWrapper<ManagedMemory<M>>,
    /// Memory wrapper used to report the size of the reference registration rate memory.
    reference_registration_rate_memory_wrapper: MemoryWrapper<ManagedMemory<M>>,
    /// Memory wrapper used to report the size of the stable anchor memory.
    stable_anchor_memory_wrapper: MemoryWrapper<ManagedMemory<M>>,
    stable_anchor_memory: StableBTreeMap<StorableAnchorNumber, StorableAnchor, ManagedMemory<M>>,
    /// Memory wrapper used to report the size of the stable account memory.
    stable_account_memory_wrapper: MemoryWrapper<ManagedMemory<M>>,
    stable_account_memory: StableBTreeMap<StorableAccountNumber, StorableAccount, ManagedMemory<M>>,
    /// Memory wrapper used to report the size of the stable application memory.
    stable_application_memory_wrapper: MemoryWrapper<ManagedMemory<M>>,
    pub(crate) stable_application_memory:
        StableBTreeMap<StorableApplicationNumber, StorableApplication, ManagedMemory<M>>,
    /// Memory wrapper used to report the size of the stable account counter memory.
    stable_anchor_account_counter_memory_wrapper: MemoryWrapper<ManagedMemory<M>>,
    stable_anchor_account_counter_memory:
        StableBTreeMap<StorableAnchorNumber, StorableAccountsCounter, ManagedMemory<M>>,
    /// Memory wrapper used to report the size of the stable account reference list memory.
    stable_account_reference_list_memory_wrapper: MemoryWrapper<ManagedMemory<M>>,
    stable_account_reference_list_memory: StableBTreeMap<
        (StorableAnchorNumber, StorableApplicationNumber),
        StorableAccountReferenceList,
        ManagedMemory<M>,
    >,
    /// Memory wrapper used to report the size of the stable (anchor, application)-config memory.
    stable_anchor_application_config_memory_wrapper: MemoryWrapper<ManagedMemory<M>>,
    stable_anchor_application_config_memory: StableBTreeMap<
        (StorableAnchorNumber, StorableApplicationNumber),
        AnchorApplicationConfig,
        ManagedMemory<M>,
    >,
    stable_account_counter_memory: StableCell<StorableAccountsCounter, ManagedMemory<M>>,
    /// Counter that counts how often there was a discrepancy between the anchor accounts counter and the actual number of accounts
    stable_account_counter_discrepancy_counter_memory:
        StableCell<StorableDiscrepancyCounter, ManagedMemory<M>>,
    /// Memory wrapper used to report the size of the lookup anchor with OpenID credential memory.
    lookup_anchor_with_openid_credential_memory_wrapper: MemoryWrapper<ManagedMemory<M>>,
    lookup_anchor_with_openid_credential_memory:
        StableBTreeMap<StorableOpenIdCredentialKey, StorableAnchorNumberList, ManagedMemory<M>>,
    /// Memory wrapper used to report the size of the lookup anchor with device credential memory.
    lookup_anchor_with_device_credential_memory_wrapper: MemoryWrapper<ManagedMemory<M>>,
    lookup_anchor_with_device_credential_memory:
        StableBTreeMap<StorableCredentialId, StorableAnchorNumber, ManagedMemory<M>>,

    lookup_application_with_origin_memory_wrapper: MemoryWrapper<ManagedMemory<M>>,

    pub(crate) lookup_application_with_origin_memory:
        StableBTreeMap<StorableOriginSha256, StorableApplicationNumber, ManagedMemory<M>>,

    lookup_anchor_with_recovery_phrase_principal_memory_wrapper: MemoryWrapper<ManagedMemory<M>>,
    pub(crate) lookup_anchor_with_recovery_phrase_principal_memory:
        StableBTreeMap<Principal, StorableAnchorNumber, ManagedMemory<M>>,
}

#[repr(C, packed)]
#[derive(Copy, Clone, Debug, PartialEq)]
struct Header {
    magic: [u8; 3],
    /// See [SUPPORTED_LAYOUT_VERSIONS]
    version: u8,
    num_anchors: u32,
    id_range_lo: u64,
    id_range_hi: u64,
    entry_size: u16,
    salt: [u8; 32],
}

impl<M: Memory + Clone> Storage<M> {
    /// Creates a new empty storage that manages the data of anchors in
    /// the specified range.
    pub fn new((id_range_lo, id_range_hi): (AnchorNumber, AnchorNumber), memory: M) -> Self {
        if id_range_hi < id_range_lo {
            trap(&format!(
                "improper Identity Anchor range: [{id_range_lo}, {id_range_hi})",
            ));
        }

        if (id_range_hi - id_range_lo) > MAX_ENTRIES {
            trap(&format!(
                "id range [{id_range_lo}, {id_range_hi}) is too large for a single canister (max {MAX_ENTRIES} entries)",
            ));
        }
        let version: u8 = 9;
        let header = Header {
            magic: *b"IIC",
            version,
            num_anchors: 0,
            id_range_lo,
            id_range_hi,
            entry_size: DEFAULT_ENTRY_SIZE,
            salt: EMPTY_SALT,
        };

        let mut storage = Self::init_with_header(memory, header);
        storage.flush();
        storage
    }

    fn init_with_header(memory: M, header: Header) -> Self {
        let header_memory = RestrictedMemory::new(memory.clone(), 0..1);
        let memory_manager = MemoryManager::init_with_bucket_size(
            RestrictedMemory::new(memory, 1..MAX_MANAGED_WASM_PAGES),
            BUCKET_SIZE_IN_PAGES,
        );
        let anchor_memory = memory_manager.get(ANCHOR_MEMORY_ID);
        let archive_buffer_memory = memory_manager.get(ARCHIVE_BUFFER_MEMORY_ID);
        let persistent_state_memory = memory_manager.get(PERSISTENT_STATE_MEMORY_ID);
        let event_data_memory = memory_manager.get(EVENT_DATA_MEMORY_ID);
        let stats_aggregations_memory = memory_manager.get(STATS_AGGREGATIONS_MEMORY_ID);
        let registration_ref_rate_memory =
            memory_manager.get(REGISTRATION_REFERENCE_RATE_MEMORY_ID);
        let registration_current_rate_memory =
            memory_manager.get(REGISTRATION_CURRENT_RATE_MEMORY_ID);
        let stable_anchor_memory = memory_manager.get(STABLE_ANCHOR_MEMORY_ID);
        let stable_account_memory = memory_manager.get(STABLE_ACCOUNT_MEMORY_ID);
        let stable_application_memory = memory_manager.get(STABLE_APPLICATION_MEMORY_ID);
        let stable_anchor_account_counter_memory =
            memory_manager.get(STABLE_ANCHOR_ACCOUNT_COUNTER_MEMORY_ID);
        let stable_account_reference_list_memory =
            memory_manager.get(STABLE_ACCOUNT_REFERENCE_LIST_MEMORY_ID);
        let stable_default_account_reference_memory =
            memory_manager.get(STABLE_DEFAULT_ACCOUNT_REFERENCE_MEMORY_ID);
        let stable_account_counter_memory = memory_manager.get(STABLE_ACCOUNT_COUNTER_MEMORY_ID);
        let stable_account_counter_discrepancy_counter_memory =
            memory_manager.get(STABLE_ACCOUNT_COUNTER_DISCREPANCY_COUNTER_MEMORY_ID);
        let lookup_anchor_with_openid_credential_memory =
            memory_manager.get(LOOKUP_ANCHOR_WITH_OPENID_CREDENTIAL_MEMORY_ID);
        let lookup_anchor_with_device_credential_memory =
            memory_manager.get(LOOKUP_ANCHOR_WITH_DEVICE_CREDENTIAL_MEMORY_ID);
        let lookup_application_with_origin_memory =
            memory_manager.get(LOOKUP_APPLICATION_WITH_ORIGIN_MEMORY_ID);
        let lookup_anchor_with_recovery_phrase_principal_memory =
            memory_manager.get(LOOKUP_ANCHOR_WITH_RECOVERY_PHRASE_PRINCIPAL_MEMORY_ID);

        let registration_rates = RegistrationRates::new(
            MinHeap::init(registration_ref_rate_memory.clone())
                .expect("failed to initialize registration reference rate min heap"),
            MinHeap::init(registration_current_rate_memory.clone())
                .expect("failed to initialize registration current rate min heap"),
        );
        Self {
            header,
            header_memory,
            anchor_memory,
            registration_rates,
            reference_registration_rate_memory_wrapper: MemoryWrapper::new(
                registration_ref_rate_memory,
            ),
            current_registration_rate_memory_wrapper: MemoryWrapper::new(
                registration_current_rate_memory,
            ),
            archive_buffer_memory_wrapper: MemoryWrapper::new(archive_buffer_memory.clone()),
            archive_entries_buffer: StableBTreeMap::init(archive_buffer_memory),
            persistent_state_memory_wrapper: MemoryWrapper::new(persistent_state_memory.clone()),
            persistent_state: StableCell::init(
                persistent_state_memory,
                StorablePersistentState::default(),
            )
            .expect("failed to initialize persistent state"),
            event_data_memory_wrapper: MemoryWrapper::new(event_data_memory.clone()),
            event_data: StableBTreeMap::init(event_data_memory),
            event_aggregations_memory_wrapper: MemoryWrapper::new(
                stats_aggregations_memory.clone(),
            ),
            event_aggregations: StableBTreeMap::init(stats_aggregations_memory),
            stable_anchor_memory_wrapper: MemoryWrapper::new(stable_anchor_memory.clone()),
            stable_anchor_memory: StableBTreeMap::init(stable_anchor_memory),
            stable_account_memory_wrapper: MemoryWrapper::new(stable_account_memory.clone()),
            stable_account_memory: StableBTreeMap::init(stable_account_memory),
            stable_application_memory_wrapper: MemoryWrapper::new(
                stable_application_memory.clone(),
            ),
            stable_application_memory: StableBTreeMap::init(stable_application_memory),
            stable_anchor_account_counter_memory_wrapper: MemoryWrapper::new(
                stable_anchor_account_counter_memory.clone(),
            ),
            stable_anchor_account_counter_memory: StableBTreeMap::init(
                stable_anchor_account_counter_memory,
            ),
            stable_account_reference_list_memory_wrapper: MemoryWrapper::new(
                stable_account_reference_list_memory.clone(),
            ),
            stable_account_reference_list_memory: StableBTreeMap::init(
                stable_account_reference_list_memory,
            ),
            stable_anchor_application_config_memory_wrapper: MemoryWrapper::new(
                stable_default_account_reference_memory.clone(),
            ),
            stable_anchor_application_config_memory: StableBTreeMap::init(
                stable_default_account_reference_memory,
            ),
            stable_account_counter_memory: StableCell::init(
                stable_account_counter_memory,
                StorableAccountsCounter::default(),
            )
            .expect("stable_account_counter_memory"),
            stable_account_counter_discrepancy_counter_memory: StableCell::init(
                stable_account_counter_discrepancy_counter_memory,
                StorableDiscrepancyCounter::default(),
            )
            .expect("failed to initialize discrepancy counter"),
            lookup_anchor_with_openid_credential_memory_wrapper: MemoryWrapper::new(
                lookup_anchor_with_openid_credential_memory.clone(),
            ),
            lookup_anchor_with_openid_credential_memory: StableBTreeMap::init(
                lookup_anchor_with_openid_credential_memory,
            ),
            lookup_anchor_with_device_credential_memory_wrapper: MemoryWrapper::new(
                lookup_anchor_with_device_credential_memory.clone(),
            ),
            lookup_anchor_with_device_credential_memory: StableBTreeMap::init(
                lookup_anchor_with_device_credential_memory,
            ),

            lookup_application_with_origin_memory_wrapper: MemoryWrapper::new(
                lookup_application_with_origin_memory.clone(),
            ),
            lookup_application_with_origin_memory: StableBTreeMap::init(
                lookup_application_with_origin_memory,
            ),

            lookup_anchor_with_recovery_phrase_principal_memory_wrapper: MemoryWrapper::new(
                lookup_anchor_with_recovery_phrase_principal_memory.clone(),
            ),
            lookup_anchor_with_recovery_phrase_principal_memory: StableBTreeMap::init(
                lookup_anchor_with_recovery_phrase_principal_memory,
            ),
        }
    }

    pub fn salt(&self) -> Option<&Salt> {
        if self.header.salt == EMPTY_SALT {
            None
        } else {
            Some(&self.header.salt)
        }
    }

    pub fn update_salt(&mut self, salt: Salt) {
        if self.salt().is_some() {
            trap("Attempted to set the salt twice.");
        }
        self.header.salt = salt;
        self.flush();
    }

    /// Initializes storage by reading the given memory.
    ///
    /// Panics if the memory is empty or cannot be
    /// decoded.
    pub fn from_memory(memory: M) -> Self {
        if memory.size() < 1 {
            trap("stable memory is empty, cannot initialize");
        }

        let mut header: Header = unsafe { std::mem::zeroed() };

        unsafe {
            let slice = std::slice::from_raw_parts_mut(
                &mut header as *mut _ as *mut u8,
                std::mem::size_of::<Header>(),
            );
            memory.read(0, slice);
        }

        if &header.magic != b"IIC" {
            trap(&format!(
                "stable memory header: invalid magic: {:?}",
                &header.magic,
            ));
        }
        if &header.version < SUPPORTED_LAYOUT_VERSIONS.start() {
            trap(&format!(
                "stable memory layout version {} is no longer supported:\n\
            Either reinstall (wiping stable memory) or upgrade sequentially to the latest version of II by installing each intermediate version in turn.\n\
            See https://github.com/dfinity/internet-identity#stable-memory-compatibility for more information.",
                header.version
            ));
        }
        if !SUPPORTED_LAYOUT_VERSIONS.contains(&header.version) {
            trap(&format!("unsupported header version: {}", header.version));
        }

        Self::init_with_header(memory, header)
    }

    /// Allocates a fresh Identity Anchor.
    ///
    /// Returns None if the range of Identity Anchor assigned to this
    /// storage is exhausted.
    pub fn allocate_anchor(&mut self, now: Timestamp) -> Option<Anchor> {
        let anchor_number = self.header.id_range_lo + self.header.num_anchors as u64;
        if anchor_number >= self.header.id_range_hi {
            return None;
        }
        self.header.num_anchors += 1;
        self.flush();

        Some(Anchor::new(anchor_number, now))
    }

<<<<<<< HEAD
    /// Runs `f` over a new identity, allocating that identity in stable memory if `f` succeeds.
    ///
    /// Returns `Ok(None)` if the range of Identity Anchor assigned to this storage is exhausted,
    /// in which case `f` is not called and no state is modified.
    pub fn allocate_anchor_safe<F, T, E>(&mut self, now: Timestamp, f: F) -> Result<T, E>
    where
        F: FnOnce(&mut Anchor) -> Result<T, E>,
        E: From<StorageError>,
    {
        let num_anchors = u64::from(self.header.num_anchors);

        let (id_range_lo, id_range_hi) = (self.header.id_range_lo, self.header.id_range_hi);

        let anchor_number = id_range_lo.saturating_add(num_anchors);

        let identity = if anchor_number >= id_range_hi {
=======
    /// Runs `f` over a new anchor, allocating that anchor in stable memory if `f` succeeds.
    ///
    /// The new anchor is an optional argument to `f`, which is `None` if no anchor could be allocated.
    ///
    /// Otherwise, no state change is made, and the error from `f` is returned.
    pub fn allocate_anchor_safe<F, T, E>(&mut self, now: Timestamp, f: F) -> Result<T, E>
    where
        F: FnOnce(Option<Anchor>) -> Result<T, E>,
    {
        let num_anchors = u64::from(self.header.num_anchors);

        let anchor_number = self.header.id_range_lo.saturating_add(num_anchors);

        let anchor = if anchor_number >= self.header.id_range_hi {
>>>>>>> 1897b974
            None
        } else {
            Some(Anchor::new(anchor_number, now))
        };

<<<<<<< HEAD
        let Some(mut identity) = identity else {
            return Err(StorageError::AnchorNumberOutOfRange {
                anchor_number,
                range: (id_range_lo, id_range_hi),
            }
            .into());
        };

        let result = f(&mut identity)?;

        self.registration_rates.new_registration();

        self.create(identity).map_err(E::from)?;

        // Important! Only increment num_anchors after the anchor creation succeeds.
        self.header.num_anchors = self.header.num_anchors.saturating_add(1);
=======
        let result = f(anchor)?;

        self.header.num_anchors = self.header.num_anchors.saturating_add(1);

>>>>>>> 1897b974
        self.flush();

        Ok(result)
    }

    /// This method can be replaced with `write` once `anchor_memory` is removed.
    pub fn create(&mut self, data: Anchor) -> Result<(), StorageError> {
        self.write(data, false)
    }

    /// This method can be replaced with `write` once `anchor_memory` is removed.
    pub fn update(&mut self, data: Anchor) -> Result<(), StorageError> {
        self.write(data, true)
    }

    /// Writes the data of the specified anchor to stable memory.
    ///
    /// It's not possible to know if an anchor has been written before,
    /// but we need to know this to safely read the previous anchor.
    ///
    /// Therefore, this information is passed as an additional argument,
    /// this argument can be removed once `anchor_memory` is removed.
    pub(crate) fn write(
        &mut self,
        data: Anchor,
        is_previously_written: bool,
    ) -> Result<(), StorageError> {
        let anchor_number = data.anchor_number();
        let (storable_anchor, stable_anchor): (StorableFixedAnchor, StorableAnchor) = data.into();

        // Get anchor address
        let record_number = self.anchor_number_to_record_number(anchor_number)?;

        let address = self.record_address(record_number);

        // Read previous fixed 4KB stable memory anchor
        let previous_storable_anchor = is_previously_written.then(|| {
            let mut reader = Reader::new(&self.anchor_memory, address);
            let mut read_buf = vec![0; self.header.entry_size as usize];
            reader
                .read_exact(&mut read_buf)
                .expect("failed to read memory");
            StorableFixedAnchor::from_bytes(Cow::Owned(read_buf))
        });

        // Write current fixed 4KB stable memory anchor
        let write_buf = storable_anchor.to_bytes();
        if write_buf.len() > self.header.entry_size as usize {
            return Err(StorageError::EntrySizeLimitExceeded {
                space_required: write_buf.len() as u64,
                space_available: self.header.entry_size as u64,
            });
        }
        let mut writer = Writer::new(&mut self.anchor_memory, address);
        writer.write_all(&write_buf).expect("memory write failed");
        writer.flush().expect("memory write failed");

        // Write current and read previous unbounded stable structures anchor
        let previous_stable_anchor = self
            .stable_anchor_memory
            .insert(anchor_number, stable_anchor.clone());

        // Update `OpenIdCredential` to `Vec<AnchorNumber>` lookup map
        let previous_openid_credentials = previous_stable_anchor
            .map(|anchor| anchor.openid_credentials)
            .unwrap_or_default();
        let current_openid_credentials = stable_anchor.openid_credentials;
        self.update_lookup_anchors_with_openid_credential(
            anchor_number,
            previous_openid_credentials,
            current_openid_credentials,
        );

        // Update `CredentialId` to `AnchorNumber` lookup map
        let previous_devices = previous_storable_anchor.map_or(vec![], |anchor| anchor.devices);
        let current_devices = storable_anchor.devices;
        self.sync_anchor_with_recovery_phrase_principal_index(
            anchor_number,
            &previous_devices,
            &current_devices,
        );
        self.update_lookup_anchors_with_device_credential(
            anchor_number,
            previous_devices,
            current_devices,
        );

        Ok(())
    }

    /// Reads the data of the specified anchor from stable memory.
    pub fn read(&self, anchor_number: AnchorNumber) -> Result<Anchor, StorageError> {
        // Read fixed 4KB anchor
        let record_number = self.anchor_number_to_record_number(anchor_number)?;

        let num_anchors = self.header.num_anchors;

        if record_number >= num_anchors {
            ic_cdk::println!(
                "ERROR: Requested anchor number {} maps to record number {}, but only {} anchors \
                 are allocated.",
                anchor_number,
                record_number,
                num_anchors,
            );
            return Err(StorageError::BadAnchorNumber(anchor_number));
        }

        let address = self.record_address(record_number);

        let mut reader = Reader::new(&self.anchor_memory, address);
        let mut buf = vec![0; self.header.entry_size as usize];

        reader.read_exact(&mut buf).expect("failed to read memory");

<<<<<<< HEAD
        // Anchors that are allocated but have never been written to, due to a previously missing
=======
        // Anchors that are allocated but have never been written to, due to a priorly missing
>>>>>>> 1897b974
        // allocation cleanup implementation, are handled as if they don't exist.
        if buf.iter().all(|&b| b == 0) {
            return Err(StorageError::AnchorNotFound { anchor_number });
        }

        // Read unbounded stable structures anchor
        let storable_fixed_anchor = StorableFixedAnchor::from_bytes(Cow::Owned(buf));
        let storable_anchor = self.stable_anchor_memory.get(&anchor_number);
        Ok(Anchor::from((
            anchor_number,
            storable_fixed_anchor,
            storable_anchor,
        )))
    }

    /// Update `OpenIdCredential` to `Vec<AnchorNumber>` lookup map
    fn update_lookup_anchors_with_openid_credential(
        &mut self,
        anchor_number: AnchorNumber,
        previous: Vec<StorableOpenIdCredential>,
        current: Vec<StorableOpenIdCredential>,
    ) {
        let previous_set: BTreeSet<StorableOpenIdCredentialKey> =
            previous.into_iter().map(|cred| cred.key()).collect();
        let current_set: BTreeSet<StorableOpenIdCredentialKey> =
            current.into_iter().map(|cred| cred.key()).collect();
        let credential_to_be_removed = previous_set.difference(&current_set);
        let credential_to_be_added = current_set.difference(&previous_set);
        credential_to_be_removed.cloned().for_each(|key| {
            self.lookup_anchor_with_openid_credential_memory
                .remove(&key);
        });
        credential_to_be_added.cloned().for_each(|key| {
            self.lookup_anchor_with_openid_credential_memory
                .insert(key, vec![anchor_number].into());
        });
    }

    pub fn lookup_anchor_with_openid_credential(
        &self,
        key: &OpenIdCredentialKey,
    ) -> Option<AnchorNumber> {
        let anchor_numbers: Vec<AnchorNumber> = self
            .lookup_anchor_with_openid_credential_memory
            .get(&key.clone().into())
            .map(Into::into)?;
        anchor_numbers.first().copied()
    }

    pub fn lookup_anchor_with_recovery_phrase_principal(
        &self,
        key: Principal,
    ) -> Option<AnchorNumber> {
        self.lookup_anchor_with_recovery_phrase_principal_memory
            .get(&key)
    }

    fn sync_anchor_with_recovery_phrase_principal_index(
        &mut self,
        anchor_number: AnchorNumber,
        previous_devices: &[Device],
        current_devices: &[Device],
    ) {
        let retain_recovery_phrase_device_principals = |device: &Device| {
            if !device.is_recovery_phrase() {
                // lookup_anchor_with_recovery_phrase_principal_memory is not affected by this device.
                return None;
            };
            Some(Principal::self_authenticating(&device.pubkey))
        };

        let previous_recovery_phrases = previous_devices
            .iter()
            .filter_map(retain_recovery_phrase_device_principals)
            .collect::<BTreeSet<_>>();

        let current_recovery_phrases = current_devices
            .iter()
            .filter_map(retain_recovery_phrase_device_principals)
            .collect::<BTreeSet<_>>();

        for key in previous_recovery_phrases.difference(&current_recovery_phrases) {
            let Some(existing_anchor_number) = self
                .lookup_anchor_with_recovery_phrase_principal_memory
                .get(key)
            else {
                // This principal is not indexed, nothing to do.
                continue;
            };
            if existing_anchor_number != anchor_number {
                // Ensure that a user can remove only their own recovery phrase device from the index.
                continue;
            }
            self.lookup_anchor_with_recovery_phrase_principal_memory
                .remove(key);
        }

        for key in current_recovery_phrases {
            if self
                .lookup_anchor_with_recovery_phrase_principal_memory
                .contains_key(&key)
            {
                // This principal is already occupied; do not overwrite it.
                continue;
            };

            self.lookup_anchor_with_recovery_phrase_principal_memory
                .insert(key, anchor_number);
        }
    }

    /// Update `CredentialId` to `AnchorNumber` lookup map
    fn update_lookup_anchors_with_device_credential(
        &mut self,
        anchor_number: AnchorNumber,
        previous: Vec<Device>,
        current: Vec<Device>,
    ) {
        let previous_credential_ids: BTreeSet<CredentialId> = previous
            .into_iter()
            .filter_map(|device| device.credential_id)
            .collect();

        let current_credential_ids: BTreeSet<CredentialId> = current
            .into_iter()
            .filter_map(|device| device.credential_id)
            .collect();

        for credential_id in previous_credential_ids.difference(&current_credential_ids) {
            let credential_id = StorableCredentialId::from(credential_id.clone());

            let Some(indexed_anchor_number) = self
                .lookup_anchor_with_device_credential_memory
                .get(&credential_id)
            else {
                continue;
            };

            // Only remove if the credential is assigned to *this* anchor.
            if indexed_anchor_number != anchor_number {
                continue;
            }

            self.lookup_anchor_with_device_credential_memory
                .remove(&credential_id);
        }

        for credential_id in current_credential_ids {
            let credential_id = StorableCredentialId::from(credential_id);

            // Only insert if the credential id isn't yet assigned to an anchor.
            if self
                .lookup_anchor_with_device_credential_memory
                .contains_key(&credential_id)
            {
                continue;
            }

            self.lookup_anchor_with_device_credential_memory
                .insert(credential_id, anchor_number);
        }
    }

    #[allow(dead_code)]
    pub fn lookup_anchor_with_device_credential(&self, key: &CredentialId) -> Option<AnchorNumber> {
        self.lookup_anchor_with_device_credential_memory
            .get(&key.clone().into())
    }

    /// Look up an application number per origin, create entry in applications and lookup table if it doesn't exist
    pub fn lookup_or_insert_application_number_with_origin(
        &mut self,
        origin: &FrontendHostname,
    ) -> ApplicationNumber {
        let origin_sha256 = StorableOriginSha256::from_origin(origin);

        if let Some(existing_number) = self
            .lookup_application_with_origin_memory
            .get(&origin_sha256)
        {
            existing_number
        } else {
            let new_number: ApplicationNumber = self.lookup_application_with_origin_memory.len();

            // Update the source of truth.
            self.lookup_application_with_origin_memory
                .insert(origin_sha256, new_number);

            let new_application = StorableApplication {
                origin: origin.to_string(),
                stored_accounts: 0u64,
                stored_account_references: 0u64,
            };

            self.stable_application_memory
                .insert(new_number, new_application);
            new_number
        }
    }

    pub fn lookup_application_number_with_origin(
        &self,
        origin: &FrontendHostname,
    ) -> Option<ApplicationNumber> {
        self.lookup_application_with_origin_memory
            .get(&StorableOriginSha256::from_origin(origin))
    }

    /// Only used in tests.
    // TODO: mark this code as test-only or adjust the tests to avoid using this functions.
    #[allow(dead_code)]
    fn lookup_application_with_origin(
        &self,
        origin: &FrontendHostname,
    ) -> Option<StorableApplication> {
        self.lookup_application_number_with_origin(origin)
            .and_then(|application_number| self.stable_application_memory.get(&application_number))
    }

    fn lookup_account_references(
        &self,
        anchor_number: AnchorNumber,
        application_number: ApplicationNumber,
    ) -> Option<Vec<StorableAccountReference>> {
        self.stable_account_reference_list_memory
            .get(&(anchor_number, application_number))
            .map(|list| list.into_vec())
    }

    fn find_account_references(
        &self,
        anchor_number: AnchorNumber,
        application_number: Option<ApplicationNumber>,
    ) -> Option<(
        (AnchorNumber, ApplicationNumber),
        Vec<StorableAccountReference>,
    )> {
        let application_number = application_number?;

        let key = (anchor_number, application_number);

        let account_references = self.stable_account_reference_list_memory.get(&key)?;

        Some((key, account_references.into_vec()))
    }

    fn find_account_reference(
        &self,
        anchor_number: AnchorNumber,
        application_number: Option<ApplicationNumber>,
        account_number: Option<AccountNumber>,
    ) -> Option<StorableAccountReference> {
        let (_, account_references) =
            self.find_account_references(anchor_number, application_number)?;

        account_references
            .into_iter()
            .find(|account_reference| account_reference.account_number == account_number)
    }

    /// Search for an account and account_reference and applies the function `f` if found.
    ///
    ///
    /// The function `f` is called with a mutable reference to the account reference and an option to the mutable reference to the account.
    ///
    /// # Arguments
    ///
    /// * `anchor_number` - The anchor number of the account.
    /// * `application_number` - The application number of the account.
    /// * `account_number` - The account number of the account or None if synthetic account.
    /// * `f` - The function to apply to the accounts.
    ///
    /// If the `account_number` is None, it means the storable account doesn't exist and account reference might exist.
    /// * If the account reference exists, the function `f` is called with a mutable reference to the account reference and None as the second argument.
    /// * If the account reference does not exist, None is returned.
    ///
    /// If the `account_number` is Some, it means the storable account exists (or existed at some point) and account references exists (or existed at some point).
    /// * If the storable account exists, the function `f` is called with a mutable reference to the account reference and a mutable reference to the storable account.
    /// * If the storable account does not exist, None is returned.
    ///
    /// # Returns
    ///
    /// * `None` if both account and account_reference are not found
    /// * `Some(T)` if the account or account_reference are found where T is the result of the function `f`.
    fn with_account_mut<T, F>(
        &mut self,
        anchor_number: AnchorNumber,
        application_number: Option<ApplicationNumber>,
        maybe_account_number: Option<AccountNumber>,
        f: F,
    ) -> Option<T>
    where
        F: FnOnce(&mut StorableAccountReference, Option<&mut StorableAccount>) -> T,
    {
        match maybe_account_number {
            None => {
                // We are looking for a synthetic account
                let (key, mut account_references) =
                    self.find_account_references(anchor_number, application_number)?;

                let mut result = None;

                for account_reference in &mut account_references {
                    if account_reference.account_number == maybe_account_number {
                        result = Some(f(account_reference, None));
                        break;
                    }
                }

                let value = StorableAccountReferenceList::from_vec(account_references);

                self.stable_account_reference_list_memory.insert(key, value);

                result
            }
            Some(account_number) => {
                // Account should be stored, otherwise, it was removed and we'll return `None`.
                let mut storable_account = self.stable_account_memory.get(&account_number)?;
                let (key, mut account_references) =
                    self.find_account_references(anchor_number, application_number)?;

                let mut result = None;

                for account_reference in &mut account_references {
                    if account_reference.account_number == maybe_account_number {
                        result = Some(f(account_reference, Some(&mut storable_account)));
                        break;
                    }
                }

                let value = StorableAccountReferenceList::from_vec(account_references);

                self.stable_account_reference_list_memory.insert(key, value);
                self.stable_account_memory
                    .insert(account_number, storable_account);

                result
            }
        }
    }

    pub fn set_account_last_used(
        &mut self,
        anchor_number: AnchorNumber,
        origin: FrontendHostname,
        account_number: Option<AccountNumber>,
        now: Timestamp,
    ) -> Option<()> {
        let application_number = self.lookup_application_number_with_origin(&origin);

        self.with_account_mut(
            anchor_number,
            application_number,
            account_number,
            |account_reference, _| {
                account_reference.last_used = Some(now);
            },
        )
    }

    pub fn lookup_anchor_application_config(
        &self,
        anchor_number: AnchorNumber,
        application_number: ApplicationNumber,
    ) -> AnchorApplicationConfig {
        if let Some(config) = self
            .stable_anchor_application_config_memory
            .get(&(anchor_number, application_number))
        {
            return config;
        }

        AnchorApplicationConfig::default()
    }

    pub fn set_anchor_application_config(
        &mut self,
        anchor_number: AnchorNumber,
        application_number: ApplicationNumber,
        anchor_application_config: AnchorApplicationConfig,
    ) {
        self.stable_anchor_application_config_memory.insert(
            (anchor_number, application_number),
            anchor_application_config,
        );
    }

    /// Updates the anchor account, application and account counters.
    /// It doesn't update the account counter for Account type.
    /// Because that one is updated when a new account number is allocated with `allocate_account_number`.
    fn update_counters(
        &mut self,
        application_number: ApplicationNumber,
        anchor_number: AnchorNumber,
        account_type: AccountType,
    ) -> Result<(), StorageError> {
        let anchor_account_counter = self
            .stable_anchor_account_counter_memory
            .get(&anchor_number)
            .unwrap_or(StorableAccountsCounter {
                stored_accounts: 0,
                stored_account_references: 0,
            });
        self.stable_anchor_account_counter_memory.insert(
            anchor_number,
            anchor_account_counter.increment(&account_type),
        );

        // The account counter is updated when a new account number is allocated with `allocate_account_number`.
        if account_type == AccountType::AccountReference {
            let account_number = self.stable_account_counter_memory.get();
            self.stable_account_counter_memory
                .set(account_number.increment(&account_type))
                .map_err(|_| StorageError::ErrorUpdatingAccountCounter)?;
        }

        if let Some(mut application) = self.stable_application_memory.get(&application_number) {
            match account_type {
                AccountType::Account => application.stored_accounts += 1,
                AccountType::AccountReference => application.stored_account_references += 1,
            }
            self.stable_application_memory
                .insert(application_number, application);
        }
        Ok(())
    }

    /// This is for testing purposes only, DO NOT use anywhere else!
    #[cfg(test)]
    #[allow(dead_code)]
    pub fn set_counters_for_testing(
        &mut self,
        anchor_number: AnchorNumber,
        stored_accounts: u64,
        stored_account_references: u64,
    ) {
        self.stable_anchor_account_counter_memory.insert(
            anchor_number,
            StorableAccountsCounter {
                stored_accounts,
                stored_account_references,
            },
        );
    }

    /// Returns the account counter for a given anchor number.
    pub fn get_account_counter(&self, anchor_number: AnchorNumber) -> AccountsCounter {
        self.stable_anchor_account_counter_memory
            .get(&anchor_number)
            .unwrap_or(StorableAccountsCounter {
                stored_accounts: 0,
                stored_account_references: 0,
            })
            .into()
    }

    /// Returns the total account counter.
    pub fn get_total_accounts_counter(&self) -> AccountsCounter {
        self.stable_account_counter_memory.get().clone().into()
    }

    /// Returns the total application count.
    pub fn get_total_application_count(&self) -> u64 {
        self.stable_application_memory.len()
    }

    // Increments the `stable_account_counter_memory` account counter by one and returns the new number.
    fn allocate_account_number(&mut self) -> Result<AccountNumber, StorageError> {
        let account_counter = self.stable_account_counter_memory.get();
        let updated_accounts_counter = account_counter.increment(&AccountType::Account);
        let next_account_number = updated_accounts_counter.stored_accounts;
        self.stable_account_counter_memory
            .set(updated_accounts_counter)
            .map_err(|_| StorageError::ErrorUpdatingAccountCounter)?;
        Ok(next_account_number)
    }

    /// Returns all account references associated with a single anchor number, across all applications.
    pub fn list_identity_account_references(
        &self,
        anchor_number: AnchorNumber,
    ) -> Vec<AccountReference> {
        let range_start = (anchor_number, ApplicationNumber::MIN);
        let range_end = (anchor_number, ApplicationNumber::MAX);

        self.stable_account_reference_list_memory
            .range(range_start..=range_end)
            .flat_map(|(_, storable_account_ref_list_val)| storable_account_ref_list_val.into_vec())
            .map(AccountReference::from)
            .collect()
    }

    /// Rebuilds the account and account reference counters for a given identity
    pub fn rebuild_identity_account_counters(&mut self, anchor_number: AnchorNumber) {
        // increment metrics
        let _ = self.increment_discrepancy_counter(&DiscrepancyType::AccountRebuild);

        // get actual list of stored references and accounts
        let acc_ref_list = self.list_identity_account_references(anchor_number);

        let mut stored_accounts = 0;
        let mut stored_account_references = 0;

        acc_ref_list.iter().for_each(|acc_ref| {
            // for every reference, we increment the account references counter
            stored_account_references += 1;
            // if the account reference has an account number and is thus stored, also increment the stored accounts counter
            if acc_ref.account_number.is_some() {
                stored_accounts += 1;
            }
        });

        self.stable_anchor_account_counter_memory.insert(
            anchor_number,
            StorableAccountsCounter {
                stored_accounts,
                stored_account_references,
            },
        );
    }

    /// Increments the discrepancy counter (this is so we can ascertain correctness of our counters - ideally, this is never actually called)
    fn increment_discrepancy_counter(
        &mut self,
        discrepancy_type: &DiscrepancyType,
    ) -> Result<StorableDiscrepancyCounter, ValueError> {
        let counters = self.stable_account_counter_discrepancy_counter_memory.get();

        self.stable_account_counter_discrepancy_counter_memory
            .set(counters.increment(discrepancy_type))
    }

    /// Retrieves the discrepancy counter
    pub fn get_discrepancy_counter(&self) -> &StorableDiscrepancyCounter {
        self.stable_account_counter_discrepancy_counter_memory.get()
    }

    /// Creates an account for that identity.
    /// If the identity doesn't yet have accounts, it will create the account reference for the synthetic account.
    /// But not a storable account for the synthetic one.
    pub fn create_additional_account(
        &mut self,
        params: CreateAccountParams,
    ) -> Result<Account, StorageError> {
        check_frontend_length(&params.origin);
        let anchor_number = params.anchor_number;
        let origin = &params.origin;

        // Create and store account in stable memory
        let account_number = self.allocate_account_number()?;
        let storable_account = StorableAccount {
            name: params.name.clone(),
            seed_from_anchor: None,
        };
        self.stable_account_memory
            .insert(account_number, storable_account);

        // Update application data
        let app_num = self.lookup_or_insert_application_number_with_origin(origin);

        // Update counters with one more account.
        self.update_counters(app_num, anchor_number, AccountType::Account)?;

        // last_used will be set once the user signs in with the account.
        let last_used = None;

        // Process account references
        match self
            .stable_account_reference_list_memory
            .get(&(anchor_number, app_num))
        {
            None => {
                // Two new account references were created.
                self.update_counters(app_num, anchor_number, AccountType::AccountReference)?;
                self.update_counters(app_num, anchor_number, AccountType::AccountReference)?;
                // If no list exists for this anchor & application,
                // Create and insert the default and additional account.
                // This is because we don't create default accounts explicitly.
                let additional_account_reference = AccountReference {
                    account_number: Some(account_number),
                    last_used,
                };
                let default_account_reference = AccountReference {
                    account_number: None,
                    last_used,
                };
                self.stable_account_reference_list_memory.insert(
                    (anchor_number, app_num),
                    vec![default_account_reference, additional_account_reference].into(),
                );
            }
            Some(existing_storable_list) => {
                self.update_counters(app_num, anchor_number, AccountType::AccountReference)?;
                // If the list exists, push the new account and reinsert it to memory
                let mut refs_vec: Vec<AccountReference> = existing_storable_list.into();
                refs_vec.push(AccountReference {
                    account_number: Some(account_number),
                    last_used,
                });
                self.stable_account_reference_list_memory
                    .insert((anchor_number, app_num), refs_vec.into());
            }
        }

        // Return the new account
        Ok(Account::new(
            anchor_number,
            origin.to_string(),
            Some(params.name),
            Some(account_number),
        ))
    }

    #[allow(dead_code)]
    /// Returns a list of accounts for a given anchor and application.
    /// If the application doesn't exist, returns a list with a synthetic default account.
    /// If the account references don't exist, returns a list with a synthetic default account.
    pub fn list_accounts(
        &self,
        anchor_number: AnchorNumber,
        origin: &FrontendHostname,
    ) -> Vec<Account> {
        check_frontend_length(origin);
        match self.lookup_application_number_with_origin(origin) {
            None => vec![Account::synthetic(anchor_number, origin.clone())],
            Some(app_num) => match self.lookup_account_references(anchor_number, app_num) {
                None => vec![Account::synthetic(anchor_number, origin.clone())],
                Some(refs) => refs
                    .iter()
                    .filter_map(|acc_ref| {
                        self.read_account(ReadAccountParams {
                            account_number: acc_ref.account_number,
                            anchor_number,
                            origin,
                            known_app_num: Some(app_num),
                        })
                    })
                    .collect(),
            },
        }
    }

    /// Returns the requested `Account`.
    /// If the anchor doesn't own this `Account`, returns None.
    /// If the `Account` is default but has been moved/deleted, returns None.
    /// If the `Account` is default but ALL `Account`s for this origin have been moved or deleted, returns a default `Account`.
    /// If the `Account` number doesn't esist, returns a default `Account`.
    /// If the `Account` number exists but the `Account` doesn't exist, returns None.
    /// If the `Account` exists, returns it as `Account`.
    /// Optionally an application number can be passed if it is already known, so we don't look it up more than necessary.
    pub fn read_account(&self, params: ReadAccountParams) -> Option<Account> {
        check_frontend_length(params.origin);
        let application_number = params
            .known_app_num
            .or_else(|| self.lookup_application_number_with_origin(params.origin));

        match params.account_number {
            // If a default account is requested
            None => {
                // if there is no stored application, return a synthetic default account
                if application_number.is_none() {
                    return Some(Account::new(
                        params.anchor_number,
                        params.origin.clone(),
                        None,
                        None,
                    ));
                }
                // check if there is a stored account reference list
                if let Some(acc_ref_vec) =
                    // we can safely unwrap here
                    self.lookup_account_references(
                        params.anchor_number,
                        application_number.unwrap(),
                    )
                {
                    // if the list exists but is empty, we should still return a synthetic default account
                    // this should only happen if a named account was created, and then both it and the
                    // default account references were moved/deleted.
                    // XXX WARNING: this is done for the case that a user might have moved/deleted a default account
                    // and then reached the maximum accounts limit. If we don't return a synthetic default account here,
                    // they would be locked out of their account.
                    // However: if we implement account transfers at some point, and default accounts can be transfered,
                    // this would allow a user to regain access to their transferred default account.
                    if acc_ref_vec.is_empty() {
                        return Some(Account::new(
                            params.anchor_number,
                            params.origin.clone(),
                            None,
                            None,
                        ));
                    }

                    // if there is a default account in the list, we return it
                    // else we return None, account has been moved or deleted
                    // but there is another account in the list, so user can log in with that
                    acc_ref_vec
                        .iter()
                        .find(|acc_ref| acc_ref.account_number.is_none())
                        .map(|acc_ref| {
                            Account::new_with_last_used(
                                params.anchor_number,
                                params.origin.clone(),
                                None,
                                acc_ref.account_number,
                                acc_ref.last_used,
                            )
                        })
                } else {
                    //if there is no list, we return a synthetic default account
                    Some(Account::new(
                        params.anchor_number,
                        params.origin.clone(),
                        None,
                        None,
                    ))
                }
            }
            // if a named/stored account is requested
            Some(account_number) => match self.stable_account_memory.get(&account_number) {
                // if it does not exist, return None
                None => None,
                Some(storable_account) => {
                    // if it does exist, check whether it is owned by the caller anchor
                    // and belongs to the correct origin
                    self.find_account_reference(
                        params.anchor_number,
                        application_number,
                        params.account_number,
                    )
                    .map(|acc_ref| {
                        Account::new_full(
                            params.anchor_number,
                            params.origin.clone(),
                            Some(storable_account.name.clone()),
                            Some(account_number),
                            acc_ref.last_used,
                            storable_account.seed_from_anchor,
                        )
                    })
                }
            },
        }
    }

    /// Updates an account.
    /// If the account number exists, then updates that account.
    /// If the account number doesn't exist, then gets or creates an application and creates and stores a default account.
    pub fn update_account(&mut self, params: UpdateAccountParams) -> Result<Account, StorageError> {
        let UpdateAccountParams {
            account_number,
            anchor_number,
            name,
            origin,
        } = params;

        check_frontend_length(&origin);
        match account_number {
            Some(account_number) => self.update_existing_account(UpdateExistingAccountParams {
                account_number,
                anchor_number,
                name,
                origin,
            }),
            None => {
                // Default accounts are not stored by default.
                // They are created only once they are updated.
                self.create_default_account(CreateAccountParams {
                    anchor_number,
                    name,
                    origin,
                })
            }
        }
    }

    /// Used in `update_account` to update an existing account.
    fn update_existing_account(
        &mut self,
        params: UpdateExistingAccountParams,
    ) -> Result<Account, StorageError> {
        let UpdateExistingAccountParams {
            account_number,
            anchor_number,
            name,
            origin,
        } = params;

        // Check if account reference exists for given anchor number, origin and account number,
        // if the account refence exists for a given anchor, that means the anchor has access.
        let application_number = self.lookup_application_number_with_origin(&origin);

        let account_update_result = self.with_account_mut(
            anchor_number,
            application_number,
            Some(account_number),
            |account_reference, maybe_storable_account| {
                // Check if the account reference has an account number,
                // throw error if it doesn't since we only want to update
                // accounts with an account number in this function.
                let account_number = account_reference.account_number?;
                // Check if the storable_account exists.
                // throw error if it doesn't since we only want to update
                // existing accounts in this function.
                let storable_account = maybe_storable_account?;

                // Update account and write back to storage
                storable_account.name = name.clone();

                // Return a user-facing account structure
                Some(Account::new_full(
                    anchor_number,
                    origin,
                    Some(name),
                    Some(account_number),
                    account_reference.last_used,
                    storable_account.seed_from_anchor,
                ))
            },
        );

        let Some(Some(account_update_result)) = account_update_result else {
            return Err(StorageError::AccountNotFound { account_number });
        };

        Ok(account_update_result)
    }

    /// Used in `update_account` to create a default account.
    /// Default account are not initially stored. They are stored when updated.
    /// If the default account reference does not exist, it must be created.
    /// If the default account reference exists, its account number must be updated.
    fn create_default_account(
        &mut self,
        params: CreateAccountParams,
    ) -> Result<Account, StorageError> {
        let CreateAccountParams {
            anchor_number,
            name,
            origin,
        } = params;

        // Create and store the default account.
        let new_account_number = self.allocate_account_number()?;
        let storable_account = StorableAccount {
            name: name.clone(),
            // This was a default account which uses the anchor number for the seed.
            seed_from_anchor: Some(anchor_number),
        };
        self.stable_account_memory
            .insert(new_account_number, storable_account.clone());

        // Get or create an application number from the account's origin.
        let application_number = self.lookup_or_insert_application_number_with_origin(&origin);

        // Update default account in the (anchor, origin) config.
        {
            let mut config =
                self.lookup_anchor_application_config(anchor_number, application_number);

            config.default_account_number = Some(new_account_number);

            self.set_anchor_application_config(anchor_number, application_number, config);
        }

        // Update counters with one more account.
        self.update_counters(application_number, anchor_number, AccountType::Account)?;

        let account_references_key = (anchor_number, application_number);
        match self
            .stable_account_reference_list_memory
            .get(&account_references_key)
        {
            None => {
                // If no list exists for this anchor & application,
                // Create and insert the default account.
                // This is because we don't create default accounts explicitly.
                let new_ref = AccountReference {
                    account_number: Some(new_account_number),
                    // The `last_used` field will be set when the user signs with this account.
                    last_used: None,
                };
                self.stable_account_reference_list_memory
                    .insert(account_references_key, vec![new_ref].into());
                // One new account reference was created.
                self.update_counters(
                    application_number,
                    anchor_number,
                    AccountType::AccountReference,
                )?;
            }
            Some(existing_storable_list) => {
                // If the list exists, update the default account reference with the new account number.
                let mut refs_vec: Vec<AccountReference> = existing_storable_list.into();
                let mut found_and_updated = false;
                for r_mut in refs_vec.iter_mut() {
                    if r_mut.account_number.is_none() {
                        // Found the default account reference.
                        r_mut.account_number = Some(new_account_number);
                        found_and_updated = true;
                        break;
                    }
                }

                // This could happen if the account was removed and now we try to update it.
                if !found_and_updated {
                    return Err(StorageError::MissingAccount {
                        anchor_number,
                        name: name.clone(),
                    });
                }
                self.stable_account_reference_list_memory
                    .insert(account_references_key, refs_vec.into());
            }
        }

        // Return created default account
        Ok(Account::new_full(
            anchor_number,
            origin,
            Some(storable_account.name),
            Some(new_account_number),
            None,
            storable_account.seed_from_anchor,
        ))
    }

    /// Make sure all the required metadata is recorded to stable memory.
    pub fn flush(&mut self) {
        let slice = unsafe {
            std::slice::from_raw_parts(
                &self.header as *const _ as *const u8,
                std::mem::size_of::<Header>(),
            )
        };
        let mut writer = Writer::new(&mut self.header_memory, 0);

        // this should never fail as this write only requires a memory of size 1
        writer.write_all(slice).expect("bug: failed to grow memory");
    }

    pub fn anchor_count(&self) -> usize {
        self.header.num_anchors as usize
    }

    pub fn assigned_anchor_number_range(&self) -> (AnchorNumber, AnchorNumber) {
        (self.header.id_range_lo, self.header.id_range_hi)
    }

    pub fn set_anchor_number_range(&mut self, (lo, hi): (AnchorNumber, AnchorNumber)) {
        if hi < lo {
            trap(&format!(
                "set_anchor_number_range: improper Identity Anchor range [{lo}, {hi})"
            ));
        }
        if (hi - lo) > MAX_ENTRIES {
            trap(&format!(
                "set_anchor_number_range: specified range [{lo}, {hi}) is too large for this canister \
                 (max {MAX_ENTRIES} entries)"
            ));
        }

        // restrict further if II has users to protect existing anchors
        if self.header.num_anchors > 0 {
            if self.header.id_range_lo != lo {
                trap(&format!(
                    "set_anchor_number_range: specified range [{lo}, {hi}) does not start from the same number ({}) \
                     as the existing range thus would make existing anchors invalid",
                    { self.header.id_range_lo }
                ));
            }
            // Check that all _existing_ anchors fit into the new range. I.e. making the range smaller
            // is ok as long as the range reduction only affects _unused_ anchor number.
            if (hi - lo) < self.header.num_anchors as u64 {
                trap(&format!(
                    "set_anchor_number_range: specified range [{lo}, {hi}) does not accommodate all {} anchors \
                     thus would make existing anchors invalid",
                    { self.header.num_anchors }
                ));
            }
        }

        self.header.id_range_lo = lo;
        self.header.id_range_hi = hi;
        self.flush();
    }

    /// Add a new archive entry to the buffer.
    pub fn add_archive_entry(&mut self, entry: BufferedEntry) {
        self.archive_entries_buffer
            .insert(entry.sequence_number, BufferedEntryWrapper(entry));
    }

    /// Get the first `max_entries` archive entries from the buffer.
    pub fn get_archive_entries(&mut self, max_entries: u16) -> Vec<BufferedEntry> {
        self.archive_entries_buffer
            .iter()
            .take(max_entries as usize)
            .map(|(_, v)| v.0.clone())
            .collect()
    }

    /// Prune all archive entries with sequence numbers less than or equal to the given sequence number.
    pub fn prune_archive_entries(&mut self, sequence_number: u64) {
        let entries_to_prune = self
            .archive_entries_buffer
            .range(..=sequence_number)
            .map(|(k, _)| k)
            .collect::<Vec<_>>();
        entries_to_prune.iter().for_each(|k| {
            self.archive_entries_buffer.remove(k);
        });
    }

    /// Returns the number of entries in the archive buffer.
    pub fn archive_entries_count(&self) -> usize {
        self.archive_entries_buffer.iter().count()
    }

    fn anchor_number_to_record_number(&self, anchor_number: u64) -> Result<u32, StorageError> {
        if anchor_number < self.header.id_range_lo || anchor_number >= self.header.id_range_hi {
            return Err(StorageError::AnchorNumberOutOfRange {
                anchor_number,
                range: self.assigned_anchor_number_range(),
            });
        }

        let record_number = (anchor_number - self.header.id_range_lo) as u32;

        Ok(record_number)
    }

    fn record_address(&self, record_number: u32) -> u64 {
        record_number as u64 * self.header.entry_size as u64
    }

    pub fn write_persistent_state(&mut self, state: &PersistentState) {
        // The virtual memory is not limited in size, so for the expected size of the persistent state
        // this operation is infallible. The size of the persistent state is monitored and an alert
        // is raised if the size exceeds the expected size.
        self.persistent_state
            .set(StorablePersistentState::from(state.clone()))
            .expect("failed to write persistent state");
    }

    pub fn read_persistent_state(&self) -> PersistentState {
        PersistentState::from(self.persistent_state.get().clone())
    }

    pub fn version(&self) -> u8 {
        self.header.version
    }

    pub fn memory_sizes(&self) -> HashMap<String, u64> {
        HashMap::from_iter(vec![
            ("header".to_string(), self.header_memory.size()),
            ("identities".to_string(), self.anchor_memory.size()),
            (
                "archive_buffer".to_string(),
                self.archive_buffer_memory_wrapper.size(),
            ),
            (
                "persistent_state".to_string(),
                self.persistent_state_memory_wrapper.size(),
            ),
            (
                "event_data".to_string(),
                self.event_data_memory_wrapper.size(),
            ),
            (
                "event_aggregations".to_string(),
                self.event_aggregations_memory_wrapper.size(),
            ),
            (
                "reference_registration_rate".to_string(),
                self.reference_registration_rate_memory_wrapper.size(),
            ),
            (
                "current_registration_rate".to_string(),
                self.current_registration_rate_memory_wrapper.size(),
            ),
            (
                "stable_identities".to_string(),
                self.stable_anchor_memory_wrapper.size(),
            ),
            (
                "stable_accounts".to_string(),
                self.stable_account_memory_wrapper.size(),
            ),
            (
                "stable_applications".to_string(),
                self.stable_application_memory_wrapper.size(),
            ),
            (
                "stable_account_counter".to_string(),
                self.stable_anchor_account_counter_memory_wrapper.size(),
            ),
            (
                "lookup_anchor_with_openid_credential".to_string(),
                self.lookup_anchor_with_openid_credential_memory_wrapper
                    .size(),
            ),
            (
                "lookup_anchor_with_device_credential".to_string(),
                self.lookup_anchor_with_device_credential_memory_wrapper
                    .size(),
            ),
            (
                "lookup_application_with_origin".to_string(),
                self.lookup_application_with_origin_memory_wrapper.size(),
            ),
            (
                "stable_account_reference_list".to_string(),
                self.stable_account_reference_list_memory_wrapper.size(),
            ),
            (
                "stable_anchor_application_config".to_string(),
                self.stable_anchor_application_config_memory_wrapper.size(),
            ),
            (
                "lookup_anchor_with_recovery_phrase_principal_memory".to_string(),
                self.lookup_anchor_with_recovery_phrase_principal_memory_wrapper
                    .size(),
            ),
        ])
    }
}

#[derive(Debug)]
pub enum StorageError {
    AnchorNumberOutOfRange {
        anchor_number: AnchorNumber,
        range: (AnchorNumber, AnchorNumber),
    },
    BadAnchorNumber(u64),
    DeserializationError(candid::error::Error),
    SerializationError(candid::error::Error),
    EntrySizeLimitExceeded {
        space_required: u64,
        space_available: u64,
    },
    AnchorNotFound {
        anchor_number: AnchorNumber,
    },
    ApplicationNotFound {
        origin: FrontendHostname,
    },
    MissingAccountName,
    MissingAccount {
        anchor_number: AnchorNumber,
        name: String,
    },
    AccountNotFound {
        account_number: AccountNumber,
    },
    OriginNotFoundForApplicationNumber {
        application_number: ApplicationNumber,
    },
    ErrorUpdatingAccountCounter,
}

impl fmt::Display for StorageError {
    fn fmt(&self, f: &mut fmt::Formatter<'_>) -> fmt::Result {
        match self {
            Self::AnchorNumberOutOfRange {
                anchor_number,
                range,
            } => write!(
                f,
                "Identity Anchor {anchor_number} is out of range [{}, {})",
                range.0, range.1
            ),
            Self::BadAnchorNumber(n) => write!(f, "bad Identity Anchor {n}"),
            Self::DeserializationError(err) => {
                write!(f, "failed to deserialize a Candid value: {err}")
            }
            Self::SerializationError(err) => {
                write!(f, "failed to serialize a Candid value: {err}")
            }
            Self::EntrySizeLimitExceeded {
                space_required,
                space_available,
            } => write!(
                f,
                "attempted to store an entry of size {space_required} \
                 which is larger then the max allowed entry size {space_available}"
            ),
            Self::AnchorNotFound { anchor_number } => {
                write!(
                    f,
                    "StableAnchor not found for anchor number {anchor_number}",
                )
            }
            Self::ApplicationNotFound { origin } => {
                write!(f, "Application not found for origin {origin}")
            }
            Self::MissingAccountName => write!(f, "Account name is missing"),
            Self::MissingAccount {
                anchor_number,
                name,
            } => {
                write!(
                    f,
                    "Account not found for anchor number {anchor_number} and name {name}",
                )
            }
            Self::AccountNotFound { account_number } => {
                write!(f, "Account not found for account number {account_number}")
            }
            Self::OriginNotFoundForApplicationNumber { application_number } => write!(
                f,
                "Origin not found for application number {application_number}",
            ),
            Self::ErrorUpdatingAccountCounter => write!(f, "Error updating account counter"),
        }
    }
}

impl From<StorageError> for IdRegFinishError {
    fn from(err: StorageError) -> Self {
        IdRegFinishError::StorageError(err.to_string())
    }
}

/// Helper module to hide internal memory of the memory wrapper.
mod memory_wrapper {
    use ic_stable_structures::Memory;

    /// Struct that holds a memory with the sole purpose to provide a function to get
    /// the size of the memory.
    pub struct MemoryWrapper<M: Memory> {
        memory: M,
    }

    impl<M: Memory> MemoryWrapper<M> {
        pub fn new(memory: M) -> Self {
            Self { memory }
        }

        pub fn size(&self) -> u64 {
            self.memory.size()
        }
    }
}

#[cfg(test)]
mod allocate_anchor_safe_tests {
    use super::*;
    use ic_stable_structures::DefaultMemoryImpl;

<<<<<<< HEAD
    #[derive(Debug)]
    enum TestError {
        Err(String),
        StorageErr(StorageError),
    }

    impl PartialEq for TestError {
        fn eq(&self, other: &Self) -> bool {
            match (self, other) {
                (TestError::Err(s1), TestError::Err(s2)) => s1 == s2,
                (TestError::StorageErr(e1), TestError::StorageErr(e2)) => {
                    format!("{}", e1) == format!("{}", e2)
                }
                _ => false,
            }
        }
    }

    impl From<&str> for TestError {
        fn from(err: &str) -> Self {
            TestError::Err(err.to_string())
        }
    }

    impl From<String> for TestError {
        fn from(err: String) -> Self {
            TestError::Err(err)
        }
    }

    impl From<StorageError> for TestError {
        fn from(err: StorageError) -> Self {
            TestError::StorageErr(err)
        }
    }

=======
>>>>>>> 1897b974
    #[test]
    fn allocate_anchor_safe_runs_multiple_scenarios() {
        #[allow(clippy::type_complexity)]
        let test_cases: Vec<(
            &str,
            (u64, u64),
<<<<<<< HEAD
            usize,
            Box<dyn Fn(&mut Anchor) -> Result<String, TestError>>,
            Result<String, TestError>,
            usize,
=======
            Box<dyn Fn(Option<Anchor>) -> Result<String, String>>,
            Result<String, String>,
>>>>>>> 1897b974
        )> = vec![
            (
                "success case",
                (10000, 20000),
<<<<<<< HEAD
                0,
                Box::new(|a| Ok(format!("Anchor {}", a.anchor_number()))),
                Ok("Anchor 10000".to_string()),
                1,
=======
                Box::new(|anchor| {
                    anchor
                        .map(|a| format!("Anchor {}", a.anchor_number()))
                        .ok_or_else(|| "No anchor available".to_string())
                }),
                Ok("Anchor 10000".to_string()),
>>>>>>> 1897b974
            ),
            (
                "failure case with error",
                (10000, 20000),
<<<<<<< HEAD
                0,
                Box::new(|_| Err(TestError::Err("Intentional failure".to_string()))),
                Err(TestError::Err("Intentional failure".to_string())),
                0,
=======
                Box::new(|_anchor| Err("Intentional failure".to_string())),
                Err("Intentional failure".to_string()),
>>>>>>> 1897b974
            ),
            (
                "success case that ignores anchor",
                (10000, 20000),
<<<<<<< HEAD
                0,
                Box::new(|_| Ok("Success without using anchor".to_string())),
                Ok("Success without using anchor".to_string()),
                1,
=======
                Box::new(|_anchor| Ok("Success without using anchor".to_string())),
                Ok("Success without using anchor".to_string()),
            ),
            (
                "failure case with validation error",
                (10000, 20000),
                Box::new(|anchor| {
                    if anchor.is_some() {
                        Err("Validation failed".to_string())
                    } else {
                        Ok("Unexpected success".to_string())
                    }
                }),
                Err("Validation failed".to_string()),
>>>>>>> 1897b974
            ),
            (
                "allocation is safe at range limit",
                (10000, 10001),
<<<<<<< HEAD
                0,
                Box::new(|a| {
                    let anchor_number = a.anchor_number();
                    if anchor_number == 10000 {
                        Ok("Allocated at range limit".to_string())
                    } else {
                        Err(TestError::Err(format!(
                            "Allocated wrong anchor number {}",
                            anchor_number
                        )))
                    }
                }),
                Ok("Allocated at range limit".to_string()),
                1,
=======
                Box::new(|anchor| {
                    let Some(anchor_number) = anchor else {
                        return Err("No anchor available".to_string());
                    };

                    let anchor_number = anchor_number.anchor_number();
                    if anchor_number == 10000 {
                        Ok("Allocated at range limit".to_string())
                    } else {
                        Err(format!("Allocated wrong anchor number {}", anchor_number))
                    }
                }),
                Ok("Allocated at range limit".to_string()),
>>>>>>> 1897b974
            ),
            (
                "exhausted range case (f errors out)",
                (10000, 10000),
<<<<<<< HEAD
                0,
                Box::new(|_| Err("Expected no anchor due to exhausted range".into())),
                Err(TestError::StorageErr(
                    StorageError::AnchorNumberOutOfRange {
                        anchor_number: 10000,
                        range: (10000, 10000),
                    },
                )),
                0,
            ),
            (
                "exhausted range case (f returns ok)",
                (10000, 10000),
                0,
                Box::new(|_| Ok("Expected no anchor due to exhausted range".to_string())),
                Err(TestError::StorageErr(
                    StorageError::AnchorNumberOutOfRange {
                        anchor_number: 10000,
                        range: (10000, 10000),
                    },
                )),
                0,
=======
                Box::new(|anchor| {
                    if anchor.is_none() {
                        Err("No anchor available as expected".to_string())
                    } else {
                        Ok("Expected no anchor due to exhausted range".to_string())
                    }
                }),
                Err("No anchor available as expected".to_string()),
            ),
            (
                "exhausted range case (f does not error out)",
                (10000, 10000),
                Box::new(|anchor| {
                    if anchor.is_none() {
                        Ok("No anchor available as expected".to_string())
                    } else {
                        Err("Expected no anchor due to exhausted range".to_string())
                    }
                }),
                Ok("No anchor available as expected".to_string()),
>>>>>>> 1897b974
            ),
            (
                "no overflow at u64::MAX - 1",
                (u64::MAX - 1, u64::MAX),
<<<<<<< HEAD
                0,
                Box::new(|a| Ok(format!("Anchor {}", a.anchor_number()))),
                Ok(format!("Anchor {}", u64::MAX - 1).into()),
                1,
            ),
            (
                "overflow at u64::MAX",
                (u64::MAX - 1, u64::MAX),
                1,
                Box::new(|a| {
                    Err(TestError::Err(format!(
                        "Expected no anchor due to exhausted range, but got anchor {}",
                        a.anchor_number()
                    )))
                }),
                Err(TestError::StorageErr(
                    StorageError::AnchorNumberOutOfRange {
                        anchor_number: u64::MAX,
                        range: (u64::MAX - 1, u64::MAX),
                    },
                )),
                1,
            ),
        ];

        let now = 123456789;

        for (label, (id_range_lo, id_range_hi), initial_count, f, expected, expected_count) in
            test_cases
        {
            let mut storage =
                Storage::new((id_range_lo, id_range_hi), DefaultMemoryImpl::default());

            storage.header.num_anchors = initial_count as u32;
=======
                Box::new(|anchor| {
                    anchor
                        .map(|a| format!("Anchor {}", a.anchor_number()))
                        .ok_or_else(|| "No anchor available".to_string())
                }),
                Ok(format!("Anchor {}", u64::MAX - 1)),
            ),
            (
                "overflow at u64::MAX",
                (u64::MAX, u64::MAX),
                Box::new(|anchor| {
                    let Some(anchor) = anchor else {
                        return Ok("No anchor available".to_string());
                    };

                    Err(format!(
                        "Expected no anchor due to exhausted range, but got anchor {}",
                        anchor.anchor_number()
                    ))
                }),
                Ok("No anchor available".to_string()),
            ),
        ];

        for (label, (id_range_lo, id_range_hi), f, expected) in test_cases {
            let mut storage =
                Storage::new((id_range_lo, id_range_hi), DefaultMemoryImpl::default());
            let initial_count = storage.anchor_count();
            let now = 123456789;
>>>>>>> 1897b974

            let result = storage.allocate_anchor_safe(now, f);

            assert_eq!(
                result, expected,
                "Test case '{}' failed: result mismatch",
                label
            );

            let final_count = storage.anchor_count();
<<<<<<< HEAD

            assert_eq!(
                final_count, expected_count,
                "Test case '{}' failed: anchor count observed {} but expected {}",
                label, final_count, expected_count
            );
=======
            if expected.is_ok() {
                assert_eq!(
                    final_count,
                    initial_count.saturating_add(1),
                    "Test case '{}' failed: anchor count should have incremented",
                    label
                );
            } else {
                assert_eq!(
                    final_count, initial_count,
                    "Test case '{}' failed: anchor count should not have changed",
                    label
                );
            }
>>>>>>> 1897b974
        }
    }
}<|MERGE_RESOLUTION|>--- conflicted
+++ resolved
@@ -567,7 +567,6 @@
         Some(Anchor::new(anchor_number, now))
     }
 
-<<<<<<< HEAD
     /// Runs `f` over a new identity, allocating that identity in stable memory if `f` succeeds.
     ///
     /// Returns `Ok(None)` if the range of Identity Anchor assigned to this storage is exhausted,
@@ -584,28 +583,11 @@
         let anchor_number = id_range_lo.saturating_add(num_anchors);
 
         let identity = if anchor_number >= id_range_hi {
-=======
-    /// Runs `f` over a new anchor, allocating that anchor in stable memory if `f` succeeds.
-    ///
-    /// The new anchor is an optional argument to `f`, which is `None` if no anchor could be allocated.
-    ///
-    /// Otherwise, no state change is made, and the error from `f` is returned.
-    pub fn allocate_anchor_safe<F, T, E>(&mut self, now: Timestamp, f: F) -> Result<T, E>
-    where
-        F: FnOnce(Option<Anchor>) -> Result<T, E>,
-    {
-        let num_anchors = u64::from(self.header.num_anchors);
-
-        let anchor_number = self.header.id_range_lo.saturating_add(num_anchors);
-
-        let anchor = if anchor_number >= self.header.id_range_hi {
->>>>>>> 1897b974
             None
         } else {
             Some(Anchor::new(anchor_number, now))
         };
 
-<<<<<<< HEAD
         let Some(mut identity) = identity else {
             return Err(StorageError::AnchorNumberOutOfRange {
                 anchor_number,
@@ -622,12 +604,6 @@
 
         // Important! Only increment num_anchors after the anchor creation succeeds.
         self.header.num_anchors = self.header.num_anchors.saturating_add(1);
-=======
-        let result = f(anchor)?;
-
-        self.header.num_anchors = self.header.num_anchors.saturating_add(1);
-
->>>>>>> 1897b974
         self.flush();
 
         Ok(result)
@@ -661,6 +637,21 @@
         // Get anchor address
         let record_number = self.anchor_number_to_record_number(anchor_number)?;
 
+        let num_anchors = self.header.num_anchors;
+
+        // Strict inequality allows for calling this function before allocating an anchor,
+        // which is a safer way to create new anchors.
+        // TODO: switch this condition to `record_number != num_anchors`.
+        if record_number > num_anchors {
+            ic_cdk::println!(
+                "ERROR: Tried to write anchor number {} which maps to record number {}, but only {} anchors are allocated.",
+                anchor_number,
+                record_number,
+                num_anchors,
+            );
+            return Err(StorageError::BadAnchorNumber(anchor_number));
+        }
+
         let address = self.record_address(record_number);
 
         // Read previous fixed 4KB stable memory anchor
@@ -743,11 +734,7 @@
 
         reader.read_exact(&mut buf).expect("failed to read memory");
 
-<<<<<<< HEAD
         // Anchors that are allocated but have never been written to, due to a previously missing
-=======
-        // Anchors that are allocated but have never been written to, due to a priorly missing
->>>>>>> 1897b974
         // allocation cleanup implementation, are handled as if they don't exist.
         if buf.iter().all(|&b| b == 0) {
             return Err(StorageError::AnchorNotFound { anchor_number });
@@ -1998,7 +1985,6 @@
     use super::*;
     use ic_stable_structures::DefaultMemoryImpl;
 
-<<<<<<< HEAD
     #[derive(Debug)]
     enum TestError {
         Err(String),
@@ -2035,83 +2021,44 @@
         }
     }
 
-=======
->>>>>>> 1897b974
     #[test]
     fn allocate_anchor_safe_runs_multiple_scenarios() {
         #[allow(clippy::type_complexity)]
         let test_cases: Vec<(
             &str,
             (u64, u64),
-<<<<<<< HEAD
             usize,
             Box<dyn Fn(&mut Anchor) -> Result<String, TestError>>,
             Result<String, TestError>,
             usize,
-=======
-            Box<dyn Fn(Option<Anchor>) -> Result<String, String>>,
-            Result<String, String>,
->>>>>>> 1897b974
         )> = vec![
             (
                 "success case",
                 (10000, 20000),
-<<<<<<< HEAD
                 0,
                 Box::new(|a| Ok(format!("Anchor {}", a.anchor_number()))),
                 Ok("Anchor 10000".to_string()),
                 1,
-=======
-                Box::new(|anchor| {
-                    anchor
-                        .map(|a| format!("Anchor {}", a.anchor_number()))
-                        .ok_or_else(|| "No anchor available".to_string())
-                }),
-                Ok("Anchor 10000".to_string()),
->>>>>>> 1897b974
             ),
             (
                 "failure case with error",
                 (10000, 20000),
-<<<<<<< HEAD
                 0,
                 Box::new(|_| Err(TestError::Err("Intentional failure".to_string()))),
                 Err(TestError::Err("Intentional failure".to_string())),
                 0,
-=======
-                Box::new(|_anchor| Err("Intentional failure".to_string())),
-                Err("Intentional failure".to_string()),
->>>>>>> 1897b974
             ),
             (
                 "success case that ignores anchor",
                 (10000, 20000),
-<<<<<<< HEAD
                 0,
                 Box::new(|_| Ok("Success without using anchor".to_string())),
                 Ok("Success without using anchor".to_string()),
                 1,
-=======
-                Box::new(|_anchor| Ok("Success without using anchor".to_string())),
-                Ok("Success without using anchor".to_string()),
-            ),
-            (
-                "failure case with validation error",
-                (10000, 20000),
-                Box::new(|anchor| {
-                    if anchor.is_some() {
-                        Err("Validation failed".to_string())
-                    } else {
-                        Ok("Unexpected success".to_string())
-                    }
-                }),
-                Err("Validation failed".to_string()),
->>>>>>> 1897b974
             ),
             (
                 "allocation is safe at range limit",
                 (10000, 10001),
-<<<<<<< HEAD
                 0,
                 Box::new(|a| {
                     let anchor_number = a.anchor_number();
@@ -2126,26 +2073,10 @@
                 }),
                 Ok("Allocated at range limit".to_string()),
                 1,
-=======
-                Box::new(|anchor| {
-                    let Some(anchor_number) = anchor else {
-                        return Err("No anchor available".to_string());
-                    };
-
-                    let anchor_number = anchor_number.anchor_number();
-                    if anchor_number == 10000 {
-                        Ok("Allocated at range limit".to_string())
-                    } else {
-                        Err(format!("Allocated wrong anchor number {}", anchor_number))
-                    }
-                }),
-                Ok("Allocated at range limit".to_string()),
->>>>>>> 1897b974
             ),
             (
                 "exhausted range case (f errors out)",
                 (10000, 10000),
-<<<<<<< HEAD
                 0,
                 Box::new(|_| Err("Expected no anchor due to exhausted range".into())),
                 Err(TestError::StorageErr(
@@ -2168,33 +2099,10 @@
                     },
                 )),
                 0,
-=======
-                Box::new(|anchor| {
-                    if anchor.is_none() {
-                        Err("No anchor available as expected".to_string())
-                    } else {
-                        Ok("Expected no anchor due to exhausted range".to_string())
-                    }
-                }),
-                Err("No anchor available as expected".to_string()),
-            ),
-            (
-                "exhausted range case (f does not error out)",
-                (10000, 10000),
-                Box::new(|anchor| {
-                    if anchor.is_none() {
-                        Ok("No anchor available as expected".to_string())
-                    } else {
-                        Err("Expected no anchor due to exhausted range".to_string())
-                    }
-                }),
-                Ok("No anchor available as expected".to_string()),
->>>>>>> 1897b974
             ),
             (
                 "no overflow at u64::MAX - 1",
                 (u64::MAX - 1, u64::MAX),
-<<<<<<< HEAD
                 0,
                 Box::new(|a| Ok(format!("Anchor {}", a.anchor_number()))),
                 Ok(format!("Anchor {}", u64::MAX - 1).into()),
@@ -2229,37 +2137,6 @@
                 Storage::new((id_range_lo, id_range_hi), DefaultMemoryImpl::default());
 
             storage.header.num_anchors = initial_count as u32;
-=======
-                Box::new(|anchor| {
-                    anchor
-                        .map(|a| format!("Anchor {}", a.anchor_number()))
-                        .ok_or_else(|| "No anchor available".to_string())
-                }),
-                Ok(format!("Anchor {}", u64::MAX - 1)),
-            ),
-            (
-                "overflow at u64::MAX",
-                (u64::MAX, u64::MAX),
-                Box::new(|anchor| {
-                    let Some(anchor) = anchor else {
-                        return Ok("No anchor available".to_string());
-                    };
-
-                    Err(format!(
-                        "Expected no anchor due to exhausted range, but got anchor {}",
-                        anchor.anchor_number()
-                    ))
-                }),
-                Ok("No anchor available".to_string()),
-            ),
-        ];
-
-        for (label, (id_range_lo, id_range_hi), f, expected) in test_cases {
-            let mut storage =
-                Storage::new((id_range_lo, id_range_hi), DefaultMemoryImpl::default());
-            let initial_count = storage.anchor_count();
-            let now = 123456789;
->>>>>>> 1897b974
 
             let result = storage.allocate_anchor_safe(now, f);
 
@@ -2270,29 +2147,12 @@
             );
 
             let final_count = storage.anchor_count();
-<<<<<<< HEAD
 
             assert_eq!(
                 final_count, expected_count,
                 "Test case '{}' failed: anchor count observed {} but expected {}",
                 label, final_count, expected_count
             );
-=======
-            if expected.is_ok() {
-                assert_eq!(
-                    final_count,
-                    initial_count.saturating_add(1),
-                    "Test case '{}' failed: anchor count should have incremented",
-                    label
-                );
-            } else {
-                assert_eq!(
-                    final_count, initial_count,
-                    "Test case '{}' failed: anchor count should not have changed",
-                    label
-                );
-            }
->>>>>>> 1897b974
         }
     }
 }