use crate::{
    state::{storage_borrow, storage_borrow_mut},
<<<<<<< HEAD
    storage::{
        account::{
            Account, AccountsCounter, CreateAccountParams, ReadAccountParams, UpdateAccountParams,
        },
        StorageError,
    },
};
use internet_identity_interface::internet_identity::types::{
    AccountNumber, AccountUpdate, AnchorNumber, CreateAccountError, FrontendHostname,
    UpdateAccountError,
=======
    storage::account::{
        Account, AccountReference, AccountsCounter, CreateAccountParams, ReadAccountParams,
    },
};
use internet_identity_interface::internet_identity::types::{
    AccountNumber, AnchorNumber, CreateAccountError, FrontendHostname,
>>>>>>> 72a32945
};

const MAX_ANCHOR_ACCOUNTS: usize = 500;

#[allow(dead_code)]
pub fn anchor_has_account(
    anchor_number: &AnchorNumber,
    origin: &FrontendHostname,
    account_number: &Option<AccountNumber>,
) -> Option<AccountReference> {
    // check if anchor has acc
    storage_borrow(|storage| {
        storage
            .lookup_application_number_with_origin(origin)
            .and_then(|application_number| {
                storage.has_account_reference(anchor_number, &application_number, account_number)
            })
    })
}

pub fn get_accounts_for_origin(
    anchor_number: &AnchorNumber,
    origin: &FrontendHostname,
) -> Vec<Account> {
    storage_borrow(|storage| {
        storage
            .list_accounts(anchor_number, origin)
            .iter()
            .filter_map(|acc_ref| {
                storage.read_account(ReadAccountParams {
                    account_number: &acc_ref.account_number,
                    anchor_number,
                    origin,
                })
            })
            .collect()
    })
}

pub fn create_account_for_origin(
    anchor_number: AnchorNumber,
    origin: FrontendHostname,
    name: String,
) -> Result<Account, CreateAccountError> {
    storage_borrow_mut(|storage| {
        let AccountsCounter {
            stored_accounts,
            stored_account_references: _,
        } = storage.get_account_counter(anchor_number);

        if stored_accounts >= MAX_ANCHOR_ACCOUNTS as u64 {
            return Err(CreateAccountError::MaximumAccountNumberReached);
        }

        storage
            .create_additional_account(CreateAccountParams {
                anchor_number,
                origin,
                name,
            })
            .map_err(|err| CreateAccountError::InternalCanisterError(format!("{}", err)))
    })
}

pub fn update_account_for_origin(
    anchor_number: AnchorNumber,
    account_number: Option<AccountNumber>,
    origin: FrontendHostname,
    update: AccountUpdate,
) -> Result<Account, UpdateAccountError> {
    match update.name {
        Some(name) => storage_borrow_mut(|storage| {
            // Check against max if it is a
            if account_number.is_none() {
                let AccountsCounter {
                    stored_accounts,
                    stored_account_references: _,
                } = storage.get_account_counter(anchor_number);

                if stored_accounts >= MAX_ANCHOR_ACCOUNTS as u64 {
                    return Err(UpdateAccountError::MaximumAccountNumberReached);
                }
            }

            storage
                .update_account(UpdateAccountParams {
                    account_number,
                    anchor_number,
                    name,
                    origin: origin.clone(),
                })
                .and_then(|acc_num| {
                    storage
                        .read_account(ReadAccountParams {
                            account_number: &Some(acc_num),
                            anchor_number: &anchor_number,
                            origin: &origin,
                        })
                        .ok_or(StorageError::AccountNotFound {
                            account_number: acc_num,
                        })
                })
                .map_err(|err| UpdateAccountError::InternalCanisterError(format!("{}", err)))
        }),
        None => Err(UpdateAccountError::InternalCanisterError(
            "No name was provided.".to_string(),
        )),
    }
}

#[test]
fn should_create_account_for_origin() {
    use crate::state::{storage_borrow_mut, storage_replace};
    use crate::storage::Storage;
    use ic_stable_structures::VectorMemory;

    storage_replace(Storage::new((0, 10000), VectorMemory::default()));
    let anchor = storage_borrow_mut(|storage| storage.allocate_anchor().unwrap());
    let origin = "https://example.com".to_string();
    let name = "Alice".to_string();

    assert_eq!(
        create_account_for_origin(anchor.anchor_number(), origin.clone(), name.clone()),
        Ok(Account {
            account_number: Some(1),
            anchor_number: anchor.anchor_number(),
            origin,
            last_used: None,
            name: Some(name)
        })
    );
}

#[test]
fn should_fail_to_create_accounts_above_max() {
    use crate::state::{storage_borrow_mut, storage_replace};
    use crate::storage::Storage;
    use ic_stable_structures::VectorMemory;

    storage_replace(Storage::new((0, 10000), VectorMemory::default()));
    let anchor = storage_borrow_mut(|storage| storage.allocate_anchor().unwrap());
    let name = "Alice".to_string();
    for i in 0..=MAX_ANCHOR_ACCOUNTS {
        let origin = format!("https://example-{}.com", i);
        let result =
            create_account_for_origin(anchor.anchor_number(), origin.clone(), name.clone());
        if i == MAX_ANCHOR_ACCOUNTS {
            assert_eq!(result, Err(CreateAccountError::MaximumAccountNumberReached))
        }
    }
}

#[test]
fn should_get_accounts_for_origin() {
    use crate::state::{storage_borrow_mut, storage_replace};
    use crate::storage::Storage;
    use ic_stable_structures::VectorMemory;

    storage_replace(Storage::new((0, 10000), VectorMemory::default()));
    let anchor = storage_borrow_mut(|storage| storage.allocate_anchor().unwrap());
    let origin = "https://example.com".to_string();
    let name = "Alice".to_string();
    let name_two = "Bob".to_string();
    let anchor_number = anchor.anchor_number();

    let _ = create_account_for_origin(anchor_number, origin.clone(), name.clone());
    let _ = create_account_for_origin(anchor_number, origin.clone(), name_two.clone());

    assert_eq!(
        get_accounts_for_origin(&anchor_number, &origin),
        vec![
            Account {
                account_number: None, // default account gets created when additional account gets created
                anchor_number,
                origin: origin.clone(),
                last_used: None,
                name: None
            },
            Account {
                account_number: Some(1),
                anchor_number,
                origin: origin.clone(),
                last_used: None,
                name: Some("Alice".to_string())
            },
            Account {
                account_number: Some(2),
                anchor_number,
                origin,
                last_used: None,
                name: Some("Bob".to_string())
            }
        ]
    )
}

#[test]
fn should_only_get_own_accounts_for_origin() {
    use crate::state::{storage_borrow_mut, storage_replace};
    use crate::storage::Storage;
    use ic_stable_structures::VectorMemory;

    storage_replace(Storage::new((0, 10000), VectorMemory::default()));
    let anchor = storage_borrow_mut(|storage| storage.allocate_anchor().unwrap());
    let anchor_two = storage_borrow_mut(|storage| storage.allocate_anchor().unwrap());
    let origin = "https://example.com".to_string();
    let name = "Alice".to_string();
    let name_two = "Bob".to_string();
    let anchor_number = anchor.anchor_number();
    let anchor_number_two = anchor_two.anchor_number();

    let _ = create_account_for_origin(anchor_number, origin.clone(), name.clone());
    let _ = create_account_for_origin(anchor_number_two, origin.clone(), name_two.clone());

    assert_eq!(
        get_accounts_for_origin(&anchor_number, &origin),
        vec![
            Account {
                account_number: None, // default account gets created when additional account gets created
                anchor_number,
                origin: origin.clone(),
                last_used: None,
                name: None
            },
            Account {
                account_number: Some(1), // because of how allocate_account_number is implemented, this starts at 1
                anchor_number,
                origin: origin.clone(),
                last_used: None,
                name: Some("Alice".to_string())
            },
        ]
    );

    assert_eq!(
        get_accounts_for_origin(&anchor_number_two, &origin),
        vec![
            Account {
                account_number: None, // default account gets created when additional account gets created
                anchor_number: anchor_number_two,
                origin: origin.clone(),
                last_used: None,
                name: None
            },
            Account {
                account_number: Some(2),
                anchor_number: anchor_number_two,
                origin,
                last_used: None,
                name: Some("Bob".to_string())
            }
        ]
    )
}

#[test]
fn should_update_account_for_origin() {
    use crate::state::{storage_borrow_mut, storage_replace};
    use crate::storage::Storage;
    use ic_stable_structures::VectorMemory;

    storage_replace(Storage::new((0, 10000), VectorMemory::default()));
    let anchor = storage_borrow_mut(|storage| storage.allocate_anchor().unwrap());
    let origin = "https://example.com".to_string();
    let name = "Alice".to_string();
    let name_two = "Bob".to_string();
    let anchor_number = anchor.anchor_number();

    let _ = create_account_for_origin(anchor_number, origin.clone(), name.clone());
    let _ = create_account_for_origin(anchor_number, origin.clone(), name_two.clone());

    assert_eq!(
        get_accounts_for_origin(&anchor_number, &origin),
        vec![
            Account {
                account_number: None, // default account gets created when additional account gets created
                anchor_number,
                origin: origin.clone(),
                last_used: None,
                name: None
            },
            Account {
                account_number: Some(1),
                anchor_number,
                origin: origin.clone(),
                last_used: None,
                name: Some("Alice".to_string())
            },
            Account {
                account_number: Some(2),
                anchor_number,
                origin: origin.clone(),
                last_used: None,
                name: Some("Bob".to_string())
            }
        ]
    );

    assert_eq!(
        update_account_for_origin(
            anchor_number,
            Some(1),
            origin.clone(),
            AccountUpdate {
                name: Some("Becky".to_string())
            }
        ),
        Ok(Account {
            account_number: Some(1),
            anchor_number,
            origin: origin.clone(),
            last_used: None,
            name: Some("Becky".to_string())
        })
    );

    assert_eq!(
        get_accounts_for_origin(&anchor_number, &origin),
        vec![
            Account {
                account_number: None, // default account gets created when additional account gets created
                anchor_number,
                origin: origin.clone(),
                last_used: None,
                name: None
            },
            Account {
                account_number: Some(1),
                anchor_number,
                origin: origin.clone(),
                last_used: None,
                name: Some("Becky".to_string())
            },
            Account {
                account_number: Some(2),
                anchor_number,
                origin,
                last_used: None,
                name: Some("Bob".to_string())
            }
        ]
    );
}

#[test]
fn should_update_default_account_for_origin() {
    use crate::state::{storage_borrow_mut, storage_replace};
    use crate::storage::Storage;
    use ic_stable_structures::VectorMemory;

    storage_replace(Storage::new((0, 10000), VectorMemory::default()));
    let anchor = storage_borrow_mut(|storage| storage.allocate_anchor().unwrap());
    let origin = "https://example.com".to_string();
    let name = "Alice".to_string();
    let name_two = "Bob".to_string();
    let anchor_number = anchor.anchor_number();

    let _ = create_account_for_origin(anchor_number, origin.clone(), name.clone());
    let _ = create_account_for_origin(anchor_number, origin.clone(), name_two.clone());

    assert_eq!(
        get_accounts_for_origin(&anchor_number, &origin),
        vec![
            Account {
                account_number: None, // default account gets created when additional account gets created
                anchor_number,
                origin: origin.clone(),
                last_used: None,
                name: None
            },
            Account {
                account_number: Some(1),
                anchor_number,
                origin: origin.clone(),
                last_used: None,
                name: Some("Alice".to_string())
            },
            Account {
                account_number: Some(2),
                anchor_number,
                origin: origin.clone(),
                last_used: None,
                name: Some("Bob".to_string())
            }
        ]
    );

    assert_eq!(
        update_account_for_origin(
            anchor_number,
            None,
            origin.clone(),
            AccountUpdate {
                name: Some("Becky".to_string())
            }
        ),
        Ok(Account {
            account_number: Some(3),
            anchor_number,
            origin: origin.clone(),
            last_used: None,
            name: Some("Becky".to_string())
        })
    );

    assert_eq!(
        get_accounts_for_origin(&anchor_number, &origin),
        vec![
            Account {
                account_number: Some(3),
                anchor_number,
                origin: origin.clone(),
                last_used: None,
                name: Some("Becky".to_string())
            },
            Account {
                account_number: Some(1),
                anchor_number,
                origin: origin.clone(),
                last_used: None,
                name: Some("Alice".to_string())
            },
            Account {
                account_number: Some(2),
                anchor_number,
                origin,
                last_used: None,
                name: Some("Bob".to_string())
            }
        ]
    );
}<|MERGE_RESOLUTION|>--- conflicted
+++ resolved
@@ -1,9 +1,10 @@
 use crate::{
     state::{storage_borrow, storage_borrow_mut},
-<<<<<<< HEAD
     storage::{
         account::{
-            Account, AccountsCounter, CreateAccountParams, ReadAccountParams, UpdateAccountParams,
+        
+            Account, AccountReference, AccountsCounter, CreateAccountParams, ReadAccountParams,
+    , UpdateAccountParams,
         },
         StorageError,
     },
@@ -11,14 +12,6 @@
 use internet_identity_interface::internet_identity::types::{
     AccountNumber, AccountUpdate, AnchorNumber, CreateAccountError, FrontendHostname,
     UpdateAccountError,
-=======
-    storage::account::{
-        Account, AccountReference, AccountsCounter, CreateAccountParams, ReadAccountParams,
-    },
-};
-use internet_identity_interface::internet_identity::types::{
-    AccountNumber, AnchorNumber, CreateAccountError, FrontendHostname,
->>>>>>> 72a32945
 };
 
 const MAX_ANCHOR_ACCOUNTS: usize = 500;
