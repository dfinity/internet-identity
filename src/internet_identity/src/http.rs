use crate::archive::ArchiveState;
use crate::assets::ContentType;
use crate::{assets, state, LABEL_ASSETS, LABEL_SIG};
use base64::engine::general_purpose::STANDARD as BASE64;
use base64::Engine;
use ic_cdk::api::stable::stable64_size;
use ic_cdk::api::{data_certificate, time};
use ic_cdk::trap;
use ic_certified_map::HashTree;
use ic_metrics_encoder::MetricsEncoder;
use internet_identity_interface::http_gateway::{HeaderField, HttpRequest, HttpResponse};
use serde::Serialize;
use serde_bytes::{ByteBuf, Bytes};
use std::borrow::Cow;
use std::time::Duration;

impl ContentType {
    pub fn to_mime_type_string(&self) -> String {
        match self {
            ContentType::HTML => "text/html".to_string(),
            ContentType::JS => "text/javascript".to_string(),
            ContentType::CSS => "text/css".to_string(),
            ContentType::ICO => "image/vnd.microsoft.icon".to_string(),
            ContentType::WEBP => "image/webp".to_string(),
            ContentType::OCTETSTREAM => "application/octet-stream".to_string(),
        }
    }
}

pub fn http_request(req: HttpRequest) -> HttpResponse {
    let parts: Vec<&str> = req.url.split('?').collect();
    match parts[0] {
        // The FAQ used to live in '/faq' but we now use an external website. We redirect in order to not
        // break existing links in the wild.
        "/faq" => HttpResponse {
            status_code: 301,
            headers: vec![(
                "location".to_string(),
                "https://support.dfinity.org/hc/en-us/sections/8730568843412-Internet-Identity"
                    .to_string(),
            )],
            body: Cow::Owned(ByteBuf::new()),
            // Redirects are not allowed as query because certification V1 does not cover headers.
            // Upgrading to update fixes this. This flag can be removed when switching to
            // certification V2.
            upgrade: Some(true),
            streaming_strategy: None,
        },
        "/metrics" => {
            let mut writer = MetricsEncoder::new(vec![], time() as i64 / 1_000_000);
            match encode_metrics(&mut writer) {
                Ok(()) => {
                    let body = writer.into_inner();
                    let mut headers = vec![
                        (
                            "Content-Type".to_string(),
                            "text/plain; version=0.0.4".to_string(),
                        ),
                        ("Content-Length".to_string(), body.len().to_string()),
                    ];
                    headers.append(&mut security_headers());
                    HttpResponse {
                        status_code: 200,
                        headers,
                        body: Cow::Owned(ByteBuf::from(body)),
                        upgrade: None,
                        streaming_strategy: None,
                    }
                }
                Err(err) => HttpResponse {
                    status_code: 500,
                    headers: security_headers(),
                    body: Cow::Owned(ByteBuf::from(format!("Failed to encode metrics: {err}"))),
                    upgrade: None,
                    streaming_strategy: None,
                },
            }
        }
        probably_an_asset => {
            let certificate_header = make_asset_certificate_header(probably_an_asset);
            let mut headers = security_headers();
            headers.push(certificate_header);

            state::assets(|a| match a.get(probably_an_asset) {
                Some((asset_headers, value)) => {
                    headers.append(&mut asset_headers.clone());

                    HttpResponse {
                        status_code: 200,
                        headers,
                        body: Cow::Borrowed(Bytes::new(value)),
                        upgrade: None,
                        streaming_strategy: None,
                    }
                }
                None => HttpResponse {
                    status_code: 404,
                    headers,
                    body: Cow::Owned(ByteBuf::from(format!(
                        "Asset {probably_an_asset} not found."
                    ))),
                    upgrade: None,
                    streaming_strategy: None,
                },
            })
        }
    }
}

fn encode_metrics(w: &mut MetricsEncoder<Vec<u8>>) -> std::io::Result<()> {
    state::storage(|storage| {
        w.encode_gauge(
            "internet_identity_user_count",
            storage.anchor_count() as f64,
            "Number of users registered in this canister.",
        )?;
        let (lo, hi) = storage.assigned_anchor_number_range();
        w.encode_gauge(
            "internet_identity_min_user_number",
            lo as f64,
            "The lowest Identity Anchor served by this canister.",
        )?;
        w.encode_gauge(
            "internet_identity_max_user_number",
            (hi - 1) as f64,
            "The highest Identity Anchor that can be served by this canister.",
        )
    })?;
    state::signature_map(|sigs| {
        w.encode_gauge(
            "internet_identity_signature_count",
            sigs.len() as f64,
            "Number of active signatures issued by this canister.",
        )
    })?;
    w.encode_gauge(
        "internet_identity_stable_memory_pages",
        stable64_size() as f64,
        "Number of stable memory pages used by this canister.",
    )?;
    w.encode_gauge(
        "internet_identity_last_upgrade_timestamp",
        state::last_upgrade_timestamp() as f64,
        "The most recent IC time (in nanos) when this canister was successfully upgraded.",
    )?;
    state::inflight_challenges(|inflight_challenges| {
        w.encode_gauge(
            "internet_identity_inflight_challenges",
            inflight_challenges.len() as f64,
            "The number of inflight CAPTCHA challenges",
        )
    })?;
    state::tentative_device_registrations(|tentative_device_registrations| {
        w.encode_gauge(
            "internet_identity_users_in_registration_mode",
            tentative_device_registrations.len() as f64,
            "The number of users in registration mode",
        )
    })?;
    state::usage_metrics(|usage_metrics| {
        w.encode_gauge(
            "internet_identity_delegation_counter",
            usage_metrics.delegation_counter as f64,
            "The number of delegations created since last upgrade",
        )?;
        w.encode_gauge(
            "internet_identity_anchor_operations_counter",
            usage_metrics.anchor_operation_counter as f64,
            "The number of anchor operations since last upgrade",
        )
    })?;
    if let ArchiveState::Created { ref data, .. } = state::archive_state() {
        w.encode_gauge(
            "internet_identity_archive_sequence_number",
            data.sequence_number as f64,
            "The number of entries written to the archive.",
        )?;
        w.encode_gauge(
            "internet_identity_buffered_archive_entries",
            data.entries_buffer.len() as f64,
            "The number of buffered archive entries.",
        )?;
    }
<<<<<<< HEAD
    state::persistent_state(|persistent_state| {
        if let Some(ref register_rate_limit_config) = persistent_state.registration_rate_limit {
            w.encode_gauge(
                "internet_identity_register_rate_limit_max_tokens",
                register_rate_limit_config.max_tokens as f64,
                "The maximum number of `register` calls that are allowed in any time window.",
            )?;
        }
        Ok::<(), std::io::Error>(())
    })?;
    state::registration_rate_limit(|rate_limit_opt| {
        if let Some(ref rate_limit_state) = rate_limit_opt {
            w.encode_gauge(
                "internet_identity_register_rate_limit_current_tokens",
                rate_limit_state.tokens as f64,
                "The number of `register` calls that are still allowed in the current time window.",
=======

    state::persistent_state(|persistent_state| {
        let Some(ref stats) = persistent_state.active_anchor_stats else {
            // skip if not existing
            return Ok::<(), std::io::Error>(())
        };
        if let Some(ref daily_active_anchor_stats) = stats.completed.daily_active_anchors {
            w.encode_gauge(
                "internet_identity_daily_active_anchors",
                daily_active_anchor_stats.counter as f64,
                "The number of unique active anchors in the last completed 24h collection window.",
            )?;
            w.encode_gauge(
                "internet_identity_daily_active_anchors_start_timestamp_seconds",
                Duration::from_nanos(daily_active_anchor_stats.start_timestamp).as_secs() as f64,
                "Timestamp of the last completed 24h collection window for unique active anchors.",
            )?;
        }

        if let Some(ref monthly_active_anchor_stats) = stats.completed.monthly_active_anchors {
            w.encode_gauge(
                "internet_identity_monthly_active_anchors",
                monthly_active_anchor_stats.counter as f64,
                "The number of unique active anchors in the last completed 30-day collection window.",
            )?;
            w.encode_gauge(
                "internet_identity_monthly_active_anchors_start_timestamp_seconds",
                Duration::from_nanos(monthly_active_anchor_stats.start_timestamp).as_secs() as f64,
                "Timestamp of the last completed 30-day collection window for unique active anchors.",
>>>>>>> fb2f4a37
            )?;
        }
        Ok::<(), std::io::Error>(())
    })?;
    Ok(())
}

/// List of recommended security headers as per https://owasp.org/www-project-secure-headers/
/// These headers enable browser security features (like limit access to platform apis and set
/// iFrame policies, etc.).
fn security_headers() -> Vec<HeaderField> {
    vec![
        ("X-Frame-Options".to_string(), "DENY".to_string()),
        ("X-Content-Type-Options".to_string(), "nosniff".to_string()),
        (
            "Content-Security-Policy".to_string(),
            content_security_policy_header(),
        ),
        (
            "Strict-Transport-Security".to_string(),
            "max-age=31536000 ; includeSubDomains".to_string(),
        ),
        // "Referrer-Policy: no-referrer" would be more strict, but breaks local dev deployment
        // same-origin is still ok from a security perspective
        ("Referrer-Policy".to_string(), "same-origin".to_string()),
        (
            "Permissions-Policy".to_string(),
            "accelerometer=(),\
             ambient-light-sensor=(),\
             autoplay=(),\
             battery=(),\
             camera=(),\
             clipboard-read=(),\
             clipboard-write=(self),\
             conversion-measurement=(),\
             cross-origin-isolated=(),\
             display-capture=(),\
             document-domain=(),\
             encrypted-media=(),\
             execution-while-not-rendered=(),\
             execution-while-out-of-viewport=(),\
             focus-without-user-activation=(),\
             fullscreen=(),\
             gamepad=(),\
             geolocation=(),\
             gyroscope=(),\
             hid=(),\
             idle-detection=(),\
             interest-cohort=(),\
             keyboard-map=(),\
             magnetometer=(),\
             microphone=(),\
             midi=(),\
             navigation-override=(),\
             payment=(),\
             picture-in-picture=(),\
             publickey-credentials-get=(self),\
             screen-wake-lock=(),\
             serial=(),\
             speaker-selection=(),\
             sync-script=(),\
             sync-xhr=(self),\
             trust-token-redemption=(),\
             usb=(),\
             vertical-scroll=(),\
             web-share=(),\
             window-placement=(),\
             xr-spatial-tracking=()"
                .to_string(),
        ),
    ]
}

/// Full content security policy delivered via HTTP response header.
///
/// This policy also includes the `frame-ancestors` directive in addition to the policies included in the HTML `meta` tag.
/// We deliver the CSP by header _and_ meta tag because the headers are not yet certified.
fn content_security_policy_header() -> String {
    let meta_policy = content_security_policy_meta();
    format!("{meta_policy}frame-ancestors 'none';")
}

/// Stripped down content security policy for the HTML `meta` tag, where not all directives are supported.
///
/// The sha256 hash matches the inline script in index.html. This inline script is a workaround
/// for Firefox not supporting SRI (recommended here https://csp.withgoogle.com/docs/faq.html#static-content).
/// This also prevents use of trusted-types. See https://bugzilla.mozilla.org/show_bug.cgi?id=1409200.
///
/// script-src 'unsafe-eval' is required because agent-js uses a WebAssembly module for the
/// validation of bls signatures.
/// There is currently no other way to allow execution of WebAssembly modules with CSP.
/// See https://github.com/WebAssembly/content-security-policy/blob/main/proposals/CSP.md.
///
/// script-src 'unsafe-inline' https: are only there for backwards compatibility and ignored
/// by modern browsers.
///
/// connect-src is used to ensure fetch requests can only be made against known domains:
///     * 'self': used fetch the JS bundles
///     * https://icp-api.io: the official IC HTTP API domain for canister calls to the canister
///     * https://*.icp0.io: HTTP fetches for checking /.well-known/ii-alternative-origins on
///     other canisters (authenticating canisters setting a derivationOrigin)
///     * https://*.ic0.app: same as above, but legacy
///
/// style-src 'unsafe-inline' is currently required due to the way styles are handled by the
/// application. Adding hashes would require a big restructuring of the application and build
/// infrastructure.
///
/// NOTE about `script-src`: we cannot use a normal script tag like this
///   <script src="index.js" integrity="sha256-..." defer></script>
/// because Firefox does not support SRI with CSP: https://bugzilla.mozilla.org/show_bug.cgi?id=1409200
/// Instead, we add the hash of the inline script to the CSP policy.
///
/// upgrade-insecure-requests is omitted when building in dev mode to allow loading II on localhost
/// with Safari.
pub fn content_security_policy_meta() -> String {
    let hash = assets::JS_SETUP_SCRIPT_SRI_HASH.to_string();
    let csp = format!(
        "default-src 'none';\
         connect-src 'self' https://identity.internetcomputer.org https://icp-api.io https://*.icp0.io https://*.ic0.app;\
         img-src 'self' data:;\
         script-src '{hash}' 'unsafe-inline' 'unsafe-eval' 'strict-dynamic' https:;\
         base-uri 'none';\
         form-action 'none';\
         style-src 'self' 'unsafe-inline' https://fonts.googleapis.com;\
         style-src-elem 'self' 'unsafe-inline' https://fonts.googleapis.com;\
         font-src https://fonts.gstatic.com;"
    );
    #[cfg(not(feature = "insecure_requests"))]
    let csp = format!("{csp}upgrade-insecure-requests;");
    csp
}

fn make_asset_certificate_header(asset_name: &str) -> (String, String) {
    let certificate = data_certificate().unwrap_or_else(|| {
        trap("data certificate is only available in query calls");
    });
    state::asset_hashes_and_sigs(|asset_hashes, sigs| {
        let witness = asset_hashes.witness(asset_name.as_bytes());
        let tree = ic_certified_map::fork(
            ic_certified_map::labeled(LABEL_ASSETS, witness),
            HashTree::Pruned(ic_certified_map::labeled_hash(LABEL_SIG, &sigs.root_hash())),
        );
        let mut serializer = serde_cbor::ser::Serializer::new(vec![]);
        serializer.self_describe().unwrap();
        tree.serialize(&mut serializer)
            .unwrap_or_else(|e| trap(&format!("failed to serialize a hash tree: {e}")));
        (
            "IC-Certificate".to_string(),
            format!(
                "certificate=:{}:, tree=:{}:",
                BASE64.encode(&certificate),
                BASE64.encode(serializer.into_inner())
            ),
        )
    })
}<|MERGE_RESOLUTION|>--- conflicted
+++ resolved
@@ -181,7 +181,6 @@
             "The number of buffered archive entries.",
         )?;
     }
-<<<<<<< HEAD
     state::persistent_state(|persistent_state| {
         if let Some(ref register_rate_limit_config) = persistent_state.registration_rate_limit {
             w.encode_gauge(
@@ -198,8 +197,10 @@
                 "internet_identity_register_rate_limit_current_tokens",
                 rate_limit_state.tokens as f64,
                 "The number of `register` calls that are still allowed in the current time window.",
-=======
-
+            )?;
+        }
+        Ok::<(), std::io::Error>(())
+    })?;
     state::persistent_state(|persistent_state| {
         let Some(ref stats) = persistent_state.active_anchor_stats else {
             // skip if not existing
@@ -228,7 +229,6 @@
                 "internet_identity_monthly_active_anchors_start_timestamp_seconds",
                 Duration::from_nanos(monthly_active_anchor_stats.start_timestamp).as_secs() as f64,
                 "Timestamp of the last completed 30-day collection window for unique active anchors.",
->>>>>>> fb2f4a37
             )?;
         }
         Ok::<(), std::io::Error>(())
