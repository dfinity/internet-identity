use crate::archive::{ArchiveData, ArchiveState};
use crate::state::PersistentState;
use crate::storage::anchor::{Anchor, Device};
use crate::storage::{Header, PersistentStateError, StorageError};
use crate::Storage;
use candid::Principal;
use ic_stable_structures::{Memory, VectorMemory};
use internet_identity_interface::{
    ActiveAnchorCounter, ActiveAnchorStatistics, ArchiveConfig, CompletedActiveAnchorStats,
    DeviceProtection, KeyType, OngoingActiveAnchorStats, Purpose,
};
use serde_bytes::ByteBuf;
use std::rc::Rc;

const WASM_PAGE_SIZE: u64 = 1 << 16;
const HEADER_SIZE: usize = 66;
const RESERVED_HEADER_BYTES: u64 = 2 * WASM_PAGE_SIZE;
const PERSISTENT_STATE_MAGIC: [u8; 4] = *b"IIPS";

#[test]
fn should_match_actual_header_size() {
    // if this test fails, make sure the change was intentional and upgrade as well as rollback still work!
    assert_eq!(std::mem::size_of::<Header>(), HEADER_SIZE);
}

#[test]
fn should_report_max_number_of_entries_for_32gb() {
    let memory = VectorMemory::default();
    let storage = Storage::new((1, 2), memory);
    assert_eq!(storage.max_entries(), 8_178_860);
}

#[test]
fn should_serialize_header() {
    let memory = VectorMemory::default();
    let mut storage = Storage::new((1, 2), memory.clone());
    storage.update_salt([5u8; 32]);
    storage.flush();

    let mut buf = vec![0; HEADER_SIZE];
    memory.read(0, &mut buf);
    assert_eq!(buf, hex::decode("494943060000000001000000000000000200000000000000001005050505050505050505050505050505050505050505050505050505050505050000020000000000").unwrap());
}

#[test]
fn should_recover_header_from_memory() {
    let memory = VectorMemory::default();
    memory.grow(1);
    memory.write(0, &hex::decode("494943060500000040e2010000000000f1fb090000000000000843434343434343434343434343434343434343434343434343434343434343430002000000000000000000000000000000000000000000000000").unwrap());

    let storage = Storage::from_memory(memory).unwrap();
    assert_eq!(storage.assigned_anchor_number_range(), (123456, 654321));
    assert_eq!(storage.salt().unwrap(), &[67u8; 32]);
    assert_eq!(storage.anchor_count(), 5);
    assert_eq!(storage.version(), 6);
}

#[test]
fn should_read_previous_write() {
    let memory = VectorMemory::default();
    let mut storage = Storage::new((12345, 678910), memory);
    let (anchor_number, mut anchor) = storage.allocate_anchor().unwrap();

    anchor.add_device(sample_device()).unwrap();
    storage.write(anchor_number, anchor.clone()).unwrap();

    let read_anchor = storage.read(anchor_number).unwrap();
    assert_eq!(anchor, read_anchor);
}

#[test]
fn should_serialize_first_record() {
    const EXPECTED_LENGTH: usize = 217;
    let memory = VectorMemory::default();
    let mut storage = Storage::new((123, 456), memory.clone());
    let (anchor_number, mut anchor) = storage.allocate_anchor().unwrap();
    assert_eq!(anchor_number, 123u64);

    anchor.add_device(sample_device()).unwrap();
    storage.write(anchor_number, anchor.clone()).unwrap();

    let mut buf = [0u8; EXPECTED_LENGTH];
    memory.read(RESERVED_HEADER_BYTES, &mut buf);
    let decoded_from_memory: Anchor = candid::decode_one(&buf[2..]).unwrap();
    assert_eq!(decoded_from_memory, anchor);
}

#[test]
fn should_serialize_subsequent_record_to_expected_memory_location() {
    const EXPECTED_LENGTH: usize = 217;
    const EXPECTED_RECORD_OFFSET: u64 = 409_600; // 100 * max anchor size
    let memory = VectorMemory::default();
    let mut storage = Storage::new((123, 456), memory.clone());
    for _ in 0..100 {
        storage.allocate_anchor().unwrap();
    }
    let (anchor_number, mut anchor) = storage.allocate_anchor().unwrap();
    assert_eq!(anchor_number, 223u64);

    anchor.add_device(sample_device()).unwrap();
    storage.write(anchor_number, anchor.clone()).unwrap();

    let mut buf = [0u8; EXPECTED_LENGTH];
    memory.read(RESERVED_HEADER_BYTES + EXPECTED_RECORD_OFFSET, &mut buf);
    let decoded_from_memory: Anchor = candid::decode_one(&buf[2..]).unwrap();
    assert_eq!(decoded_from_memory, anchor);
}

#[test]
fn should_not_write_using_anchor_number_outside_allocated_range() {
    let memory = VectorMemory::default();
    let mut storage = Storage::new((123, 456), memory);
    let (_, anchor) = storage.allocate_anchor().unwrap();

    let result = storage.write(222, anchor);
    assert!(matches!(result, Err(StorageError::BadAnchorNumber(_))))
}

#[test]
fn should_deserialize_first_record() {
    let memory = VectorMemory::default();
    memory.grow(3);
    let mut storage = Storage::new((123, 456), memory.clone());
    let (anchor_number, mut anchor) = storage.allocate_anchor().unwrap();
    assert_eq!(anchor_number, 123u64);

    anchor.add_device(sample_device()).unwrap();
    let buf = candid::encode_one(&anchor).unwrap();
    memory.write(RESERVED_HEADER_BYTES, &(buf.len() as u16).to_le_bytes());
    memory.write(RESERVED_HEADER_BYTES + 2, &buf);

    let read_from_storage = storage.read(123).unwrap();
    assert_eq!(read_from_storage, anchor);
}

#[test]
fn should_deserialize_subsequent_record_at_expected_memory_location() {
    const EXPECTED_RECORD_OFFSET: u64 = 409_600; // 100 * max anchor size
    let memory = VectorMemory::default();
    memory.grow(9); // grow memory to accommodate a write to record 100
    let mut storage = Storage::new((123, 456), memory.clone());
    for _ in 0..100 {
        storage.allocate_anchor().unwrap();
    }
    let (anchor_number, mut anchor) = storage.allocate_anchor().unwrap();
    assert_eq!(anchor_number, 223u64);

    anchor.add_device(sample_device()).unwrap();
    let buf = candid::encode_one(&anchor).unwrap();
    memory.write(
        RESERVED_HEADER_BYTES + EXPECTED_RECORD_OFFSET,
        &(buf.len() as u16).to_le_bytes(),
    );
    memory.write(RESERVED_HEADER_BYTES + 2 + EXPECTED_RECORD_OFFSET, &buf);

    let read_from_storage = storage.read(223).unwrap();
    assert_eq!(read_from_storage, anchor);
}

#[test]
fn should_not_read_using_anchor_number_outside_allocated_range() {
    let memory = VectorMemory::default();
    let mut storage = Storage::new((123, 456), memory);
    storage.allocate_anchor().unwrap();

    let result = storage.read(222);
    assert!(matches!(result, Err(StorageError::BadAnchorNumber(_))))
}

#[test]
fn should_save_and_restore_persistent_state() {
    let memory = VectorMemory::default();
    let mut storage = Storage::new((123, 456), memory);
    storage.flush();
    storage.allocate_anchor().unwrap();

    let persistent_state = sample_persistent_state();

    storage.write_persistent_state(&persistent_state);
    assert_eq!(storage.read_persistent_state().unwrap(), persistent_state);
}

#[test]
fn should_save_persistent_state_at_expected_memory_address() {
    let memory = VectorMemory::default();
    let mut storage = Storage::new((10_000, 3_784_873), memory.clone());
    storage.flush();

    storage.write_persistent_state(&sample_persistent_state());

    let mut buf = vec![0u8; 4];
    memory.read(RESERVED_HEADER_BYTES, &mut buf);
    assert_eq!(buf, PERSISTENT_STATE_MAGIC);
}

#[test]
fn should_not_find_persistent_state() {
    let memory = VectorMemory::default();
    let mut storage = Storage::new((10_000, 3_784_873), memory);
    storage.flush();

    let result = storage.read_persistent_state();
    assert!(matches!(result, Err(PersistentStateError::NotFound)))
}

#[test]
fn should_not_find_persistent_state_on_magic_bytes_mismatch() {
    let memory = VectorMemory::default();
    memory.grow(3);

    let mut storage = Storage::new((10_000, 3_784_873), memory.clone());
    storage.flush();

    memory.write(RESERVED_HEADER_BYTES, b"IIPX"); // correct magic bytes are IIPS

    let result = storage.read_persistent_state();
    assert!(matches!(result, Err(PersistentStateError::NotFound)))
}

#[test]
fn should_save_persistent_state_at_expected_memory_address_with_anchors() {
    const EXPECTED_ADDRESS: u64 = RESERVED_HEADER_BYTES + 100 * 4096; // number of anchors is 100

    let memory = VectorMemory::default();
    let mut storage = Storage::new((10_000, 3_784_873), memory.clone());
    storage.flush();

    for _ in 0..100 {
        storage.allocate_anchor().unwrap();
    }

    storage.write_persistent_state(&sample_persistent_state());

    let mut buf = vec![0u8; 4];
    memory.read(EXPECTED_ADDRESS, &mut buf);
    assert_eq!(buf, PERSISTENT_STATE_MAGIC);
}

/// This tests verifies that address calculation is correct for 64bit addresses.
/// Note: this test takes about 8GB of memory.
#[test]
fn should_save_persistent_state_at_expected_memory_address_with_many_anchors() {
    let memory = VectorMemory::default();
    memory.grow(1);
    memory.write(0, &hex::decode("4949430660E316001027000000000000a9c03900000000000010434343434343434343434343434343434343434343434343434343434343434300000200").unwrap());
    const EXPECTED_ADDRESS: u64 = RESERVED_HEADER_BYTES + 1_500_000 * 4096; // number of anchors is 1_500_000

    let mut storage = Storage::from_memory(memory.clone()).unwrap();
    storage.write_persistent_state(&sample_persistent_state());

    let mut buf = vec![0u8; 4];
    memory.read(EXPECTED_ADDRESS, &mut buf);
    assert_eq!(buf, PERSISTENT_STATE_MAGIC);
}

/// This test verifies that storage correctly reports `NotFound` if the persistent state address
/// lies outside of the allocated stable memory range. This can happen on upgrade from a version
/// that did not serialize a persistent state into stable memory.
#[test]
fn should_not_panic_on_unallocated_persistent_state_mem_address() {
    let memory = VectorMemory::default();
    let mut storage = Storage::new((10_000, 3_784_873), memory);
    storage.flush();
    for _ in 0..32 {
        storage.allocate_anchor();
    }

    assert!(matches!(
        storage.read_persistent_state(),
        Err(PersistentStateError::NotFound)
    ));
}

#[test]
fn should_overwrite_persistent_state_with_next_anchor() {
    const EXPECTED_ADDRESS: u64 = RESERVED_HEADER_BYTES + 4096; // only one anchor exists

    let memory = VectorMemory::default();
    let mut storage = Storage::new((10_000, 3_784_873), memory.clone());
    storage.flush();

    storage.allocate_anchor().unwrap();
    storage.write_persistent_state(&sample_persistent_state());

    let mut buf = vec![0u8; 4];
    memory.read(EXPECTED_ADDRESS, &mut buf);
    assert_eq!(buf, PERSISTENT_STATE_MAGIC);

    let (anchor_number, anchor) = storage.allocate_anchor().unwrap();
    storage.write(anchor_number, anchor).unwrap();

    let mut buf = vec![0u8; 4];
    memory.read(EXPECTED_ADDRESS, &mut buf);
    assert_ne!(buf, PERSISTENT_STATE_MAGIC);
    let result = storage.read_persistent_state();
    println!("{result:?}");
    assert!(matches!(result, Err(PersistentStateError::NotFound)));
}

#[test]
fn should_read_previously_stored_persistent_state() {
    const EXPECTED_ADDRESS: u64 = RESERVED_HEADER_BYTES + 3 * 2048; // 3 anchors
    const PERSISTENT_STATE_BYTES: &str = "4949505368010000000000004449444c116c03949d879d0701f7f5cbfb0778eed5f3af090a6b04dee7beb6080291a5fcf10a7fd1d3dab70b05c8bbeff50d066c01c2adc9be0c036c04c3f9fca002788beea8c5047881cfaef40a0487eb979d0d7a6d7b6c02d6a9bbae0a78c2adc9be0c036c02aaac8d930407c2adc9be0c036c03c7e8ccee037884fbf0820968cfd6ffea0f086d096c04c7e8ccee0378f2f099840704938da78c0a78d6a9bbae0a786e0b6c028bc3e2f9040cbbd492d8090f6c0297beb4cb080d8b858cea090d6e0e6c02fcdde6ea0178f9a6ebf703786c0297beb4cb08108b858cea090e6d0e0100032700000000000000010a00000000006000b0010100005847f80d0000001027000000000000206363636363636363636363636363636363636363636363636363636363636363e8038002e1df0200000001000163000000000000006dbb0e000000000001420000000000000030f1c520000000002c00000000000000d133b45001000000";
    let memory = VectorMemory::default();
    // allocate space for the writes
    memory.grow(3);

    // write header so the number of users is set
    memory.write(0, &hex::decode("494943060300000040e2010000000000f1fb090000000000000843434343434343434343434343434343434343434343434343434343434343430000020000000000").unwrap());
    memory.write(
        EXPECTED_ADDRESS,
        &hex::decode(PERSISTENT_STATE_BYTES).unwrap(),
    );

    let storage = Storage::from_memory(memory).unwrap();

    assert_eq!(
        storage.read_persistent_state().unwrap(),
        sample_persistent_state()
    );
}

fn sample_device() -> Device {
    Device {
        pubkey: ByteBuf::from("hello world, I am a public key"),
        alias: "my test device".to_string(),
        credential_id: Some(ByteBuf::from("this is the credential id")),
        purpose: Purpose::Authentication,
        key_type: KeyType::Unknown,
        protection: DeviceProtection::Unprotected,
        origin: None,
        last_usage_timestamp: Some(1234),
    }
}

fn sample_persistent_state() -> PersistentState {
    PersistentState {
        archive_state: ArchiveState::Created {
            data: ArchiveData {
                sequence_number: 39,
                archive_canister: Principal::from_text("2h5ob-7aaaa-aaaad-aacya-cai").unwrap(),
                entries_buffer: Rc::new(vec![]),
            },
            config: ArchiveConfig {
                module_hash: [99u8; 32],
                entries_buffer_limit: 10_000,
                polling_interval_ns: 60_000_000_000,
                entries_fetch_limit: 1_000,
            },
        },
        canister_creation_cycles_cost: 12_346_000_000,
<<<<<<< HEAD
        registration_rate_limit: None,
=======
        active_anchor_stats: Some(ActiveAnchorStatistics {
            completed: CompletedActiveAnchorStats {
                daily_active_anchors: Some(ActiveAnchorCounter {
                    start_timestamp: 965485,
                    counter: 99,
                }),
                monthly_active_anchors: None,
            },
            ongoing: OngoingActiveAnchorStats {
                daily_active_anchors: ActiveAnchorCounter {
                    start_timestamp: 5648954321,
                    counter: 44,
                },
                monthly_active_anchors: vec![ActiveAnchorCounter {
                    start_timestamp: 549843248,
                    counter: 66,
                }],
            },
        }),
>>>>>>> fb2f4a37
    }
}<|MERGE_RESOLUTION|>--- conflicted
+++ resolved
@@ -349,9 +349,7 @@
             },
         },
         canister_creation_cycles_cost: 12_346_000_000,
-<<<<<<< HEAD
         registration_rate_limit: None,
-=======
         active_anchor_stats: Some(ActiveAnchorStatistics {
             completed: CompletedActiveAnchorStats {
                 daily_active_anchors: Some(ActiveAnchorCounter {
@@ -371,6 +369,5 @@
                 }],
             },
         }),
->>>>>>> fb2f4a37
     }
 }