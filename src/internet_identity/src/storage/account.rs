--- conflicted
+++ resolved
@@ -7,13 +7,8 @@
 use ic_cdk::trap;
 use ic_certification::Hash;
 use internet_identity_interface::internet_identity::types::{
-<<<<<<< HEAD
-    AccountInfo, AccountNameValidationError, AccountNumber, AnchorNumber, FrontendHostname,
-    Timestamp, UserKey,
-=======
-    AccountInfo, AccountNumber, AnchorNumber, ApplicationNumber, FrontendHostname, Timestamp,
-    UserKey,
->>>>>>> 7c90a40f
+    AccountInfo, AccountNameValidationError, AccountNumber, AnchorNumber, ApplicationNumber,
+    FrontendHostname, Timestamp, UserKey,
 };
 use serde::{Deserialize, Serialize};
 
