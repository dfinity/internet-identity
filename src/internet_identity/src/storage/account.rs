use candid::{CandidType, Principal};

use ic_canister_sig_creation::hash_bytes;
use ic_certification::Hash;
use ic_stable_structures::{storable::Bound, Storable};
use internet_identity_interface::internet_identity::types::{
    AccountInfo, AccountNumber, AnchorNumber, FrontendHostname, Timestamp, UserKey,
};
use serde::{Deserialize, Serialize};
use std::borrow::Cow;

use crate::{authz_utils::IdentityUpdateError, delegation, state};

#[cfg(test)]
mod tests;

// API to manage accounts.
pub struct CreateAccountParams {
    pub anchor_number: AnchorNumber,
    pub name: String,
    pub origin: FrontendHostname,
}

pub struct UpdateAccountParams {
    pub account_number: Option<AccountNumber>,
    pub anchor_number: AnchorNumber,
    pub name: String,
    pub origin: FrontendHostname,
}

pub struct UpdateExistinAccountParams {
    pub account_number: AccountNumber,
    pub name: String,
}

#[derive(Clone, Debug, PartialEq)]
pub struct ReadAccountParams<'a> {
    pub account_number: Option<AccountNumber>,
    pub anchor_number: AnchorNumber,
    pub origin: &'a FrontendHostname,
}

#[derive(Clone, Debug, PartialEq)]
pub enum AccountType {
    AccountReference,
    Account,
}

// Types stored in memory.

#[derive(Default, Clone, Debug, Deserialize, CandidType, serde::Serialize, PartialEq)]
pub struct AccountsCounter {
    pub stored_accounts: u64,
    pub stored_account_references: u64,
}

impl AccountsCounter {
    pub fn increment(&self, account_type: &AccountType) -> Self {
        match account_type {
            AccountType::AccountReference => Self {
                stored_account_references: self.stored_account_references + 1,
                stored_accounts: self.stored_accounts,
            },
            AccountType::Account => Self {
                stored_accounts: self.stored_accounts + 1,
                stored_account_references: self.stored_account_references,
            },
        }
    }
}

impl Storable for AccountsCounter {
    fn to_bytes(&self) -> Cow<[u8]> {
        Cow::Owned(serde_cbor::to_vec(&self).unwrap())
    }

    fn from_bytes(bytes: Cow<[u8]>) -> Self {
        serde_cbor::from_slice(&bytes).unwrap()
    }

    const BOUND: Bound = Bound::Unbounded;
}

#[derive(
    Clone, Debug, Deserialize, CandidType, serde::Serialize, Eq, PartialEq, Ord, PartialOrd,
)]
pub struct AccountReference {
    pub account_number: Option<AccountNumber>, // None is the unreserved default account
    pub last_used: Option<Timestamp>,
}

impl Storable for AccountReference {
    fn to_bytes(&self) -> Cow<[u8]> {
        Cow::Owned(serde_cbor::to_vec(&self).unwrap())
    }

    fn from_bytes(bytes: Cow<[u8]>) -> Self {
        serde_cbor::from_slice(&bytes).unwrap()
    }

    const BOUND: Bound = Bound::Unbounded;
}

#[derive(Clone, Debug, Deserialize, serde::Serialize, Eq, PartialEq)]
pub struct StorableAccount {
    pub name: String,
    // Set if this is a default account
    pub seed_from_anchor: Option<AnchorNumber>,
}

impl Storable for StorableAccount {
    fn to_bytes(&self) -> Cow<[u8]> {
        Cow::Owned(serde_cbor::to_vec(&self).unwrap())
    }

    fn from_bytes(bytes: Cow<[u8]>) -> Self {
        serde_cbor::from_slice(&bytes).unwrap()
    }

    const BOUND: Bound = Bound::Unbounded;
}

// Types used internally to encapsulate business logic and data.

#[derive(Clone, Debug, CandidType, Deserialize, Eq, PartialEq)]
pub struct Account {
    pub account_number: Option<AccountNumber>, // None is unreserved default account
    pub anchor_number: AnchorNumber,
    pub origin: FrontendHostname,
    pub last_used: Option<Timestamp>,
    pub name: Option<String>,
    seed_from_anchor: Option<AnchorNumber>,
}

impl Account {
    pub fn new(
        anchor_number: AnchorNumber,
        origin: FrontendHostname,
        name: Option<String>,
        account_number: Option<AccountNumber>,
    ) -> Account {
        Self {
            account_number,
            anchor_number,
            origin,
            last_used: None,
            name,
            seed_from_anchor: None,
        }
    }

    pub fn new_with_seed_anchor(
        anchor_number: AnchorNumber,
        origin: FrontendHostname,
        name: Option<String>,
        account_number: Option<AccountNumber>,
        seed_from_anchor: Option<AnchorNumber>,
    ) -> Account {
        Self {
            account_number,
            anchor_number,
            origin,
            last_used: None,
            name,
            seed_from_anchor,
        }
    }

    fn get_seed_anchor(&self) -> Option<AnchorNumber> {
        self.seed_from_anchor
    }

    // Used in tests (for now)
    #[allow(dead_code)]
    pub fn to_reference(&self) -> AccountReference {
        AccountReference {
            account_number: self.account_number,
            last_used: self.last_used,
        }
    }

    pub fn to_info(&self) -> AccountInfo {
        AccountInfo {
            account_number: self.account_number,
            origin: self.origin.clone(),
            last_used: self.last_used,
            name: self.name.clone(),
        }
    }

    /// Create `Hash` used for a delegation that can make calls on behalf of an `Account`.
    /// If the `Account` is a non-stored default account or has a `seed_from_anchor` (and thus is a stored default account),
    /// the respective anchor number will be used as a seed input. Otherwise, the `AccountNumber` is used.
    ///
    /// # Arguments
    ///
    /// * `account` is the `Account` we're using for this delegation
    pub fn calculate_seed(&self) -> Hash {
        let salt = state::salt();
        let mut blob: Vec<u8> = vec![];
        blob.push(salt.len() as u8);
        blob.extend_from_slice(&salt);

        // If this is a non-stored default account, we derive from frontend and anchor
        if self.account_number.is_none() {
            return delegation::calculate_seed(self.anchor_number, &self.origin);
        }

        match self.get_seed_anchor() {
            Some(seed_from_anchor) => {
                // If this is a stored default account, we derive from frontend and anchor
                delegation::calculate_seed(seed_from_anchor, &self.origin)
            }
            None => {
                // If this is an added account, we derive from the account number.
                let salt = state::salt();

                let mut blob: Vec<u8> = vec![];
                blob.push(salt.len() as u8);
                blob.extend_from_slice(&salt);

                let account_number_str = self.account_number.unwrap().to_string(); // XXX: this should be safe because an account without a seed_from_anchor must always have an account_number
                let account_number_blob = account_number_str.bytes();
                blob.push(account_number_blob.len() as u8);
                blob.extend(account_number_blob);

                hash_bytes(blob)
            }
        }
    }
}

#[derive(CandidType, Serialize, Deserialize)]
pub enum AccountDelegationError {
    Unauthorized(Principal),
    InternalCanisterError(String),
}

impl From<IdentityUpdateError> for AccountDelegationError {
    fn from(err: IdentityUpdateError) -> Self {
        match err {
            IdentityUpdateError::Unauthorized(principal) => {
                AccountDelegationError::Unauthorized(principal)
            }
            IdentityUpdateError::StorageError(_identity_number, storage_error) => {
                AccountDelegationError::InternalCanisterError(storage_error.to_string())
            }
        }
    }
}

#[derive(CandidType, Serialize)]
<<<<<<< HEAD
pub struct PrepareAccountDelegationResponse {
=======
pub struct PrepareAccountDelegation {
>>>>>>> 3d382474
    pub user_key: UserKey,
    pub timestamp: Timestamp,
}<|MERGE_RESOLUTION|>--- conflicted
+++ resolved
@@ -250,11 +250,7 @@
 }
 
 #[derive(CandidType, Serialize)]
-<<<<<<< HEAD
-pub struct PrepareAccountDelegationResponse {
-=======
 pub struct PrepareAccountDelegation {
->>>>>>> 3d382474
     pub user_key: UserKey,
     pub timestamp: Timestamp,
 }