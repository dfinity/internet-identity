use crate::active_anchor_stats::IIDomain;
use crate::{IC0_APP_ORIGIN, INTERNETCOMPUTER_ORG_ORIGIN};
use candid::{CandidType, Deserialize, Principal};
use internet_identity_interface::archive::types::DeviceDataWithoutAlias;
use internet_identity_interface::internet_identity::types::*;
use std::collections::HashMap;
use std::{fmt, iter};

#[cfg(test)]
mod tests;

/// Internal representation of the anchor.
/// The anchor has limited visibility for the constructor to make sure it is loaded from storage.
/// The devices can only be modified by the exposed functions which keeps invariant checking local
/// to this module.
#[derive(Clone, Debug, Default, CandidType, Deserialize, Eq, PartialEq)]
pub struct Anchor {
    devices: Vec<Device>,
    metadata: Option<HashMap<String, MetadataEntry>>,
}

impl Device {
    /// Applies the values of `device_data` to self while leaving the other fields intact.
    pub fn apply_device_data(&mut self, device_data: DeviceData) {
        self.pubkey = device_data.pubkey;
        self.alias = device_data.alias;
        self.credential_id = device_data.credential_id;
        self.purpose = device_data.purpose;
        self.key_type = device_data.key_type;
        self.protection = device_data.protection;
        self.origin = device_data.origin;
        self.metadata = device_data.metadata;
    }
}

impl From<DeviceData> for Device {
    fn from(device_data: DeviceData) -> Self {
        Self {
            pubkey: device_data.pubkey,
            alias: device_data.alias,
            credential_id: device_data.credential_id,
            purpose: device_data.purpose,
            key_type: device_data.key_type,
            protection: device_data.protection,
            origin: device_data.origin,
            last_usage_timestamp: None,
            metadata: device_data.metadata,
        }
    }
}

impl From<Device> for DeviceData {
    fn from(device: Device) -> Self {
        Self {
            pubkey: device.pubkey,
            alias: device.alias,
            credential_id: device.credential_id,
            purpose: device.purpose,
            key_type: device.key_type,
            protection: device.protection,
            origin: device.origin,
            metadata: device.metadata,
        }
    }
}

impl From<Device> for DeviceWithUsage {
    fn from(device: Device) -> Self {
        Self {
            pubkey: device.pubkey,
            alias: device.alias,
            credential_id: device.credential_id,
            purpose: device.purpose,
            key_type: device.key_type,
            protection: device.protection,
            origin: device.origin,
            last_usage: device.last_usage_timestamp,
            metadata: device.metadata,
        }
    }
}

impl From<Device> for DeviceDataWithoutAlias {
    fn from(device_data: Device) -> Self {
        Self {
            pubkey: device_data.pubkey,
            credential_id: device_data.credential_id,
            purpose: device_data.purpose,
            key_type: device_data.key_type,
            protection: device_data.protection,
            origin: device_data.origin,
            metadata_keys: device_data
                .metadata
                .as_ref()
                .map(|m| m.keys().cloned().collect()),
        }
    }
}

impl Anchor {
    /// Creation of new anchors is restricted in order to make sure that the device checks are
    /// not accidentally bypassed.
    pub(super) fn new() -> Anchor {
        Self {
            devices: vec![],
            metadata: Some(HashMap::new()),
        }
    }

    pub fn add_device(&mut self, device: Device) -> Result<(), AnchorError> {
        if self.devices.iter().any(|e| e.pubkey == device.pubkey) {
            return Err(AnchorError::DuplicateDevice {
                device_key: device.pubkey,
            });
        }
        check_device_invariants(&device)?;
        check_anchor_invariants(
            &self.devices.iter().chain(iter::once(&device)).collect(),
            self.metadata.as_ref().unwrap_or(&HashMap::new()),
        )?;
        self.devices.push(device);
        Ok(())
    }

    /// Removes a device from this anchor.
    /// **Note:** Does not check invariants, based on the assumption that no invariant can be
    /// violated by removing a device. See also the documentation on
    /// [check_invariants](Anchor::check_invariants).
    pub fn remove_device(&mut self, device_key: &DeviceKey) -> Result<(), AnchorError> {
        let index = self.device_index(device_key)?;
        check_mutation_allowed(&self.devices[index])?;

        self.devices.remove(index);

        // We do _not_ check invariants here, because there might be anchors that do not fulfill
        // the invariants still stored in stable memory (e.g. anchors with multiple recovery phrases).
        // By allowing the removal of devices on such anchors, they can be made conforming to the invariants
        // by removing devices.
        Ok(())
    }

    pub fn modify_device(
        &mut self,
        device_key: &DeviceKey,
        modified_device: Device,
    ) -> Result<(), AnchorError> {
        if device_key != &modified_device.pubkey {
            return Err(AnchorError::CannotModifyDeviceKey);
        }
        check_device_invariants(&modified_device)?;
        let index = self.device_index(device_key)?;
        check_mutation_allowed(&self.devices[index])?;
        check_anchor_invariants(
            &self
                .devices
                .iter()
                // filter out the device before modification
                .filter(|e| e.pubkey != device_key)
                // append the device with modification
                .chain(iter::once(&modified_device))
                .collect(),
            self.metadata.as_ref().unwrap_or(&HashMap::new()),
        )?;

        self.devices[index] = modified_device;
        Ok(())
    }

    fn device_index(&self, device_key: &DeviceKey) -> Result<usize, AnchorError> {
        let Some(index) = self.devices.iter().position(|e| e.pubkey == device_key) else {
            return Err(AnchorError::NotFound {device_key: device_key.clone()});
        };
        Ok(index)
    }

    /// Returns a reference to the device given the key.
    pub fn device(&self, device_key: &DeviceKey) -> Option<&Device> {
        self.devices.iter().find(|e| e.pubkey == device_key)
    }

    /// Returns a reference to the list of devices.
    pub fn devices(&self) -> &Vec<Device> {
        &self.devices
    }

    /// Consumes self and exposes the devices.
    pub fn into_devices(self) -> Vec<Device> {
        self.devices
    }

    /// Sets the timestamp on the given device.
    /// **Note:** Does not check invariants, based on the assumption that no invariant can be
    /// violated by changing the last usage timestamp on a device. See also the documentation on
    /// [check_invariants](Anchor::check_invariants).
    pub fn set_device_usage_timestamp(
        &mut self,
        device_key: &DeviceKey,
        time: Timestamp,
    ) -> Result<(), AnchorError> {
        let Some(device) = self.devices.iter_mut().find(|d| d.pubkey == device_key) else {
            return Err(AnchorError::NotFound { device_key: device_key.clone() })
        };
        device.last_usage_timestamp = Some(time);
        Ok(())
    }

    /// Returns the timestamp of the last known activity, if any.
    pub fn last_activity(&self) -> Option<Timestamp> {
        let mut timestamps: Vec<Option<Timestamp>> = self
            .devices
            .iter()
            .map(|d| d.last_usage_timestamp)
            .collect();
        timestamps.sort_unstable();
        timestamps.pop().unwrap_or_default()
    }

    /// Returns information about the domains this anchor was active on since the given timestamp.
    /// Activity on unknown / other domain will be dropped if there is also activity on an II domain
    /// for the following reasons:
    /// * no information is most likely caused by the device having been added before we started
    ///   collecting domain information
    /// * combinations of an unknown domain and an II domain shows that the anchor is at least partially
    ///   active on the II domain (but also does non-standard / unsupported things to their anchor).
    ///   If we are interested in this user group, we might consider extending this function to give
    ///   them their own [DomainActivity] value.
    pub fn domain_activity_since(&self, timestamp: Timestamp) -> DomainActivity {
        #[derive(Default)]
        struct Accumulator {
            ic0_app: bool,
            internet_computer_org: bool,
            non_ii: bool,
        }

        let result = self
            .devices
            .iter()
            // filter devices with no activity
            .filter(|d| {
                d.last_usage_timestamp
                    .map(|t| t >= timestamp)
                    .unwrap_or(false)
            })
            // assign domain activity
            .fold(Accumulator::default(), |mut acc, device| {
                let Some(ref origin) = device.origin else {
                    acc.non_ii = true;
                    return acc;
                };
                match origin.as_str() {
                    IC0_APP_ORIGIN => acc.ic0_app = true,
                    INTERNETCOMPUTER_ORG_ORIGIN => acc.internet_computer_org = true,
                    _ => acc.non_ii = true,
                };
                acc
            });

        // Activity on other domains is discarded if there is also activity on an II domain.
        // The reason is that II might not have complete information since domain information was
        // only introduced recently.
        match (result.ic0_app, result.internet_computer_org, result.non_ii) {
            (true, true, _) => DomainActivity::BothIIDomains,
            (true, false, _) => DomainActivity::Ic0App,
            (false, true, _) => DomainActivity::InternetComputerOrg,
            (false, false, true) => DomainActivity::NonIIDomain,
            (false, false, false) => DomainActivity::None,
        }
    }

    /// Returns a reference to the optional identity metadata map
    /// (which is independent of devices / authentication methods).
    pub fn identity_metadata(&self) -> &Option<HashMap<String, MetadataEntry>> {
        &self.metadata
    }

    /// Replaces the existing identity metadata map (which is independent of devices / authentication
    /// methods) with the provided one.
    pub fn replace_identity_metadata(
        &mut self,
        metadata: HashMap<String, MetadataEntry>,
    ) -> Result<(), AnchorError> {
        check_anchor_invariants(&self.devices.iter().collect(), &metadata)?;
        self.metadata = Some(metadata);
        Ok(())
    }
}

/// Possible outcomes of domain bound activity for an anchor since a specific timestamp.
pub enum DomainActivity {
    // no activity at all
    None,
    // only active on non-ii domains
    NonIIDomain,
    // only active on the identity.ic0.app domain
    Ic0App,
    // only active on the identity.internetcomputer.org domain
    InternetComputerOrg,
    // activity on both identity.ic0.app and identity.internetcomputer.org
    BothIIDomains,
}

/// This is an internal version of `DeviceData` useful to provide a
/// backwards compatible level between device data stored in stable memory.
/// It is similar to `DeviceDataInternal` but with redundant options removed
/// (which is possible due to the stable memory candid schema migration).
#[derive(Clone, Debug, CandidType, Deserialize, Eq, PartialEq)]
pub struct Device {
    pub pubkey: DeviceKey,
    pub alias: String,
    pub credential_id: Option<CredentialId>,
    pub purpose: Purpose,
    pub key_type: KeyType,
    pub protection: DeviceProtection,
    pub origin: Option<String>,
    pub last_usage_timestamp: Option<Timestamp>,
    pub metadata: Option<HashMap<String, MetadataEntry>>,
}

impl Device {
    pub fn variable_fields_len(&self) -> usize {
        self.alias.len()
            + self.pubkey.len()
            + self.credential_id.as_ref().map(|id| id.len()).unwrap_or(0)
            + self.origin.as_ref().map(|origin| origin.len()).unwrap_or(0)
            + self.metadata.as_ref().map(metadata_len).unwrap_or(0)
    }

    pub fn ii_domain(&self) -> Option<IIDomain> {
        self.origin
            .as_ref()
            .and_then(|origin| IIDomain::try_from(origin.as_str()).ok())
    }
}

fn check_mutation_allowed(device: &Device) -> Result<(), AnchorError> {
    match device.protection {
        DeviceProtection::Unprotected => (),
        DeviceProtection::Protected => {
            if caller() != Principal::self_authenticating(&device.pubkey) {
                return Err(AnchorError::MutationNotAllowed {
                    actual_principal: caller(),
                    authorized_principal: Principal::self_authenticating(&device.pubkey),
                });
            }
        }
    };
    Ok(())
}

fn metadata_len(metadata: &HashMap<String, MetadataEntry>) -> usize {
    metadata
        .iter()
        .map(|(key, value)| key.len() + metadata_entry_len(value))
        .sum()
}

fn metadata_entry_len(entry: &MetadataEntry) -> usize {
    match entry {
        MetadataEntry::String(value) => value.len(),
        MetadataEntry::Bytes(value) => value.len(),
        MetadataEntry::Map(data) => metadata_len(data),
    }
}

#[cfg(not(test))]
fn caller() -> Principal {
    ic_cdk::caller()
}

/// This is required because [ic_cdk::caller()] traps when executed in a non-canister environment.
#[cfg(test)]
fn caller() -> Principal {
    tests::test_caller()
}

/// This checks anchor invariants, in particular:
///   * Max number of devices
///   * Sum of sizes of all variable length fields does not exceed limit
///   * There can only be one recovery phrase
///
/// **Important:**
/// Do **not** introduce new invariants that can be violated by _removing_ devices. The reason
/// is that there might still be devices in stable memory that do not fulfill the invariants.
/// In order to not break those anchors, they need to have a path back to satisfying the invariants.
/// To allow that transition, [remove_device](Anchor::remove_device) does _not_ check the invariants based on the assumption
/// that the state of an anchor cannot get worse by removing a device.
fn check_anchor_invariants(
    devices: &Vec<&Device>,
    identity_metadata: &HashMap<String, MetadataEntry>,
) -> Result<(), AnchorError> {
    /// The number of devices is limited. The front-end limits the devices further
    /// by only allowing 8 devices with purpose `authentication` to make sure there is always
    /// a slot for the recovery devices.
    /// Note however, that a free device slot does not guarantee that it will fit the the anchor
    /// due to the `VARIABLE_FIELDS_LIMIT`.
    const MAX_DEVICES_PER_ANCHOR: usize = 10;

    /// One device can fill more than one tenth of the available space for a single anchor (4 KB)
    /// with the variable length fields alone.
    /// In order to not give away all the anchor space to the device vector, we limit the sum of the
    /// size of all variable fields of all devices plus the device independent metadata.
    /// This ensures that we have the flexibility to expand or change anchors in the future.
    /// The value 2500 was chosen so to accommodate pre-memory-migration anchors (limited to 2048 bytes)
    /// plus an additional 452 bytes to fit new fields introduced since.
    const VARIABLE_FIELDS_LIMIT: usize = 2500;

    if devices.len() > MAX_DEVICES_PER_ANCHOR {
        return Err(AnchorError::TooManyDevices {
            num_devices: devices.len(),
            limit: MAX_DEVICES_PER_ANCHOR,
        });
    }

<<<<<<< HEAD
    let variable_fields_size = devices
=======
    let variable_fields_size: usize = devices
>>>>>>> 34f287da
        .iter()
        .map(|device| device.variable_fields_len())
        .sum::<usize>()
        + metadata_len(identity_metadata);

    if variable_fields_size > VARIABLE_FIELDS_LIMIT {
        return Err(AnchorError::CumulativeDataLimitExceeded {
            length: variable_fields_size,
            limit: VARIABLE_FIELDS_LIMIT,
        });
    }

    // check that there is only a single recovery phrase
    if devices
        .iter()
        .filter(|device| device.key_type == KeyType::SeedPhrase)
        .count()
        > 1
    {
        return Err(AnchorError::MultipleRecoveryPhrases);
    }

    Ok(())
}

/// This checks device invariants, in particular:
///   * Sizes of various fields do not exceed limits
///   * Only recovery phrases can be protected
///   * Recovery phrases cannot have a credential id
///   * Metadata does not contain reserved keys
///
///  NOTE: while in the future we may lift this restriction, for now we do ensure that
///  protected devices are limited to recovery phrases, which the webapp expects.
fn check_device_invariants(device: &Device) -> Result<(), AnchorError> {
    const RESERVED_KEYS: [&str; 9] = [
        "pubkey",
        "alias",
        "credential_id",
        "purpose",
        "key_type",
        "protection",
        "origin",
        "last_usage_timestamp",
        "metadata",
    ];

    if let Some(metadata) = &device.metadata {
        for key in RESERVED_KEYS {
            if metadata.contains_key(key) {
                return Err(AnchorError::ReservedMetadataKey {
                    key: key.to_string(),
                });
            }
        }
    }

    check_device_limits(device)?;

    if device.key_type == KeyType::SeedPhrase && device.credential_id.is_some() {
        return Err(AnchorError::RecoveryPhraseCredentialIdMismatch);
    }

    if device.protection == DeviceProtection::Protected && device.key_type != KeyType::SeedPhrase {
        return Err(AnchorError::InvalidDeviceProtection {
            key_type: device.key_type.clone(),
        });
    }
    Ok(())
}

fn check_device_limits(device: &Device) -> Result<(), AnchorError> {
    const ORIGIN_LEN_LIMIT: usize = 50;
    const ALIAS_LEN_LIMIT: usize = 64;
    const PK_LEN_LIMIT: usize = 300;
    const CREDENTIAL_ID_LEN_LIMIT: usize = 200;

    let n = device.alias.len();
    if n > ALIAS_LEN_LIMIT {
        return Err(AnchorError::DeviceLimitExceeded {
            field: "alias".to_string(),
            length: n,
            limit: ALIAS_LEN_LIMIT,
        });
    }

    let n = device.pubkey.len();
    if n > PK_LEN_LIMIT {
        return Err(AnchorError::DeviceLimitExceeded {
            field: "pubkey".to_string(),
            length: n,
            limit: PK_LEN_LIMIT,
        });
    }

    let n = device
        .credential_id
        .as_ref()
        .map(|bytes| bytes.len())
        .unwrap_or_default();
    if n > CREDENTIAL_ID_LEN_LIMIT {
        return Err(AnchorError::DeviceLimitExceeded {
            field: "credential_id".to_string(),
            length: n,
            limit: CREDENTIAL_ID_LEN_LIMIT,
        });
    }

    let n = device
        .origin
        .as_ref()
        .map(|bytes| bytes.len())
        .unwrap_or_default();
    if n > ORIGIN_LEN_LIMIT {
        return Err(AnchorError::DeviceLimitExceeded {
            field: "origin".to_string(),
            length: n,
            limit: ORIGIN_LEN_LIMIT,
        });
    }
    Ok(())
}

#[derive(Debug, Eq, PartialEq)]
pub enum AnchorError {
    TooManyDevices {
        limit: usize,
        num_devices: usize,
    },
    DeviceLimitExceeded {
        field: String,
        length: usize,
        limit: usize,
    },
    CumulativeDataLimitExceeded {
        length: usize,
        limit: usize,
    },
    InvalidDeviceProtection {
        key_type: KeyType,
    },
    RecoveryPhraseCredentialIdMismatch,
    MutationNotAllowed {
        authorized_principal: Principal,
        actual_principal: Principal,
    },
    MultipleRecoveryPhrases,
    CannotModifyDeviceKey,
    NotFound {
        device_key: DeviceKey,
    },
    DuplicateDevice {
        device_key: DeviceKey,
    },
    ReservedMetadataKey {
        key: String,
    },
}

impl fmt::Display for AnchorError {
    fn fmt(&self, f: &mut fmt::Formatter<'_>) -> fmt::Result {
        match self {
            AnchorError::TooManyDevices { num_devices, limit } => write!(
                f,
                "Anchor device limit exceeded: num devices {num_devices}, limit {limit}"
            ),
            AnchorError::DeviceLimitExceeded {
                field,
                length,
                limit,
            } => write!(
                f,
                "{field} limit exceeded: length {length}, limit {limit}"
            ),
            AnchorError::CumulativeDataLimitExceeded { length, limit } => write!(
                f,
                "Cumulative size of variable sized fields exceeds limit: length {length}, limit {limit}."
            ),
            AnchorError::InvalidDeviceProtection { key_type } => write!(
                f,
                "Only recovery phrases can be locked but key type is {key_type:?}"
            ),
            AnchorError::MutationNotAllowed { actual_principal, authorized_principal } => write!(
                f,
                "Device is locked. Must be authenticated with this device to mutate: authorized principal {authorized_principal}, actual principal {actual_principal}"
            ),
            AnchorError::MultipleRecoveryPhrases => write!(f, "There is already a recovery phrase and only one is allowed."),
            AnchorError::CannotModifyDeviceKey => write!(f, "Device key cannot be updated."),
            AnchorError::NotFound { device_key } => write!(f, "Device with key {} not found.", hex::encode(device_key)),
            AnchorError::DuplicateDevice { device_key } => write!(f, "Device with key {} already exists on this anchor.", hex::encode(device_key)),
            AnchorError::ReservedMetadataKey { key } => write!(f, "Metadata key '{}' is reserved and cannot be used.", key),
            AnchorError::RecoveryPhraseCredentialIdMismatch => write!(f, "Devices with key type seed_phrase must not have a credential id.")
        }
    }
}<|MERGE_RESOLUTION|>--- conflicted
+++ resolved
@@ -397,8 +397,8 @@
 
     /// One device can fill more than one tenth of the available space for a single anchor (4 KB)
     /// with the variable length fields alone.
-    /// In order to not give away all the anchor space to the device vector, we limit the sum of the
-    /// size of all variable fields of all devices plus the device independent metadata.
+    /// In order to not give away all the anchor space to the device vector and metadata, we limit
+    /// the sum of the size of all variable fields of all devices plus the device independent metadata.
     /// This ensures that we have the flexibility to expand or change anchors in the future.
     /// The value 2500 was chosen so to accommodate pre-memory-migration anchors (limited to 2048 bytes)
     /// plus an additional 452 bytes to fit new fields introduced since.
@@ -411,11 +411,7 @@
         });
     }
 
-<<<<<<< HEAD
     let variable_fields_size = devices
-=======
-    let variable_fields_size: usize = devices
->>>>>>> 34f287da
         .iter()
         .map(|device| device.variable_fields_len())
         .sum::<usize>()
