use crate::active_anchor_stats::IIDomain;
use crate::{IC0_APP_ORIGIN, INTERNETCOMPUTER_ORG_ORIGIN};
use candid::{CandidType, Deserialize, Principal};
use internet_identity_interface::archive::types::DeviceDataWithoutAlias;
use internet_identity_interface::internet_identity::types::*;
use std::collections::HashMap;
use std::{fmt, iter};

#[cfg(test)]
mod tests;

/// Internal representation of the anchor.
/// The anchor has limited visibility for the constructor to make sure it is loaded from storage.
/// The devices can only be modified by the exposed functions which keeps invariant checking local
/// to this module.
#[derive(Clone, Debug, Default, CandidType, Deserialize, Eq, PartialEq)]
pub struct Anchor {
    devices: Vec<Device>,
}

impl Device {
    /// Applies the values of `device_data` to self while leaving the other fields intact.
    pub fn apply_device_data(&mut self, device_data: DeviceData) {
        self.pubkey = device_data.pubkey;
        self.alias = device_data.alias;
        self.credential_id = device_data.credential_id;
        self.purpose = device_data.purpose;
        self.key_type = device_data.key_type;
        self.protection = device_data.protection;
        self.origin = device_data.origin;
        self.metadata = device_data.metadata;
    }
}

impl From<DeviceData> for Device {
    fn from(device_data: DeviceData) -> Self {
        Self {
            pubkey: device_data.pubkey,
            alias: device_data.alias,
            credential_id: device_data.credential_id,
            purpose: device_data.purpose,
            key_type: device_data.key_type,
            protection: device_data.protection,
            origin: device_data.origin,
            last_usage_timestamp: None,
            metadata: device_data.metadata,
        }
    }
}

impl From<Device> for DeviceData {
    fn from(device: Device) -> Self {
        Self {
            pubkey: device.pubkey,
            alias: device.alias,
            credential_id: device.credential_id,
            purpose: device.purpose,
            key_type: device.key_type,
            protection: device.protection,
            origin: device.origin,
            metadata: device.metadata,
        }
    }
}

impl From<Device> for DeviceWithUsage {
    fn from(device: Device) -> Self {
        Self {
            pubkey: device.pubkey,
            alias: device.alias,
            credential_id: device.credential_id,
            purpose: device.purpose,
            key_type: device.key_type,
            protection: device.protection,
            origin: device.origin,
            last_usage: device.last_usage_timestamp,
            metadata: device.metadata,
        }
    }
}

impl From<Device> for DeviceDataWithoutAlias {
    fn from(device_data: Device) -> Self {
        Self {
            pubkey: device_data.pubkey,
            credential_id: device_data.credential_id,
            purpose: device_data.purpose,
            key_type: device_data.key_type,
            protection: device_data.protection,
            origin: device_data.origin,
            metadata_keys: device_data
                .metadata
                .as_ref()
                .map(|m| m.keys().cloned().collect()),
        }
    }
}

impl Anchor {
    /// Creation of new anchors is restricted in order to make sure that the device checks are
    /// not accidentally bypassed.
    pub(super) fn new() -> Anchor {
        Self { devices: vec![] }
    }

    pub fn add_device(&mut self, device: Device) -> Result<(), AnchorError> {
        if self.devices.iter().any(|e| e.pubkey == device.pubkey) {
            return Err(AnchorError::DuplicateDevice {
                device_key: device.pubkey,
            });
        }
        check_device_invariants(&device)?;
        check_anchor_invariants(&self.devices.iter().chain(iter::once(&device)).collect())?;
        self.devices.push(device);
        Ok(())
    }

    /// Removes a device from this anchor.
    /// **Note:** Does not check invariants, based on the assumption that no invariant can be
    /// violated by removing a device. See also the documentation on
    /// [check_invariants](Anchor::check_invariants).
    pub fn remove_device(&mut self, device_key: &DeviceKey) -> Result<(), AnchorError> {
        let index = self.device_index(device_key)?;
        check_mutation_allowed(&self.devices[index])?;

        self.devices.remove(index);

        // We do _not_ check invariants here, because there might be anchors that do not fulfill
        // the invariants still stored in stable memory (e.g. anchors with multiple recovery phrases).
        // By allowing the removal of devices on such anchors, they can be made conforming to the invariants
        // by removing devices.
        Ok(())
    }

    pub fn modify_device(
        &mut self,
        device_key: &DeviceKey,
        modified_device: Device,
    ) -> Result<(), AnchorError> {
        if device_key != &modified_device.pubkey {
            return Err(AnchorError::CannotModifyDeviceKey);
        }
        check_device_invariants(&modified_device)?;
        let index = self.device_index(device_key)?;
        check_mutation_allowed(&self.devices[index])?;
        check_anchor_invariants(
            &self
                .devices
                .iter()
                // filter out the device before modification
                .filter(|e| e.pubkey != device_key)
                // append the device with modification
                .chain(iter::once(&modified_device))
                .collect(),
        )?;

        self.devices[index] = modified_device;
        Ok(())
    }

    fn device_index(&self, device_key: &DeviceKey) -> Result<usize, AnchorError> {
        let Some(index) = self.devices.iter().position(|e| e.pubkey == device_key) else {
            return Err(AnchorError::NotFound {device_key: device_key.clone()});
        };
        Ok(index)
    }

    /// Returns a reference to the device given the key.
    pub fn device(&self, device_key: &DeviceKey) -> Option<&Device> {
        self.devices.iter().find(|e| e.pubkey == device_key)
    }

    /// Returns a reference to the list of devices.
    pub fn devices(&self) -> &Vec<Device> {
        &self.devices
    }

    /// Consumes self and exposes the devices.
    pub fn into_devices(self) -> Vec<Device> {
        self.devices
    }

    /// Sets the timestamp on the given device.
    /// **Note:** Does not check invariants, based on the assumption that no invariant can be
    /// violated by changing the last usage timestamp on a device. See also the documentation on
    /// [check_invariants](Anchor::check_invariants).
    pub fn set_device_usage_timestamp(
        &mut self,
        device_key: &DeviceKey,
        time: Timestamp,
    ) -> Result<(), AnchorError> {
        let Some(device) = self.devices.iter_mut().find(|d| d.pubkey == device_key) else {
            return Err(AnchorError::NotFound { device_key: device_key.clone() })
        };
        device.last_usage_timestamp = Some(time);
        Ok(())
    }

    /// Returns the timestamp of the last known activity, if any.
    pub fn last_activity(&self) -> Option<Timestamp> {
        let mut timestamps: Vec<Option<Timestamp>> = self
            .devices
            .iter()
            .map(|d| d.last_usage_timestamp)
            .collect();
        timestamps.sort_unstable();
        timestamps.pop().unwrap_or_default()
    }

    /// Returns information about the domains this anchor was active on since the given timestamp.
    /// Activity on unknown / other domain will be dropped if there is also activity on an II domain
    /// for the following reasons:
    /// * no information is most likely caused by the device having been added before we started
    ///   collecting domain information
    /// * combinations of an unknown domain and an II domain shows that the anchor is at least partially
    ///   active on the II domain (but also does non-standard / unsupported things to their anchor).
    ///   If we are interested in this user group, we might consider extending this function to give
    ///   them their own [DomainActivity] value.
    pub fn domain_activity_since(&self, timestamp: Timestamp) -> DomainActivity {
        #[derive(Default)]
        struct Accumulator {
            ic0_app: bool,
            internet_computer_org: bool,
            non_ii: bool,
        }

        let result = self
            .devices
            .iter()
            // filter devices with no activity
            .filter(|d| {
                d.last_usage_timestamp
                    .map(|t| t >= timestamp)
                    .unwrap_or(false)
            })
            // assign domain activity
            .fold(Accumulator::default(), |mut acc, device| {
                let Some(ref origin) = device.origin else {
                    acc.non_ii = true;
                    return acc;
                };
                match origin.as_str() {
                    IC0_APP_ORIGIN => acc.ic0_app = true,
                    INTERNETCOMPUTER_ORG_ORIGIN => acc.internet_computer_org = true,
                    _ => acc.non_ii = true,
                };
                acc
            });

        // Activity on other domains is discarded if there is also activity on an II domain.
        // The reason is that II might not have complete information since domain information was
        // only introduced recently.
        match (result.ic0_app, result.internet_computer_org, result.non_ii) {
            (true, true, _) => DomainActivity::BothIIDomains,
            (true, false, _) => DomainActivity::Ic0App,
            (false, true, _) => DomainActivity::InternetComputerOrg,
            (false, false, true) => DomainActivity::NonIIDomain,
            (false, false, false) => DomainActivity::None,
        }
    }
}

/// Possible outcomes of domain bound activity for an anchor since a specific timestamp.
pub enum DomainActivity {
    // no activity at all
    None,
    // only active on non-ii domains
    NonIIDomain,
    // only active on the identity.ic0.app domain
    Ic0App,
    // only active on the identity.internetcomputer.org domain
    InternetComputerOrg,
    // activity on both identity.ic0.app and identity.internetcomputer.org
    BothIIDomains,
}

/// This is an internal version of `DeviceData` useful to provide a
/// backwards compatible level between device data stored in stable memory.
/// It is similar to `DeviceDataInternal` but with redundant options removed
/// (which is possible due to the stable memory candid schema migration).
#[derive(Clone, Debug, CandidType, Deserialize, Eq, PartialEq)]
pub struct Device {
    pub pubkey: DeviceKey,
    pub alias: String,
    pub credential_id: Option<CredentialId>,
    pub purpose: Purpose,
    pub key_type: KeyType,
    pub protection: DeviceProtection,
    pub origin: Option<String>,
    pub last_usage_timestamp: Option<Timestamp>,
    pub metadata: Option<HashMap<String, MetadataEntry>>,
}

impl Device {
    pub fn variable_fields_len(&self) -> usize {
        self.alias.len()
            + self.pubkey.len()
            + self.credential_id.as_ref().map(|id| id.len()).unwrap_or(0)
            + self.origin.as_ref().map(|origin| origin.len()).unwrap_or(0)
            + self.metadata.as_ref().map(Self::metadata_len).unwrap_or(0)
    }

    fn metadata_len(metadata: &HashMap<String, MetadataEntry>) -> usize {
        metadata
            .iter()
            .map(|(key, value)| key.len() + Self::metadata_entry_len(value))
            .sum()
    }

    fn metadata_entry_len(entry: &MetadataEntry) -> usize {
        match entry {
            MetadataEntry::String(value) => value.len(),
            MetadataEntry::Bytes(value) => value.len(),
            MetadataEntry::Map(data) => Self::metadata_len(data),
        }
    }

    pub fn ii_domain(&self) -> Option<IIDomain> {
        self.origin
            .as_ref()
            .and_then(|origin| IIDomain::try_from(origin.as_str()).ok())
    }
}

fn check_mutation_allowed(device: &Device) -> Result<(), AnchorError> {
    match device.protection {
        DeviceProtection::Unprotected => (),
        DeviceProtection::Protected => {
            if caller() != Principal::self_authenticating(&device.pubkey) {
                return Err(AnchorError::MutationNotAllowed {
                    actual_principal: caller(),
                    authorized_principal: Principal::self_authenticating(&device.pubkey),
                });
            }
        }
    };
    Ok(())
}

#[cfg(not(test))]
fn caller() -> Principal {
    ic_cdk::caller()
}

/// This is required because [ic_cdk::caller()] traps when executed in a non-canister environment.
#[cfg(test)]
fn caller() -> Principal {
    tests::test_caller()
}

/// This checks anchor invariants, in particular:
///   * Max number of devices
///   * Sum of sizes of all variable length fields does not exceed limit
///   * There can only be one recovery phrase
///
/// **Important:**
/// Do **not** introduce new invariants that can be violated by _removing_ devices. The reason
/// is that there might still be devices in stable memory that do not fulfill the invariants.
/// In order to not break those anchors, they need to have a path back to satisfying the invariants.
/// To allow that transition, [remove_device](Anchor::remove_device) does _not_ check the invariants based on the assumption
/// that the state of an anchor cannot get worse by removing a device.
fn check_anchor_invariants(devices: &Vec<&Device>) -> Result<(), AnchorError> {
    /// The number of devices is limited. The front-end limits the devices further
    /// by only allowing 8 devices with purpose `authentication` to make sure there is always
    /// a slot for the recovery devices.
    /// Note however, that a free device slot does not guarantee that it will fit the the anchor
    /// due to the `VARIABLE_FIELDS_LIMIT`.
    const MAX_DEVICES_PER_ANCHOR: usize = 10;

    /// Single devices can use >500 bytes for the variable length fields alone.
    /// In order to not give away all the anchor space to the device vector, we limit the sum of the
    /// size of all variable fields of all devices. This ensures that we have the flexibility to expand
    /// or change anchors in the future.
    /// The value 2500 was chosen so to accommodate pre-memory-migration anchors (limited to 2048 bytes)
    /// plus an additional 452 bytes to fit new fields introduced since.
    const VARIABLE_FIELDS_LIMIT: usize = 2500;

    if devices.len() > MAX_DEVICES_PER_ANCHOR {
        return Err(AnchorError::TooManyDevices {
            num_devices: devices.len(),
            limit: MAX_DEVICES_PER_ANCHOR,
        });
    }

    let existing_variable_size: usize = devices
        .iter()
        // filter out the device being checked to not count it twice in case of update operations
        .map(|device| device.variable_fields_len())
        .sum();

    if existing_variable_size > VARIABLE_FIELDS_LIMIT {
        return Err(AnchorError::CumulativeDataLimitExceeded {
            length: existing_variable_size,
            limit: VARIABLE_FIELDS_LIMIT,
        });
    }

    // check that there is only a single recovery phrase
    if devices
        .iter()
        .filter(|device| device.key_type == KeyType::SeedPhrase)
        .count()
        > 1
    {
        return Err(AnchorError::MultipleRecoveryPhrases);
    }

    Ok(())
}

/// This checks device invariants, in particular:
///   * Sizes of various fields do not exceed limits
///   * Only recovery phrases can be protected
<<<<<<< HEAD
///   * Metadata does not contain reserved keys
=======
///   * Recovery phrases cannot have a credential id
>>>>>>> 9700d675
///
///  NOTE: while in the future we may lift this restriction, for now we do ensure that
///  protected devices are limited to recovery phrases, which the webapp expects.
fn check_device_invariants(device: &Device) -> Result<(), AnchorError> {
    const RESERVED_KEYS: [&str; 9] = [
        "pubkey",
        "alias",
        "credential_id",
        "purpose",
        "key_type",
        "protection",
        "origin",
        "last_usage_timestamp",
        "metadata",
    ];

    if let Some(metadata) = &device.metadata {
        for key in RESERVED_KEYS {
            if metadata.contains_key(key) {
                return Err(AnchorError::ReservedMetadataKey {
                    key: key.to_string(),
                });
            }
        }
    }

    check_device_limits(device)?;

    if device.key_type == KeyType::SeedPhrase && device.credential_id.is_some() {
        return Err(AnchorError::RecoveryPhraseCredentialIdMismatch);
    }

    if device.protection == DeviceProtection::Protected && device.key_type != KeyType::SeedPhrase {
        return Err(AnchorError::InvalidDeviceProtection {
            key_type: device.key_type.clone(),
        });
    }
    Ok(())
}

fn check_device_limits(device: &Device) -> Result<(), AnchorError> {
    const ORIGIN_LEN_LIMIT: usize = 50;
    const ALIAS_LEN_LIMIT: usize = 64;
    const PK_LEN_LIMIT: usize = 300;
    const CREDENTIAL_ID_LEN_LIMIT: usize = 200;

    let n = device.alias.len();
    if n > ALIAS_LEN_LIMIT {
        return Err(AnchorError::DeviceLimitExceeded {
            field: "alias".to_string(),
            length: n,
            limit: ALIAS_LEN_LIMIT,
        });
    }

    let n = device.pubkey.len();
    if n > PK_LEN_LIMIT {
        return Err(AnchorError::DeviceLimitExceeded {
            field: "pubkey".to_string(),
            length: n,
            limit: PK_LEN_LIMIT,
        });
    }

    let n = device
        .credential_id
        .as_ref()
        .map(|bytes| bytes.len())
        .unwrap_or_default();
    if n > CREDENTIAL_ID_LEN_LIMIT {
        return Err(AnchorError::DeviceLimitExceeded {
            field: "credential_id".to_string(),
            length: n,
            limit: CREDENTIAL_ID_LEN_LIMIT,
        });
    }

    let n = device
        .origin
        .as_ref()
        .map(|bytes| bytes.len())
        .unwrap_or_default();
    if n > ORIGIN_LEN_LIMIT {
        return Err(AnchorError::DeviceLimitExceeded {
            field: "origin".to_string(),
            length: n,
            limit: ORIGIN_LEN_LIMIT,
        });
    }
    Ok(())
}

#[derive(Debug, Eq, PartialEq)]
pub enum AnchorError {
    TooManyDevices {
        limit: usize,
        num_devices: usize,
    },
    DeviceLimitExceeded {
        field: String,
        length: usize,
        limit: usize,
    },
    CumulativeDataLimitExceeded {
        length: usize,
        limit: usize,
    },
    InvalidDeviceProtection {
        key_type: KeyType,
    },
    RecoveryPhraseCredentialIdMismatch,
    MutationNotAllowed {
        authorized_principal: Principal,
        actual_principal: Principal,
    },
    MultipleRecoveryPhrases,
    CannotModifyDeviceKey,
    NotFound {
        device_key: DeviceKey,
    },
    DuplicateDevice {
        device_key: DeviceKey,
    },
    ReservedMetadataKey {
        key: String,
    },
}

impl fmt::Display for AnchorError {
    fn fmt(&self, f: &mut fmt::Formatter<'_>) -> fmt::Result {
        match self {
            AnchorError::TooManyDevices { num_devices, limit } => write!(
                f,
                "Anchor device limit exceeded: num devices {num_devices}, limit {limit}"
            ),
            AnchorError::DeviceLimitExceeded {
                field,
                length,
                limit,
            } => write!(
                f,
                "{field} limit exceeded: length {length}, limit {limit}"
            ),
            AnchorError::CumulativeDataLimitExceeded { length, limit } => write!(
                f,
                "Cumulative size of variable sized fields exceeds limit: length {length}, limit {limit}. Either use shorter aliases or remove an existing device."
            ),
            AnchorError::InvalidDeviceProtection { key_type } => write!(
                f,
                "Only recovery phrases can be locked but key type is {key_type:?}"
            ),
            AnchorError::MutationNotAllowed { actual_principal, authorized_principal } => write!(
                f,
                "Device is locked. Must be authenticated with this device to mutate: authorized principal {authorized_principal}, actual principal {actual_principal}"
            ),
            AnchorError::MultipleRecoveryPhrases => write!(f, "There is already a recovery phrase and only one is allowed."),
            AnchorError::CannotModifyDeviceKey => write!(f, "Device key cannot be updated."),
            AnchorError::NotFound { device_key } => write!(f, "Device with key {} not found.", hex::encode(device_key)),
            AnchorError::DuplicateDevice { device_key } => write!(f, "Device with key {} already exists on this anchor.", hex::encode(device_key)),
<<<<<<< HEAD
            AnchorError::ReservedMetadataKey { key } => write!(f, "Metadata key '{}' is reserved and cannot be used.", key)
=======
            AnchorError::RecoveryPhraseCredentialIdMismatch => write!(f, "Devices with key type seed_phrase must not have a credential id.")
>>>>>>> 9700d675
        }
    }
}<|MERGE_RESOLUTION|>--- conflicted
+++ resolved
@@ -411,11 +411,8 @@
 /// This checks device invariants, in particular:
 ///   * Sizes of various fields do not exceed limits
 ///   * Only recovery phrases can be protected
-<<<<<<< HEAD
+///   * Recovery phrases cannot have a credential id
 ///   * Metadata does not contain reserved keys
-=======
-///   * Recovery phrases cannot have a credential id
->>>>>>> 9700d675
 ///
 ///  NOTE: while in the future we may lift this restriction, for now we do ensure that
 ///  protected devices are limited to recovery phrases, which the webapp expects.
@@ -575,11 +572,8 @@
             AnchorError::CannotModifyDeviceKey => write!(f, "Device key cannot be updated."),
             AnchorError::NotFound { device_key } => write!(f, "Device with key {} not found.", hex::encode(device_key)),
             AnchorError::DuplicateDevice { device_key } => write!(f, "Device with key {} already exists on this anchor.", hex::encode(device_key)),
-<<<<<<< HEAD
-            AnchorError::ReservedMetadataKey { key } => write!(f, "Metadata key '{}' is reserved and cannot be used.", key)
-=======
+            AnchorError::ReservedMetadataKey { key } => write!(f, "Metadata key '{}' is reserved and cannot be used.", key),
             AnchorError::RecoveryPhraseCredentialIdMismatch => write!(f, "Devices with key type seed_phrase must not have a credential id.")
->>>>>>> 9700d675
         }
     }
 }