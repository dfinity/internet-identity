//! Tests for the HTTP interactions according to the HTTP gateway spec: https://internetcomputer.org/docs/current/references/ic-interface-spec/#http-gateway
//! Includes tests for the HTTP endpoint (including asset certification) and the metrics endpoint.

use canister_tests::api::{http_request, internet_identity as api};
use canister_tests::certificate_validation::validate_certification;
use canister_tests::flows;
use canister_tests::framework::*;
use ic_test_state_machine_client::CallError;
use internet_identity_interface::http_gateway::HttpRequest;
use internet_identity_interface::internet_identity::types::ChallengeAttempt;
use serde_bytes::ByteBuf;
use std::time::{Duration, UNIX_EPOCH};

/// Verifies that expected assets are delivered, certified and have security headers.
#[test]
fn ii_canister_serves_http_assets() -> Result<(), CallError> {
    let assets: Vec<(&str, Option<&str>)> = vec![
        ("/", None),
<<<<<<< HEAD
=======
        ("/about", None),
        ("/index.html", None),
>>>>>>> a3080458
        ("/index.js", Some("gzip")),
        ("/index.css", None),
        ("/loader.webp", None),
        ("/favicon.ico", None),
        ("/.well-known/ic-domains", None),
    ];
    let env = env();
    let canister_id = install_ii_canister(&env, II_WASM.clone());

    // for each asset, fetch the asset, check the HTTP status code, headers and certificate.
    for (asset, encoding) in assets {
        let http_response = http_request(
            &env,
            canister_id,
            HttpRequest {
                method: "GET".to_string(),
                url: asset.to_string(),
                headers: vec![],
                body: ByteBuf::new(),
            },
        )?;

        assert_eq!(http_response.status_code, 200);

        // check the appropriate Content-Encoding header is set
        if let Some(enc) = encoding {
            let (_, content_encoding) = http_response
                .headers
                .iter()
                .find(|(name, _)| name.to_lowercase() == "content-encoding")
                .expect("Content-Encoding header not found");
            assert_eq!(
                content_encoding, enc,
                "unexpected Content-Encoding header value"
            );
        }

        // 1. It searches for a response header called Ic-Certificate (case-insensitive).
        let (_, ic_certificate) = http_response
            .headers
            .iter()
            .find(|(name, _)| name.to_lowercase() == "ic-certificate")
            .expect("IC-Certificate header not found");

        validate_certification(
            ic_certificate,
            canister_id,
            asset,
            &http_response.body,
            None, // should really be `encoding`, but cannot use it because II certifies encoded response bodies, see L2-722 for details
            &env.root_key(),
            env.time(),
        )
        .unwrap_or_else(|_| panic!("validation for asset \"{asset}\" failed"));
        verify_security_headers(&http_response.headers);
    }
    Ok(())
}

/// Verifies that all expected metrics are available via the HTTP endpoint.
#[test]
fn ii_canister_serves_http_metrics() -> Result<(), CallError> {
    let metrics = vec![
        "internet_identity_user_count",
        "internet_identity_min_user_number",
        "internet_identity_max_user_number",
        "internet_identity_signature_count",
        "internet_identity_stable_memory_pages",
        "internet_identity_last_upgrade_timestamp",
        "internet_identity_inflight_challenges",
        "internet_identity_users_in_registration_mode",
        "internet_identity_buffered_archive_entries",
    ];
    let env = env();
    env.advance_time(Duration::from_secs(300)); // advance time to see it reflected on the metrics endpoint

    // spawn an archive so that we also get the archive related metrics
    let canister_id = install_ii_canister_with_arg(
        &env,
        II_WASM.clone(),
        arg_with_wasm_hash(ARCHIVE_WASM.clone()),
    );
    deploy_archive_via_ii(&env, canister_id);

    let metrics_body = get_metrics(&env, canister_id);
    for metric in metrics {
        let (_, metric_timestamp) = parse_metric(&metrics_body, metric);
        assert_eq!(
            metric_timestamp,
            env.time(),
            "metric timestamp did not match state machine time"
        )
    }
    Ok(())
}

/// Verifies that the metrics list the expected user range.
#[test]
fn metrics_should_list_expected_user_range() -> Result<(), CallError> {
    let env = env();
    let canister_id = install_ii_canister(&env, II_WASM.clone());

    let metrics = get_metrics(&env, canister_id);

    let (min_user_number, _) = parse_metric(&metrics, "internet_identity_min_user_number");
    let (max_user_number, _) = parse_metric(&metrics, "internet_identity_max_user_number");
    assert_eq!(min_user_number, 10_000f64);
    assert_eq!(max_user_number, 8_188_859f64);
    Ok(())
}

/// Verifies that the user count metric is updated correctly.
#[test]
fn metrics_user_count_should_increase_after_register() -> Result<(), CallError> {
    let env = env();
    let canister_id = install_ii_canister(&env, II_WASM.clone());

    assert_metric(
        &get_metrics(&env, canister_id),
        "internet_identity_user_count",
        0f64,
    );
    for count in 0..2 {
        flows::register_anchor(&env, canister_id);
        assert_metric(
            &get_metrics(&env, canister_id),
            "internet_identity_user_count",
            (count + 1) as f64,
        );
    }
    Ok(())
}

/// Verifies that the signature count metric is updated correctly.
#[test]
fn metrics_signature_and_delegation_count() -> Result<(), CallError> {
    let env = env();
    let canister_id = install_ii_canister(&env, II_WASM.clone());
    let frontend_hostname = "https://some-dapp.com";
    let user_number = flows::register_anchor(&env, canister_id);

    assert_metric(
        &get_metrics(&env, canister_id),
        "internet_identity_signature_count",
        0f64,
    );
    for count in 0..3 {
        api::prepare_delegation(
            &env,
            canister_id,
            principal_1(),
            user_number,
            frontend_hostname.to_string(),
            ByteBuf::from(format!("session key {count}")),
            None,
        )?;

        assert_metric(
            &get_metrics(&env, canister_id),
            "internet_identity_signature_count",
            (count + 1) as f64,
        );
        assert_metric(
            &get_metrics(&env, canister_id),
            "internet_identity_delegation_counter",
            (count + 1) as f64,
        );
    }

    // long after expiry (we don't want this test to break, if we change the default delegation expiration)
    env.advance_time(Duration::from_secs(365 * 24 * 60 * 60));
    // we need to make an update call to prune expired delegations
    api::prepare_delegation(
        &env,
        canister_id,
        principal_1(),
        user_number,
        frontend_hostname.to_string(),
        ByteBuf::from("last session key"),
        None,
    )?;

    assert_metric(
        &get_metrics(&env, canister_id),
        "internet_identity_signature_count",
        1f64, // old ones pruned and a new one created
    );
    assert_metric(
        &get_metrics(&env, canister_id),
        "internet_identity_delegation_counter",
        4f64, // delegation counter is not affected by pruning
    );
    Ok(())
}

/// Verifies that the stable memory pages count metric is updated correctly.
#[test]
fn metrics_stable_memory_pages_should_increase_with_more_users() -> Result<(), CallError> {
    let env = env();
    let canister_id = install_ii_canister(&env, II_WASM.clone());

    let metrics = get_metrics(&env, canister_id);
    let (stable_memory_pages, _) = parse_metric(&metrics, "internet_identity_stable_memory_pages");
    // empty II has some metadata in stable memory which requires at least one page
    assert_eq!(stable_memory_pages, 1f64);

    // the anchor offset is 2 pages -> adding a single anchor increases stable memory usage to
    // 3 pages
    flows::register_anchor(&env, canister_id);

    let metrics = get_metrics(&env, canister_id);
    let (stable_memory_pages, _) = parse_metric(&metrics, "internet_identity_stable_memory_pages");
    assert_eq!(stable_memory_pages, 3f64);
    Ok(())
}

/// Verifies that the last II wasm upgrade timestamp is updated correctly.
#[test]
fn metrics_last_upgrade_timestamp_should_update_after_upgrade() -> Result<(), CallError> {
    let env = env();
    let canister_id = install_ii_canister(&env, II_WASM.clone());
    // immediately upgrade because installing the canister does not set the metric
    upgrade_ii_canister(&env, canister_id, II_WASM.clone());

    assert_metric(
        &get_metrics(&env, canister_id),
        "internet_identity_last_upgrade_timestamp",
        env.time().duration_since(UNIX_EPOCH).unwrap().as_nanos() as f64,
    );

    env.advance_time(Duration::from_secs(300)); // the state machine does not advance time on its own
    upgrade_ii_canister(&env, canister_id, II_WASM.clone());

    assert_metric(
        &get_metrics(&env, canister_id),
        "internet_identity_last_upgrade_timestamp",
        env.time().duration_since(UNIX_EPOCH).unwrap().as_nanos() as f64,
    );
    Ok(())
}

/// Verifies that the inflight challenges metric is updated correctly.
#[test]
fn metrics_inflight_challenges() -> Result<(), CallError> {
    let env = env();
    let canister_id = install_ii_canister(&env, II_WASM.clone());

    let metrics = get_metrics(&env, canister_id);
    let (challenge_count, _) = parse_metric(&metrics, "internet_identity_inflight_challenges");
    assert_eq!(challenge_count, 0f64);

    let challenge_1 = api::create_challenge(&env, canister_id)?;
    api::create_challenge(&env, canister_id)?;

    let metrics = get_metrics(&env, canister_id);
    let (challenge_count, _) = parse_metric(&metrics, "internet_identity_inflight_challenges");
    assert_eq!(challenge_count, 2f64);

    // solving a challenge removes it from the inflight pool
    api::register(
        &env,
        canister_id,
        principal_1(),
        &device_data_1(),
        ChallengeAttempt {
            chars: "a".to_string(),
            key: challenge_1.challenge_key,
        },
    )?;

    let metrics = get_metrics(&env, canister_id);
    let (challenge_count, _) = parse_metric(&metrics, "internet_identity_inflight_challenges");
    assert_eq!(challenge_count, 1f64);

    // long after expiry (we don't want this test to break, if we change the captcha expiration)
    env.advance_time(Duration::from_secs(365 * 24 * 60 * 60));
    // the only call that prunes expired captchas
    api::create_challenge(&env, canister_id)?;

    let metrics = get_metrics(&env, canister_id);
    let (challenge_count, _) = parse_metric(&metrics, "internet_identity_inflight_challenges");
    assert_eq!(challenge_count, 1f64); // 1 pruned due to expiry, but also one created

    Ok(())
}

/// Verifies that the users in registration mode metric is updated correctly.
#[test]
fn metrics_device_registration_mode() -> Result<(), CallError> {
    let env = env();
    let canister_id = install_ii_canister(&env, II_WASM.clone());
    let user_number_1 = flows::register_anchor(&env, canister_id);
    let user_number_2 = flows::register_anchor(&env, canister_id);

    let metrics = get_metrics(&env, canister_id);
    let (challenge_count, _) =
        parse_metric(&metrics, "internet_identity_users_in_registration_mode");
    assert_eq!(challenge_count, 0f64);

    api::enter_device_registration_mode(&env, canister_id, principal_1(), user_number_1)?;
    api::enter_device_registration_mode(&env, canister_id, principal_1(), user_number_2)?;

    let metrics = get_metrics(&env, canister_id);
    let (challenge_count, _) =
        parse_metric(&metrics, "internet_identity_users_in_registration_mode");
    assert_eq!(challenge_count, 2f64);

    api::exit_device_registration_mode(&env, canister_id, principal_1(), user_number_1)?;

    let metrics = get_metrics(&env, canister_id);
    let (challenge_count, _) =
        parse_metric(&metrics, "internet_identity_users_in_registration_mode");
    assert_eq!(challenge_count, 1f64);

    // long after expiry (we don't want this test to break, if we change the registration mode expiration)
    env.advance_time(Duration::from_secs(365 * 24 * 60 * 60));
    // make an update call related to tentative devices so that registration mode expiry gets checked
    api::add_tentative_device(
        &env,
        canister_id,
        principal_2(),
        user_number_2,
        device_data_2(),
    )?;

    let metrics = get_metrics(&env, canister_id);
    let (challenge_count, _) =
        parse_metric(&metrics, "internet_identity_users_in_registration_mode");
    assert_eq!(challenge_count, 0f64);

    Ok(())
}

/// Verifies that the anchor operation count metric is updated correctly.
#[test]
fn metrics_anchor_operations() -> Result<(), CallError> {
    let env = env();
    let canister_id = install_ii_canister(&env, II_WASM.clone());

    assert_metric(
        &get_metrics(&env, canister_id),
        "internet_identity_anchor_operations_counter",
        0f64,
    );

    let user_number = flows::register_anchor(&env, canister_id);
    assert_metric(
        &get_metrics(&env, canister_id),
        "internet_identity_anchor_operations_counter",
        1f64,
    );

    api::add(
        &env,
        canister_id,
        principal_1(),
        user_number,
        device_data_2(),
    )?;
    assert_metric(
        &get_metrics(&env, canister_id),
        "internet_identity_anchor_operations_counter",
        2f64,
    );

    let mut device = device_data_2();
    device.alias = "new alias".to_string();
    api::update(
        &env,
        canister_id,
        principal_1(),
        user_number,
        device.pubkey.clone(),
        device,
    )?;
    assert_metric(
        &get_metrics(&env, canister_id),
        "internet_identity_anchor_operations_counter",
        3f64,
    );

    api::remove(
        &env,
        canister_id,
        principal_1(),
        user_number,
        device_data_2().pubkey,
    )?;
    assert_metric(
        &get_metrics(&env, canister_id),
        "internet_identity_anchor_operations_counter",
        4f64,
    );

    Ok(())
}<|MERGE_RESOLUTION|>--- conflicted
+++ resolved
@@ -16,11 +16,7 @@
 fn ii_canister_serves_http_assets() -> Result<(), CallError> {
     let assets: Vec<(&str, Option<&str>)> = vec![
         ("/", None),
-<<<<<<< HEAD
-=======
         ("/about", None),
-        ("/index.html", None),
->>>>>>> a3080458
         ("/index.js", Some("gzip")),
         ("/index.css", None),
         ("/loader.webp", None),
