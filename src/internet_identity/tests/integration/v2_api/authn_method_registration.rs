--- conflicted
+++ resolved
@@ -6,12 +6,7 @@
 use canister_tests::framework::{env, install_ii_with_archive, time};
 use internet_identity_interface::internet_identity::types::{
     AuthnMethodConfirmationCode, AuthnMethodConfirmationError, AuthnMethodRegisterError,
-<<<<<<< HEAD
-    AuthnMethodRegistration, AuthnMethodRegistrationModeEnterError, CheckTentativeDeviceError,
-    LookupByRegistrationIdError,
-=======
     AuthnMethodRegistration, AuthnMethodRegistrationModeEnterError,
->>>>>>> 73865ead
 };
 use pocket_ic::CallError;
 use std::time::Duration;
@@ -54,22 +49,12 @@
         Principal::anonymous(),
         identity_number,
         Some(registration_mode_id),
-<<<<<<< HEAD
-    );
-
-    assert!(matches!(
-        result.unwrap(),
-        Err(AuthnMethodRegistrationModeEnterError::AuthorizationFailure(
-            _
-        ))
-=======
     )
     .expect("authn_method_registration_mode_enter failed");
 
     assert!(matches!(
         result,
         Err(AuthnMethodRegistrationModeEnterError::Unauthorized(_))
->>>>>>> 73865ead
     ))
 }
 
@@ -366,42 +351,22 @@
 }
 
 #[test]
-<<<<<<< HEAD
-fn should_return_false_when_no_tentative_device() -> Result<(), CallError> {
-=======
 fn should_return_no_registration_when_no_tentative_device() -> Result<(), CallError> {
->>>>>>> 73865ead
-    let env = env();
-    let canister_id = install_ii_with_archive(&env, None, None);
-    let authn_method = test_authn_method();
-    let identity_number = create_identity_with_authn_method(&env, canister_id, &authn_method);
-
-<<<<<<< HEAD
-    let result = api_v2::authn_method_check_tentative_device(
-        &env,
-        canister_id,
-        authn_method.principal(),
-        identity_number,
-    )?
-    .expect("check_tentative_device_verified failed");
-
-    assert!(!result);
-=======
+    let env = env();
+    let canister_id = install_ii_with_archive(&env, None, None);
+    let authn_method = test_authn_method();
+    let identity_number = create_identity_with_authn_method(&env, canister_id, &authn_method);
+
     let identity_info =
         api_v2::identity_info(&env, canister_id, authn_method.principal(), identity_number)?
             .expect("identity_info failed");
 
     assert!(identity_info.authn_method_registration.is_none());
->>>>>>> 73865ead
-    Ok(())
-}
-
-#[test]
-<<<<<<< HEAD
-fn should_return_true_when_tentative_device_not_verified() -> Result<(), CallError> {
-=======
+    Ok(())
+}
+
+#[test]
 fn should_return_registrations_when_tentative_device_not_verified() -> Result<(), CallError> {
->>>>>>> 73865ead
     let env = env();
     let canister_id = install_ii_with_archive(&env, None, None);
     let authn_method = test_authn_method();
@@ -427,32 +392,16 @@
     )?
     .expect("authn_method_register failed");
 
-<<<<<<< HEAD
-    let result = api_v2::authn_method_check_tentative_device(
-        &env,
-        canister_id,
-        authn_method.principal(),
-        identity_number,
-    )?
-    .expect("check_tentative_device_verified failed");
-
-    assert!(result);
-=======
     let identity_info =
         api_v2::identity_info(&env, canister_id, authn_method.principal(), identity_number)?
             .expect("identity_info failed");
 
     assert!(identity_info.authn_method_registration.is_some());
->>>>>>> 73865ead
-    Ok(())
-}
-
-#[test]
-<<<<<<< HEAD
-fn should_return_false_when_tentative_device_verified() -> Result<(), CallError> {
-=======
+    Ok(())
+}
+
+#[test]
 fn should_return_no_registrations_when_tentative_device_verified() -> Result<(), CallError> {
->>>>>>> 73865ead
     let env = env();
     let canister_id = install_ii_with_archive(&env, None, None);
     let authn_method = test_authn_method();
@@ -488,32 +437,16 @@
     )?
     .expect("authn_method_confirm failed");
 
-<<<<<<< HEAD
-    let result = api_v2::authn_method_check_tentative_device(
-        &env,
-        canister_id,
-        authn_method.principal(),
-        identity_number,
-    )?
-    .expect("check_tentative_device_verified failed");
-
-    assert!(!result);
-=======
     let identity_info =
         api_v2::identity_info(&env, canister_id, authn_method.principal(), identity_number)?
             .expect("identity_info failed");
 
     assert!(identity_info.authn_method_registration.is_none());
->>>>>>> 73865ead
-    Ok(())
-}
-
-#[test]
-<<<<<<< HEAD
-fn should_return_false_after_registration_mode_exit() -> Result<(), CallError> {
-=======
+    Ok(())
+}
+
+#[test]
 fn should_return_no_registrations_after_registration_mode_exit() -> Result<(), CallError> {
->>>>>>> 73865ead
     let env = env();
     let canister_id = install_ii_with_archive(&env, None, None);
     let authn_method = test_authn_method();
@@ -548,50 +481,15 @@
     )?
     .expect("authn_method_registration_mode_exit failed");
 
-<<<<<<< HEAD
-    let result = api_v2::authn_method_check_tentative_device(
-        &env,
-        canister_id,
-        authn_method.principal(),
-        identity_number,
-    )?
-    .expect("check_tentative_device_verified failed");
-
-    assert!(!result);
-=======
     let identity_info =
         api_v2::identity_info(&env, canister_id, authn_method.principal(), identity_number)?
             .expect("identity_info failed");
 
     assert!(identity_info.authn_method_registration.is_none());
->>>>>>> 73865ead
-    Ok(())
-}
-
-#[test]
-<<<<<<< HEAD
-fn should_require_authentication_to_check_tentative_device() {
-    let env = env();
-    let canister_id = install_ii_with_archive(&env, None, None);
-    let authn_method = test_authn_method();
-    let identity_number = create_identity_with_authn_method(&env, canister_id, &authn_method);
-
-    let result = api_v2::authn_method_check_tentative_device(
-        &env,
-        canister_id,
-        Principal::anonymous(),
-        identity_number,
-    );
-
-    assert!(matches!(
-        result,
-        Ok(Err(CheckTentativeDeviceError::Unauthorized))
-    ));
-}
-
-#[test]
-=======
->>>>>>> 73865ead
+    Ok(())
+}
+
+#[test]
 fn should_return_identity_number_for_existing_registration_id() -> Result<(), CallError> {
     let env = env();
     let canister_id = install_ii_with_archive(&env, None, None);
@@ -609,21 +507,12 @@
     )?
     .expect("authn_method_registration_mode_enter failed");
 
-<<<<<<< HEAD
-    let result = api_v2::authn_method_lookup_by_registration_mode_id(
-=======
     let result = api_v2::lookup_by_registration_mode_id(
->>>>>>> 73865ead
         &env,
         canister_id,
         Principal::anonymous(),
         registration_mode_id,
-<<<<<<< HEAD
-    )?
-    .expect("lookup_by_registration_mode_id failed");
-=======
-    )?;
->>>>>>> 73865ead
+    )?;
 
     assert_eq!(result, Some(identity_number));
     Ok(())
@@ -656,21 +545,12 @@
     )?
     .expect("authn_method_registration_mode_exit failed");
 
-<<<<<<< HEAD
-    let result = api_v2::authn_method_lookup_by_registration_mode_id(
-=======
     let result = api_v2::lookup_by_registration_mode_id(
->>>>>>> 73865ead
         &env,
         canister_id,
         Principal::anonymous(),
         registration_mode_id,
-<<<<<<< HEAD
-    )?
-    .expect("lookup_by_registration_mode_id failed");
-=======
-    )?;
->>>>>>> 73865ead
+    )?;
     assert!(result.is_none());
     Ok(())
 }
@@ -711,21 +591,12 @@
     )?
     .expect("authn_method_confirm failed");
 
-<<<<<<< HEAD
-    let result = api_v2::authn_method_lookup_by_registration_mode_id(
-=======
     let result = api_v2::lookup_by_registration_mode_id(
->>>>>>> 73865ead
         &env,
         canister_id,
         Principal::anonymous(),
         registration_mode_id,
-<<<<<<< HEAD
-    )?
-    .expect("lookup_by_registration_mode_id failed");
-=======
-    )?;
->>>>>>> 73865ead
+    )?;
 
     assert!(result.is_none());
     Ok(())
@@ -753,85 +624,47 @@
     // Advance time past expiration
     env.advance_time(REGISTRATION_MODE_EXPIRATION + std::time::Duration::from_secs(1));
 
-<<<<<<< HEAD
-    let result = api_v2::authn_method_lookup_by_registration_mode_id(
-=======
     let result = api_v2::lookup_by_registration_mode_id(
->>>>>>> 73865ead
         &env,
         canister_id,
         Principal::anonymous(),
         registration_mode_id,
-<<<<<<< HEAD
-    )?
-    .expect("lookup_by_registration_mode_id failed");
-=======
-    )?;
->>>>>>> 73865ead
+    )?;
 
     assert!(result.is_none());
     Ok(())
 }
 
 #[test]
-<<<<<<< HEAD
-fn should_reject_registration_id_too_short() -> Result<(), CallError> {
-=======
 fn should_return_none_for_registration_id_too_short() -> Result<(), CallError> {
->>>>>>> 73865ead
     let env = env();
     let canister_id = install_ii_with_archive(&env, None, None);
     let invalid_id = "abc1".to_string(); // Too short
 
-<<<<<<< HEAD
-    let result = api_v2::authn_method_lookup_by_registration_mode_id(
-=======
     let result = api_v2::lookup_by_registration_mode_id(
->>>>>>> 73865ead
         &env,
         canister_id,
         Principal::anonymous(),
         invalid_id,
     )?;
 
-<<<<<<< HEAD
-    assert!(matches!(
-        result,
-        Err(LookupByRegistrationIdError::InvalidId(_))
-    ));
-=======
     assert!(result.is_none());
->>>>>>> 73865ead
-    Ok(())
-}
-
-#[test]
-<<<<<<< HEAD
-fn should_reject_registration_id_too_long() -> Result<(), CallError> {
-=======
+    Ok(())
+}
+
+#[test]
 fn should_return_none_for_registration_id_too_long() -> Result<(), CallError> {
->>>>>>> 73865ead
     let env = env();
     let canister_id = install_ii_with_archive(&env, None, None);
     let invalid_id = "abcdef".to_string(); // Too long
 
-<<<<<<< HEAD
-    let result = api_v2::authn_method_lookup_by_registration_mode_id(
-=======
     let result = api_v2::lookup_by_registration_mode_id(
->>>>>>> 73865ead
         &env,
         canister_id,
         Principal::anonymous(),
         invalid_id,
     )?;
 
-<<<<<<< HEAD
-    assert!(matches!(
-        result,
-        Err(LookupByRegistrationIdError::InvalidId(_))
-    ));
-=======
     assert!(result.is_none());
     Ok(())
 }
@@ -850,7 +683,6 @@
     )?;
 
     assert!(result.is_none());
->>>>>>> 73865ead
     Ok(())
 }
 
@@ -888,35 +720,19 @@
     .expect("authn_method_registration_mode_enter failed");
 
     // Verify both lookups work correctly
-<<<<<<< HEAD
-    let result1 = api_v2::authn_method_lookup_by_registration_mode_id(
-=======
     let result1 = api_v2::lookup_by_registration_mode_id(
->>>>>>> 73865ead
         &env,
         canister_id,
         Principal::anonymous(),
         registration_mode_id1,
-<<<<<<< HEAD
-    )?
-    .expect("lookup_by_registration_mode_id failed");
-
-    let result2 = api_v2::authn_method_lookup_by_registration_mode_id(
-=======
     )?;
 
     let result2 = api_v2::lookup_by_registration_mode_id(
->>>>>>> 73865ead
         &env,
         canister_id,
         Principal::anonymous(),
         registration_mode_id2,
-<<<<<<< HEAD
-    )?
-    .expect("lookup_by_registration_mode_id failed");
-=======
-    )?;
->>>>>>> 73865ead
+    )?;
 
     assert_eq!(result1, Some(identity_number1));
     assert_eq!(result2, Some(identity_number2));
@@ -966,35 +782,19 @@
     .expect("authn_method_registration_mode_enter failed");
 
     // Verify both lookups work correctly
-<<<<<<< HEAD
-    let result1 = api_v2::authn_method_lookup_by_registration_mode_id(
-=======
     let result1 = api_v2::lookup_by_registration_mode_id(
->>>>>>> 73865ead
         &env,
         canister_id,
         Principal::anonymous(),
         registration_mode_id1.clone(),
-<<<<<<< HEAD
-    )?
-    .expect("lookup_by_registration_mode_id failed");
-
-    let result2 = api_v2::authn_method_lookup_by_registration_mode_id(
-=======
     )?;
 
     let result2 = api_v2::lookup_by_registration_mode_id(
->>>>>>> 73865ead
         &env,
         canister_id,
         Principal::anonymous(),
         registration_mode_id2.clone(),
-<<<<<<< HEAD
-    )?
-    .expect("lookup_by_registration_mode_id failed");
-=======
-    )?;
->>>>>>> 73865ead
+    )?;
 
     assert_eq!(result1, None);
     assert_eq!(result2, Some(identity_number2));
@@ -1009,35 +809,19 @@
     .expect("authn_method_registration_mode_enter failed");
 
     // Verify both lookups work correctly
-<<<<<<< HEAD
-    let result1 = api_v2::authn_method_lookup_by_registration_mode_id(
-=======
     let result1 = api_v2::lookup_by_registration_mode_id(
->>>>>>> 73865ead
         &env,
         canister_id,
         Principal::anonymous(),
         registration_mode_id1,
-<<<<<<< HEAD
-    )?
-    .expect("lookup_by_registration_mode_id failed");
-
-    let result2 = api_v2::authn_method_lookup_by_registration_mode_id(
-=======
     )?;
 
     let result2 = api_v2::lookup_by_registration_mode_id(
->>>>>>> 73865ead
         &env,
         canister_id,
         Principal::anonymous(),
         registration_mode_id2,
-<<<<<<< HEAD
-    )?
-    .expect("lookup_by_registration_mode_id failed");
-=======
-    )?;
->>>>>>> 73865ead
+    )?;
 
     assert_eq!(result1, None);
     assert_eq!(result2, None);
@@ -1051,22 +835,11 @@
     let canister_id = install_ii_with_archive(&env, None, None);
     let nonexistent_id = "abc12".to_string();
 
-<<<<<<< HEAD
-    let result = api_v2::authn_method_lookup_by_registration_mode_id(
-=======
     let result = api_v2::lookup_by_registration_mode_id(
->>>>>>> 73865ead
         &env,
         canister_id,
         Principal::anonymous(),
         nonexistent_id,
-<<<<<<< HEAD
-    )?
-    .expect("lookup_by_registration_mode_id failed");
-
-    assert!(result.is_none());
-    Ok(())
-=======
     )?;
 
     assert!(result.is_none());
@@ -1138,5 +911,4 @@
 
     assert_eq!(result_1, result_2);
     Ok(())
->>>>>>> 73865ead
 }