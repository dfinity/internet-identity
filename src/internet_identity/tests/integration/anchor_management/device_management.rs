--- conflicted
+++ resolved
@@ -199,11 +199,7 @@
         canister_id,
         principal_1(),
         user_number,
-<<<<<<< HEAD
-        large_size_device(),
-=======
-        &max_size_device(),
->>>>>>> f6250897
+        &large_size_device(),
     );
 
     expect_user_error_with_message(
