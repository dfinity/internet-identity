use crate::api;
use crate::api::http_request;
use candid::Principal;
use flate2::read::GzDecoder;
use flate2::{Compression, GzBuilder};
use ic_cdk::api::management_canister::main::CanisterId;
use ic_certified_map::Hash;
use ic_representation_independent_hash::Value;
use ic_test_state_machine_client::{CallError, ErrorCode, StateMachine};
use identity_jose::jws::Decoder;
use internet_identity_interface::archive::types::*;
use internet_identity_interface::http_gateway::{HeaderField, HttpRequest};
use internet_identity_interface::internet_identity::types::vc_mvp::SignedIdAlias;
use internet_identity_interface::internet_identity::types::*;
use lazy_static::lazy_static;
use regex::Regex;
use serde_bytes::ByteBuf;
use sha2::{Digest, Sha256};
use std::collections::HashMap;
use std::env;
use std::fs::File;
use std::io::{Read, Write};
use std::path;
use std::path::Path;
use std::time::{Duration, SystemTime};

/* The first few lines deal with actually getting the Wasm module(s) to test */

lazy_static! {
    /** The gzipped Wasm module for the current II build, i.e. the one we're testing */
    pub static ref II_WASM: Vec<u8> = {
        let def_path = path::PathBuf::from("..").join("..").join("internet_identity.wasm.gz");
        let err = format!("
        Could not find Internet Identity Wasm module for current build.

        I will look for it at {:?}, and you can specify another path with the environment variable II_WASM (note that I run from {:?}).

        In order to build the Wasm module, please run the following command:
            II_DUMMY_CAPTCHA=1 ./scripts/build
        ", &def_path, &std::env::current_dir().map(|x| x.display().to_string()).unwrap_or_else(|_| "an unknown directory".to_string()));
        get_wasm_path("II_WASM".to_string(), &def_path).expect(&err)
    };

    /** The gzipped Wasm module for the current archive build, i.e. the one we're testing */
    pub static ref ARCHIVE_WASM: Vec<u8> = {
        let def_path = path::PathBuf::from("..").join("..").join("archive.wasm.gz");
        let err = format!("
        Could not find Archive Wasm module for current build.

        I will look for it at {:?}, and you can specify another path with the environment variable ARCHIVE_WASM (note that I run from {:?}).

        In order to build the Wasm module, please run the following command:
            ./scripts/build --archive
        ", &def_path, &std::env::current_dir().map(|x| x.display().to_string()).unwrap_or_else(|_| "an unknown directory".to_string()));
        get_wasm_path("ARCHIVE_WASM".to_string(), &def_path).expect(&err)
    };

    /** The gzipped Wasm module for the _previous_ II build, or latest release, which is used when testing
     * upgrades and downgrades */
    pub static ref II_WASM_PREVIOUS: Vec<u8> = {
        let def_path = path::PathBuf::from("..").join("..").join("internet_identity_previous.wasm.gz");
        let err = format!("
        Could not find Internet Identity Wasm module for previous build/latest release.

        I will look for it at {:?}, and you can specify another path with the environment variable II_WASM_PREVIOUS (note that I run from {:?}).

        In order to get the Wasm module, please run the following command:
            curl -SL https://github.com/dfinity/internet-identity/releases/latest/download/internet_identity_test.wasm.gz -o internet_identity_previous.wasm.gz
        ", &def_path, &std::env::current_dir().map(|x| x.display().to_string()).unwrap_or_else(|_| "an unknown directory".to_string()));
        get_wasm_path("II_WASM_PREVIOUS".to_string(), &def_path).expect(&err)
    };

        /** The gzipped Wasm module for the _previous_ archive build, or latest release, which is used when testing
            * upgrades and downgrades */
    pub static ref ARCHIVE_WASM_PREVIOUS: Vec<u8> = {
        let def_path = path::PathBuf::from("..").join("..").join("archive_previous.wasm.gz");
        let err = format!("
        Could not find Archive Wasm module for previous build/latest release.

        I will look for it at {:?}, and you can specify another path with the environment variable ARCHIVE_WASM_PREVIOUS (note that I run from {:?}).

        In order to get the Wasm module, please run the following command:
            curl -SL https://github.com/dfinity/internet-identity/releases/latest/download/archive.wasm.gz -o archive_previous.wasm.gz
        ", &def_path, &std::env::current_dir().map(|x| x.display().to_string()).unwrap_or_else(|_| "an unknown directory".to_string()));
        get_wasm_path("ARCHIVE_WASM_PREVIOUS".to_string(), &def_path).expect(&err)
    };

    /** Empty WASM module (without any pre- and post-upgrade hooks. Useful to initialize a canister before loading a stable memory backup. */
    pub static ref EMPTY_WASM: Vec<u8> = vec![0, 0x61, 0x73, 0x6D, 1, 0, 0, 0];
}

/** Helper that returns the content of `default_path` if found, or None if the file does not exist.
 * The `env_var` environment variable is also read for custom location; if the variable is set
 * _but_ the Wasm module is not present, we simply panic (i.e. we don't return None)
 */
pub fn get_wasm_path(env_var: String, default_path: &path::PathBuf) -> Option<Vec<u8>> {
    match env::var_os(env_var.clone()) {
        None => {
            if !default_path.exists() {
                return None;
            }
            Some(
                std::fs::read(default_path)
                    .unwrap_or_else(|_| panic!("could not read Wasm module: {default_path:?}")),
            )
        }
        Some(path) => {
            let pathname: String = path
                .into_string()
                .unwrap_or_else(|_| panic!("Invalid string path for {env_var}"));
            let path = path::PathBuf::from(pathname.clone());
            if !path.exists() {
                panic!("Could not find {pathname}");
            }
            Some(
                std::fs::read(path.clone())
                    .unwrap_or_else(|_| panic!("could not read Wasm module: {path:?}")),
            )
        }
    }
}

/// The path to the state machine binary to run the tests with
pub static STATE_MACHINE_BINARY: &str = "../../ic-test-state-machine";

pub fn env() -> StateMachine {
    let path = match env::var_os("STATE_MACHINE_BINARY") {
        None => STATE_MACHINE_BINARY.to_string(),
        Some(path) => path
            .clone()
            .into_string()
            .unwrap_or_else(|_| panic!("Invalid string path for {path:?}")),
    };

    if !Path::new(&path).exists() {
        println!("
        Could not find state machine binary to run canister integration tests.

        I looked for it at {:?}. You can specify another path with the environment variable STATE_MACHINE_BINARY (note that I run from {:?}).

        Run the following command to get the binary:
            curl -sLO https://download.dfinity.systems/ic/$commit/binaries/$platform/ic-test-state-machine.gz
            gzip -d ic-test-state-machine.gz
            chmod +x ic-test-state-machine
        where $commit can be read from `.ic-commit` and $platform is 'x86_64-linux' for Linux and 'x86_64-darwin' for Intel/rosetta-enabled Darwin.
        ", &path, &env::current_dir().map(|x| x.display().to_string()).unwrap_or_else(|_| "an unknown directory".to_string()));
    }

    StateMachine::new(&path, false)
}

pub fn install_ii_canister(env: &StateMachine, wasm: Vec<u8>) -> CanisterId {
    install_ii_canister_with_arg(env, wasm, None)
}

pub fn install_ii_canister_with_arg(
    env: &StateMachine,
    wasm: Vec<u8>,
    arg: Option<InternetIdentityInit>,
) -> CanisterId {
    let byts = candid::encode_one(arg).expect("error encoding II installation arg as candid");
    let canister_id = env.create_canister(None);
    env.install_canister(canister_id, wasm, byts, None);
    canister_id
}

pub fn arg_with_wasm_hash(wasm: Vec<u8>) -> Option<InternetIdentityInit> {
    Some(InternetIdentityInit {
        archive_config: Some(ArchiveConfig {
            module_hash: archive_wasm_hash(&wasm),
            entries_buffer_limit: 10_000,
            polling_interval_ns: Duration::from_secs(1).as_nanos() as u64,
            entries_fetch_limit: 10,
        }),
        canister_creation_cycles_cost: Some(0),
        ..InternetIdentityInit::default()
    })
}

pub fn arg_with_rate_limit(rate_limit: RateLimitConfig) -> Option<InternetIdentityInit> {
    Some(InternetIdentityInit {
        register_rate_limit: Some(rate_limit),
        ..InternetIdentityInit::default()
    })
}

pub fn arg_with_anchor_range(
    anchor_range: (AnchorNumber, AnchorNumber),
) -> Option<InternetIdentityInit> {
    Some(InternetIdentityInit {
        assigned_user_number_range: Some(anchor_range),
        ..InternetIdentityInit::default()
    })
}

pub fn archive_wasm_hash(wasm: &Vec<u8>) -> [u8; 32] {
    let mut hasher = Sha256::new();
    hasher.update(wasm);
    hasher.finalize().into()
}

pub fn upgrade_ii_canister(env: &StateMachine, canister_id: CanisterId, wasm: Vec<u8>) {
    upgrade_ii_canister_with_arg(env, canister_id, wasm, None).unwrap()
}

pub fn upgrade_ii_canister_with_arg(
    env: &StateMachine,
    canister_id: CanisterId,
    wasm: Vec<u8>,
    arg: Option<InternetIdentityInit>,
) -> Result<(), CallError> {
    let byts = candid::encode_one(arg).expect("error encoding II upgrade arg as candid");
    env.upgrade_canister(canister_id, wasm, byts, None)
}

/// Utility function to create compressed stable memory backups for use in backup tests.
pub fn save_compressed_stable_memory(
    env: &StateMachine,
    canister_id: CanisterId,
    path: &str,
    decompressed_name: &str,
) {
    let file = File::create(path).expect("Failed to create stable memory file");
    let mut encoder = GzBuilder::new()
        .filename(decompressed_name)
        .write(file, Compression::best());
    encoder
        .write_all(env.stable_memory(canister_id).as_slice())
        .unwrap();
    encoder.flush().unwrap();
    let mut file = encoder.finish().unwrap();
    file.flush().unwrap();
}

pub fn restore_compressed_stable_memory(env: &StateMachine, canister_id: CanisterId, path: &str) {
    let file = File::open(path).expect("Failed to open stable memory file");
    let mut decoder = GzDecoder::new(file);
    let mut buffer = vec![];
    decoder
        .read_to_end(&mut buffer)
        .expect("error while decoding stable memory file");
    env.set_stable_memory(canister_id, ByteBuf::from(buffer));
}

pub const PUBKEY_1: &str = "test";
pub const PUBKEY_2: &str = "some other key";
pub const RECOVERY_PUBKEY_1: &str = "recovery 1";
pub const RECOVERY_PUBKEY_2: &str = "recovery 2";

pub fn principal_1() -> Principal {
    Principal::self_authenticating(PUBKEY_1)
}

pub fn principal_2() -> Principal {
    Principal::self_authenticating(PUBKEY_2)
}
pub fn principal_recovery_1() -> Principal {
    Principal::self_authenticating(RECOVERY_PUBKEY_1)
}

pub fn principal_recovery_2() -> Principal {
    Principal::self_authenticating(RECOVERY_PUBKEY_2)
}

pub fn device_data_1() -> DeviceData {
    DeviceData {
        pubkey: ByteBuf::from(PUBKEY_1),
        alias: "My Device".to_string(),
        credential_id: Some(ByteBuf::from("credential id 1")),
        origin: Some("https://identity.internetcomputer.org".to_string()),
        ..DeviceData::auth_test_device()
    }
}

pub fn device_data_2() -> DeviceData {
    DeviceData {
        pubkey: ByteBuf::from(PUBKEY_2),
        alias: "My second device".to_string(),
        credential_id: Some(ByteBuf::from("credential id 2")),
        origin: Some("https://identity.ic0.app".to_string()),
        ..DeviceData::auth_test_device()
    }
}

pub fn large_size_device() -> DeviceData {
    DeviceData {
        pubkey: ByteBuf::from([255u8; 300]),
        alias: "a".repeat(64),
        credential_id: Some(ByteBuf::from([7u8; 200])),
        origin: Some("https://rdmx6-jaaaa-aaaaa-aaadq-cai.foobar.icp0.io".to_string()),
        metadata: Some(HashMap::from([(
            "key".to_string(),
            MetadataEntry::String("a".repeat(100)),
        )])),
        ..DeviceData::auth_test_device()
    }
}

pub fn recovery_device_data_1() -> DeviceData {
    DeviceData {
        pubkey: ByteBuf::from(RECOVERY_PUBKEY_1),
        alias: "Recovery Phrase 1".to_string(),
        purpose: Purpose::Recovery,
        key_type: KeyType::SeedPhrase,
        ..DeviceData::auth_test_device()
    }
}

pub fn recovery_device_data_2() -> DeviceData {
    DeviceData {
        pubkey: ByteBuf::from(RECOVERY_PUBKEY_2),
        alias: "Recovery Phrase 2".to_string(),
        purpose: Purpose::Recovery,
        key_type: KeyType::SeedPhrase,
        ..DeviceData::auth_test_device()
    }
}

pub fn device_with_origin(origin: Option<String>) -> DeviceData {
    DeviceData {
        pubkey: ByteBuf::from(origin.as_deref().unwrap_or(PUBKEY_1)),
        alias: "My Device".to_string(),
        credential_id: Some(ByteBuf::from("credential id 1")),
        origin,
        ..DeviceData::auth_test_device()
    }
}

pub fn principal(device: &DeviceData) -> Principal {
    Principal::self_authenticating(&device.pubkey)
}

pub fn expect_user_error_with_message<T: std::fmt::Debug>(
    result: Result<T, CallError>,
    error_code: ErrorCode,
    message_pattern: Regex,
) {
    match result {
        Ok(_) => panic!("expected error, got {result:?}"),
        Err(CallError::Reject(_)) => panic!("expected user error, got {result:?}"),
        Err(CallError::UserError(ref user_error)) => {
            if !(user_error.code == error_code) {
                panic!(
                    "expected error code {:?}, got {:?}",
                    error_code, user_error.code
                );
            }
            if !message_pattern.is_match(&user_error.to_string()) {
                panic!("expected #{message_pattern:?}, got {user_error}");
            }
        }
    }
}

pub fn verify_security_headers(headers: &[HeaderField]) {
    let expected_headers = vec![
        ("X-Frame-Options", "DENY"),
        ("X-Content-Type-Options", "nosniff"),
        ("Referrer-Policy", "same-origin"),
        (
            "Permissions-Policy",
            "accelerometer=(),\
ambient-light-sensor=(),\
autoplay=(),\
battery=(),\
camera=(),\
clipboard-read=(),\
clipboard-write=(self),\
conversion-measurement=(),\
cross-origin-isolated=(),\
display-capture=(),\
document-domain=(),\
encrypted-media=(),\
execution-while-not-rendered=(),\
execution-while-out-of-viewport=(),\
focus-without-user-activation=(),\
fullscreen=(),\
gamepad=(),\
geolocation=(),\
gyroscope=(),\
hid=(),\
idle-detection=(),\
interest-cohort=(),\
keyboard-map=(),\
magnetometer=(),\
microphone=(),\
midi=(),\
navigation-override=(),\
payment=(),\
picture-in-picture=(),\
publickey-credentials-get=(self),\
screen-wake-lock=(),\
serial=(),\
speaker-selection=(),\
sync-script=(),\
sync-xhr=(self),\
trust-token-redemption=(),\
usb=(),\
vertical-scroll=(),\
web-share=(),\
window-placement=(),\
xr-spatial-tracking=()",
        ),
    ];

    for (header_name, expected_value) in expected_headers {
        let (_, value) = headers
            .iter()
            .find(|(name, _)| name.to_lowercase() == header_name.to_lowercase())
            .unwrap_or_else(|| panic!("header \"{header_name}\" not found"));
        assert_eq!(value, expected_value);
    }

    let (_, csp) = headers
        .iter()
        .find(|(name, _)| name.to_lowercase() == "content-security-policy")
        .unwrap_or_else(|| panic!("header \"Content-Security-Policy\" not found"));

    assert!(Regex::new(
        "^default-src 'none';\
connect-src 'self' https://identity.internetcomputer.org https://icp-api.io https://\\*\\.icp0.io https://\\*\\.ic0.app;\
img-src 'self' data:;\
script-src 'sha256-[a-zA-Z0-9/=+]+' 'unsafe-inline' 'unsafe-eval' 'strict-dynamic' https:;\
base-uri 'none';\
form-action 'none';\
style-src 'self' 'unsafe-inline';\
style-src-elem 'self' 'unsafe-inline';\
font-src 'self';\
frame-ancestors 'none';\
upgrade-insecure-requests;$"
    )
    .unwrap()
    .is_match(csp));
}

pub fn get_metrics(env: &StateMachine, canister_id: CanisterId) -> String {
    let response = http_request(
        env,
        canister_id,
        &HttpRequest {
            method: "GET".to_string(),
            url: "/metrics".to_string(),
            headers: vec![],
            body: ByteBuf::new(),
            certificate_version: None,
        },
    )
    .expect("HTTP request to /metrics failed");
    String::from_utf8_lossy(&response.body).to_string()
}

pub fn parse_metric(body: &str, metric: &str) -> (f64, SystemTime) {
    let metric = metric.replace('{', "\\{").replace('}', "\\}");
    let metric_capture = Regex::new(&format!("(?m)^{metric} (\\d+) (\\d+)$"))
        .unwrap()
        .captures(body)
        .unwrap_or_else(|| panic!("metric {metric} not found"));

    let metric: f64 = metric_capture.get(1).unwrap().as_str().parse().unwrap();
    let metric_timestamp = SystemTime::UNIX_EPOCH
        + Duration::from_millis(metric_capture.get(2).unwrap().as_str().parse().unwrap());
    (metric, metric_timestamp)
}

pub fn assert_metric(metrics: &str, metric_name: &str, expected: f64) {
    let (value, _) = parse_metric(metrics, metric_name);
    assert_eq!(value, expected, "metric {metric_name} does not match");
}

/// Asserts that the given metric is present in the metrics string and that it has the expected value
/// across all the provided label values for the given label.
pub fn assert_labelled_metric(
    metrics: &str,
    metric_name: &str,
    expected_value: f64,
    label_name: &str,
    label_values: &[&str],
) {
    for label_value in label_values {
        assert_metric(
            metrics,
            &(metric_name.to_string() + &format!("{{{}=\"{}\"}}", label_name, label_value)),
            expected_value,
        );
    }
}

pub fn assert_devices_equal(
    env: &StateMachine,
    canister_id: CanisterId,
    anchor: AnchorNumber,
    mut expected_devices: Vec<DeviceData>,
) {
    expected_devices.sort_by(|a, b| a.pubkey.cmp(&b.pubkey));

    let mut devices = api::internet_identity::lookup(env, canister_id, anchor).unwrap();
    devices.sort_by(|a, b| a.pubkey.cmp(&b.pubkey));
    assert_eq!(devices, expected_devices, "expected devices to match");
}

pub fn assert_device_last_used(
    anchor_info: &IdentityAnchorInfo,
    device_key: &DeviceKey,
    expected_timestamp: u64,
) {
    let device = anchor_info
        .devices
        .iter()
        .find(|d| d.pubkey == device_key)
        .unwrap();
    assert_eq!(device.last_usage, Some(expected_timestamp));
}

pub fn time(env: &StateMachine) -> u64 {
    env.time()
        .duration_since(SystemTime::UNIX_EPOCH)
        .unwrap()
        .as_nanos() as u64
}

pub fn verify_delegation(
    env: &StateMachine,
    user_key: UserKey,
    signed_delegation: &SignedDelegation,
    root_key: &[u8],
) {
    const DOMAIN_SEPARATOR: &[u8] = b"ic-request-auth-delegation";

    // The signed message is a signature domain separator
    // followed by the representation independent hash of a map with entries
    // pubkey, expiration and targets (if any), using the respective values from the delegation.
    // See https://internetcomputer.org/docs/current/references/ic-interface-spec#authentication for details
    let key_value_pairs = vec![
        (
            "pubkey".to_string(),
            Value::Bytes(signed_delegation.delegation.pubkey.clone().into_vec()),
        ),
        (
            "expiration".to_string(),
            Value::Number(signed_delegation.delegation.expiration),
        ),
    ];
    let mut msg: Vec<u8> = Vec::from([(DOMAIN_SEPARATOR.len() as u8)]);
    msg.extend_from_slice(DOMAIN_SEPARATOR);
    msg.extend_from_slice(
        &ic_representation_independent_hash::representation_independent_hash(&key_value_pairs),
    );

    env.verify_canister_signature(
        msg,
        signed_delegation.signature.clone().into_vec(),
        user_key.into_vec(),
        root_key.to_vec(),
    )
    .expect("delegation signature invalid");
}

<<<<<<< HEAD
pub fn hash_bytes(value: impl AsRef<[u8]>) -> Hash {
    let mut hasher = Sha256::new();
    hasher.update(value.as_ref());
    hasher.finalize().into()
}

pub fn verify_id_alias_credential(
    env: &StateMachine,
    canister_key: CanisterSigKey,
=======
pub fn verify_id_alias_credential_via_env(
    env: &StateMachine,
    canister_sig_pk_der: CanisterSigPublicKeyDer,
>>>>>>> 71581fc0
    signed_id_alias: &SignedIdAlias,
    root_key: &[u8],
) {
    const DOMAIN_SEPARATOR: &[u8] = b"iccs_verifiable_credential";

    let decoder: Decoder = Decoder::new();
    let jws = decoder
        .decode_compact_serialization(signed_id_alias.credential_jws.as_bytes(), None)
        .expect("Failure decoding JWS credential");
    let sig = jws.decoded_signature();
    let mut msg: Vec<u8> = Vec::from([(DOMAIN_SEPARATOR.len() as u8)]);
    msg.extend_from_slice(DOMAIN_SEPARATOR);
    msg.extend_from_slice(jws.signing_input());

    env.verify_canister_signature(
        msg.to_vec(),
        sig.to_vec(),
<<<<<<< HEAD
        canister_key.into_vec(),
=======
        canister_sig_pk_der.into_vec(),
>>>>>>> 71581fc0
        root_key.to_vec(),
    )
    .expect("id_alias signature invalid");
}

pub fn deploy_archive_via_ii(env: &StateMachine, ii_canister: CanisterId) -> CanisterId {
    match api::internet_identity::deploy_archive(env, ii_canister, &ARCHIVE_WASM) {
        Ok(DeployArchiveResult::Success(archive_principal)) => archive_principal,
        err => panic!("archive deployment failed: {err:?}"),
    }
}

pub fn install_archive_canister(env: &StateMachine, wasm: Vec<u8>) -> CanisterId {
    let canister_id = env.create_canister(None);
    env.install_canister(canister_id, wasm, encode_config(principal_1()), None);
    canister_id
}

pub fn upgrade_archive_canister(env: &StateMachine, canister_id: CanisterId, wasm: Vec<u8>) {
    env.upgrade_canister(canister_id, wasm, encode_config(principal_1()), None)
        .unwrap();
}

fn encode_config(authorized_principal: Principal) -> Vec<u8> {
    let config = ArchiveInit {
        ii_canister: authorized_principal,
        max_entries_per_call: 10,
        polling_interval_ns: Duration::from_secs(1).as_nanos() as u64,
        error_buffer_limit: 2,
    };
    candid::encode_one(config).expect("error encoding II installation arg as candid")
}

pub const ANCHOR_NUMBER_1: AnchorNumber = 100001;
pub const ANCHOR_NUMBER_2: AnchorNumber = 100002;
pub const ANCHOR_NUMBER_3: AnchorNumber = 100003;

pub const TIMESTAMP_1: AnchorNumber = 999991;
pub const TIMESTAMP_2: AnchorNumber = 999992;
pub const TIMESTAMP_3: AnchorNumber = 999993;

pub fn log_entry_1() -> Entry {
    Entry {
        timestamp: TIMESTAMP_1,
        anchor: ANCHOR_NUMBER_1,
        caller: principal_1(),
        operation: Operation::RegisterAnchor {
            device: DeviceDataWithoutAlias {
                pubkey: ByteBuf::from(PUBKEY_1),
                credential_id: None,
                purpose: Purpose::Authentication,
                key_type: KeyType::Unknown,
                protection: DeviceProtection::Unprotected,
                origin: None,
                metadata_keys: None,
            },
        },
        sequence_number: 0,
    }
}

pub fn log_entry_2() -> Entry {
    Entry {
        timestamp: TIMESTAMP_2,
        anchor: ANCHOR_NUMBER_2,
        caller: principal_1(),
        operation: Operation::AddDevice {
            device: DeviceDataWithoutAlias {
                pubkey: ByteBuf::from(PUBKEY_1),
                credential_id: None,
                purpose: Purpose::Authentication,
                key_type: KeyType::Unknown,
                protection: DeviceProtection::Unprotected,
                origin: Some("foo.bar".to_string()),
                metadata_keys: None,
            },
        },
        sequence_number: 1,
    }
}

pub fn log_entry(idx: u64, timestamp: u64, anchor: AnchorNumber) -> Entry {
    Entry {
        timestamp,
        anchor,
        caller: test_principal(idx),
        operation: Operation::UpdateDevice {
            device: ByteBuf::from(PUBKEY_1),
            new_values: DeviceDataUpdate {
                alias: None,
                credential_id: None,
                purpose: Some(Purpose::Authentication),
                key_type: None,
                protection: Some(DeviceProtection::Unprotected),
                origin: Some(Some("foo.bar".to_string())),
                metadata_keys: None,
            },
        },
        sequence_number: idx,
    }
}

/// adapted from `PrincipalId::new_user_test_id`
pub fn test_principal(n: u64) -> Principal {
    let mut bytes = n.to_le_bytes().to_vec();
    bytes.push(0xfe); // internal marker for user test ids
    Principal::from_slice(&bytes[..])
}

/// Macro to easily match a value against a pattern, and panic if the match fails.
///
/// This makes API v2 return types easier to handle.
/// API v2 calls all return variants, requiring a match on the result.
/// This macro allows to write the match in terms of the expected variant, with a fallback
/// on unexpected variants.
/// Example:
/// ```
/// use canister_tests::match_value;
/// match_value!(
///     api_v2::identity_info(&env, canister_id, principal, identity_number)?, // value
///     Some(IdentityInfoResponse::Ok(identity_info)) // expected pattern, with binding to identity_info
/// );
/// ```
#[macro_export]
#[rustfmt::skip] // cargo fmt seems to have a bug with this macro (it indents the panic! way too far)
macro_rules! match_value {
    ($target: expr, $pat: pat_param) => {
        let $pat = $target else {
            panic!("expected {}", stringify!($pat));
        };
    };
}<|MERGE_RESOLUTION|>--- conflicted
+++ resolved
@@ -4,7 +4,6 @@
 use flate2::read::GzDecoder;
 use flate2::{Compression, GzBuilder};
 use ic_cdk::api::management_canister::main::CanisterId;
-use ic_certified_map::Hash;
 use ic_representation_independent_hash::Value;
 use ic_test_state_machine_client::{CallError, ErrorCode, StateMachine};
 use identity_jose::jws::Decoder;
@@ -15,7 +14,8 @@
 use lazy_static::lazy_static;
 use regex::Regex;
 use serde_bytes::ByteBuf;
-use sha2::{Digest, Sha256};
+use sha2::Digest;
+use sha2::Sha256;
 use std::collections::HashMap;
 use std::env;
 use std::fs::File;
@@ -93,7 +93,7 @@
  * The `env_var` environment variable is also read for custom location; if the variable is set
  * _but_ the Wasm module is not present, we simply panic (i.e. we don't return None)
  */
-pub fn get_wasm_path(env_var: String, default_path: &path::PathBuf) -> Option<Vec<u8>> {
+fn get_wasm_path(env_var: String, default_path: &path::PathBuf) -> Option<Vec<u8>> {
     match env::var_os(env_var.clone()) {
         None => {
             if !default_path.exists() {
@@ -555,21 +555,9 @@
     .expect("delegation signature invalid");
 }
 
-<<<<<<< HEAD
-pub fn hash_bytes(value: impl AsRef<[u8]>) -> Hash {
-    let mut hasher = Sha256::new();
-    hasher.update(value.as_ref());
-    hasher.finalize().into()
-}
-
-pub fn verify_id_alias_credential(
-    env: &StateMachine,
-    canister_key: CanisterSigKey,
-=======
 pub fn verify_id_alias_credential_via_env(
     env: &StateMachine,
     canister_sig_pk_der: CanisterSigPublicKeyDer,
->>>>>>> 71581fc0
     signed_id_alias: &SignedIdAlias,
     root_key: &[u8],
 ) {
@@ -587,11 +575,7 @@
     env.verify_canister_signature(
         msg.to_vec(),
         sig.to_vec(),
-<<<<<<< HEAD
-        canister_key.into_vec(),
-=======
         canister_sig_pk_der.into_vec(),
->>>>>>> 71581fc0
         root_key.to_vec(),
     )
     .expect("id_alias signature invalid");
