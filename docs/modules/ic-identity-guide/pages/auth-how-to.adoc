--- conflicted
+++ resolved
@@ -8,11 +8,7 @@
 
 The Internet Identity enables you to authenticate securely and anonymously when you access applications that use it as an authentication method. A different identity is created for each application you log in to, and you will be able to use all of your registered devices or authentication methods to log in to the same account. This is all accomplished using encrypted smart contracts that run on the {IC} blockchain.
 
-<<<<<<< HEAD
-Unlike most authentications, your Internet Identity does not require you to set and manage passwords or provide any personal identifying information to applications or to Internet Identity. Instead, you create authentication profiles using a user number and the authentication methods you choose such as facial recognition from a smartphone, your computer unlock password, or a security key. 
-=======
 Unlike most authentication services, your Internet Identity does not require you to set and manage passwords or provide any personal identifying information to applications or to Internet Identity. Instead, you create authentication profiles using a user number and the authentication methods you choose such as facial recognition from a smartphone, your computer unlock password, or a security key. 
->>>>>>> 8823e20c
 
 NOTE: On OSX (including iPhones), authentication using Safari is coupled to your browser profile. If you want to log in to an application in a different browser, or if you use multiple Safari browser profiles, you have to add the combination of your authentication method and the new browser as a new device. See: <<Add a device,`+Add a device+`>>.
 
