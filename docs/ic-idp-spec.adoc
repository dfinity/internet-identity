--- conflicted
+++ resolved
@@ -299,7 +299,6 @@
 });
 ....
 
-<<<<<<< HEAD
 ==== Proof of work nonces
 
 In order to implement `register` as specified above, the Canister maintains the set of `nonce` values that were used recently (last 10 minutes) in a call to `register`. This set implemented using a priority queue.
@@ -308,7 +307,6 @@
 
 NOTE: Even with that provision the same nonce can be used to ingress multiple messages, as `canister_inspect_message` is always run on a slightly old state. This cannot be avoided, but at least of these calls at most can actually create a new user account.
 
-=======
 === Initialization
 
 The Internet Identity canister is designed for sharded deployments.
@@ -322,7 +320,6 @@
   assigned_user_number_range: record { nat64; nat64; };
 };
 ....
->>>>>>> d2809cf2
 
 === Approach to upgrades
 
