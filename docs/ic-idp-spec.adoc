--- conflicted
+++ resolved
@@ -178,12 +178,8 @@
 
 
 service : {
-<<<<<<< HEAD
+  init_salt : () -> ();
   register : (DeviceData, ProofOfWork) -> (UserNumber);
-=======
-  init_salt : () -> ();
-  register : (DeviceData) -> (UserNumber);
->>>>>>> 57ba83fc
   add : (UserNumber, DeviceData) -> ();
   remove : (UserNumber, DeviceKey) -> ();
   lookup : (UserNumber) -> (vec DeviceData) query;
