--- conflicted
+++ resolved
@@ -4,7 +4,7 @@
 
 These instructions start from a mostly clean slate. Apply common sense when following them in your development area.
 
-<<<<<<< HEAD
+* Delete your browser cache for `identity.localhost`
 * Build the `icx-proxy`:
   - In a checkout of `dfinity/agent-rs`
   - switch to branch `ericswanson/149-dns-alias-canister-id`.
@@ -56,44 +56,6 @@
   ```
   google-chrome "http://$(dfx canister id website).localhost/"
   ```
-=======
-1. Delete your browser cache for `localhost:8000` and `localhost:8080`.
-1. Run `./dfx.sh cache delete`, just to be sure
-2. In a checkout of `idp-service`, `main` branch, reset the dfx state:
-   ```
-   rm -rf .dfx
-   ```
-3. In a checkout of `dfinity-lab/open-chat`, switch to branch `joachim/idp-demo`.
-   This configures the open chat frontend to use
-   <http://localhost:8080/authorize.html> as the OAUTH endpoint.
-4. In a checkout of open chat, reset the dfx state:
-   ```
-   rm -rf .dfx
-   ```
-5. In open chat, run the replica. By virtue of using `dfx.sh`, this will pull
-   in a replica with our auth changes (via https://github.com/dfinity/sdk/pull/1587)
-   ```
-   ../idp-service/dfx.sh start --background
-   ```
-6. In open chat, build and deploy:
-   ```
-   npm install
-   ../idp-service/dfx.sh deploy
-   ```
-7. Open open chat in your browser
-   ```
-   firefox "http://localhost:8000?canisterId=$(dfx canister id website)"
-   ```
-8. In `idp-service` idenit chat, build and deploy:
-   ```
-   npm install
-   ../idp-service/dfx.sh deploy
-   ```
-9. In `idp-service` idenit chat, run the development server at port 8080:
-   ```
-   npm start
-   ```
->>>>>>> 4c11a6c3
 
 You should be ready to rumble!
 
