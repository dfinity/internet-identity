name: Selenium and npm tests

on:
  push:
    branches:
      - main
  pull_request:

jobs:
  selenium-tests:
    runs-on: ${{ matrix.os }}
    strategy:
      matrix:
        rust: [ '1.51.0' ]
        os: [ ubuntu-latest ]
        dfx: [ '0.8.1' ]
        start-flag: [ '', '--emulator' ]

    steps:
      - uses: actions/checkout@v2

      - uses: actions/cache@v2
        with:
          path: |
            ~/.cargo/registry
            ~/.cargo/git
            target
          key: ${{ runner.os }}-cargo-selenium-${{ hashFiles('**/Cargo.lock') }}-1

      - name: Install Rust
        run: |
          rustup update ${{ matrix.rust }} --no-self-update
          rustup default ${{ matrix.rust }}
          rustup target add wasm32-unknown-unknown

      # This step hangs on Github actions on Darwin for some reason, that
      # is why we run this only on Linux for now
      - name: Install DFX
        run: |
          export DFX_VERSION=${{ matrix.dfx }}
          echo Install DFX Version: $DFX_VERSION
          yes | sh -ci "$(curl -fsSL https://sdk.dfinity.org/install.sh)"
          echo "$HOME/bin" >> $GITHUB_PATH

      - run: npm ci
      - run: dfx start ${{ matrix.start-flag }} --background

      - name: Deploy Internet Identity
        run: |
          export II_ENV=development
          dfx deploy --no-wallet --argument '(null)'

      - name: Deploy whoami canister
        run: cd demos/whoami && dfx deploy --no-wallet

<<<<<<< HEAD
      - name: Run demo app
        run: |
          cd demos/sample-javascript/
          npm ci
          npm run build
          npm run develop --no-live-reload --no-devtool &
          sleep 10 # crude
=======
      - name: install selenium webdrivers
        run: npm run install-webdrivers
>>>>>>> aea5d1cb

      - run: rm -v -f screenshots/*.png
      - run: npm test
      - run: dfx stop

      - name: Commit screenshots
        uses: EndBug/add-and-commit@v7.2.0
        if: ${{ github.event_name == 'pull_request' && matrix.start-flag == ''}}
        with:
          add: screenshots
          author_name: Screenshot Committer
          author_email: "<nobody@example.com>"
          message: "Updating selenium screenshots"
          # do not pull: if this branch is behind, then we might as well let
          # the pushing fail
          pull_strategy: "NO-PULL"

      - name: Archive test logs
        if: ${{ always() }}
        uses: actions/upload-artifact@v2
        with:
          name: e2e-test-log ${{ matrix.start-flag }}
          path: wdio.log

      - name: Archive screenshots
        if: ${{ always() }}
        uses: actions/upload-artifact@v2
        with:
          name: e2e-screenshots ${{ matrix.start-flag }}
          path: screenshots/**/*.png<|MERGE_RESOLUTION|>--- conflicted
+++ resolved
@@ -53,7 +53,6 @@
       - name: Deploy whoami canister
         run: cd demos/whoami && dfx deploy --no-wallet
 
-<<<<<<< HEAD
       - name: Run demo app
         run: |
           cd demos/sample-javascript/
@@ -61,10 +60,9 @@
           npm run build
           npm run develop --no-live-reload --no-devtool &
           sleep 10 # crude
-=======
+
       - name: install selenium webdrivers
         run: npm run install-webdrivers
->>>>>>> aea5d1cb
 
       - run: rm -v -f screenshots/*.png
       - run: npm test
