--- conflicted
+++ resolved
@@ -477,18 +477,12 @@
           dfx canister create --all
           dfx canister install test_app --wasm test_app.wasm
 
-<<<<<<< HEAD
       - name: Deploy VC issuer
         working-directory: demos/vc_issuer
         run: |
           dfx canister create issuer
           dfx canister install issuer --wasm vc_issuer.wasm.gz
 
-      - name: Start docker compose
-        run: scripts/start-selenium-env --no-hot-reload
-
-=======
->>>>>>> 9e92b640
       - run: npm ci
       - run: npm test
       - name: Run dev server
