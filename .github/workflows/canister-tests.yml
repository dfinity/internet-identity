# This describes all the tests we run on the canister code (various builds,
# haskell tests, selenium tests). The canister code is built in docker and the
# wasm is then reused by subsequent build steps. We build various flavors of
# the code, see `docker-build-...` for more info.
name: Canister tests

on:
  push:

jobs:

  #####################
  # The docker builds #
  #####################

  # The image shared by all builds, containing pre-built rust deps
  docker-build-base:
    runs-on: ubuntu-latest
    steps:
      - uses: actions/checkout@v3

      # We use buildx and its GitHub Actions caching support `type=gha`. For
      # more information, see
      # https://github.com/docker/build-push-action/issues/539
      - name: Set up docker buildx
        uses: docker/setup-buildx-action@v2

      - name: Build base Docker image
        uses: docker/build-push-action@v3
        with:
          context: .
          file: Dockerfile
          cache-from: type=gha,scope=cached-stage
          cache-to: type=gha,scope=cached-stage,mode=max
          outputs: type=cacheonly
          target: deps

  docker-build-ii:
    runs-on: ubuntu-latest
    needs: docker-build-base
    strategy:
      # NOTE: the 'name' in the matrix should match the asset filename, because it is used in
      # .github/actions/release to figure out the job ID.
      #
      # NOTE: if you modify the flavors, update the #flavors table in README.md
      matrix:
        include:
          # The production build
          - name: internet_identity_production.wasm
            II_FETCH_ROOT_KEY: 0
            II_DUMMY_CAPTCHA: 0
            II_DUMMY_AUTH: 0
            II_INSECURE_REQUESTS: 0

          # No captcha and fetching the root key, used in (our) tests, backend and
          # selenium.
          - name: internet_identity_test.wasm
            II_FETCH_ROOT_KEY: 1
            II_DUMMY_CAPTCHA: 1
            II_DUMMY_AUTH: 0
            II_INSECURE_REQUESTS: 0

          # Everything disabled, used by third party developers who only care
          # about the login flow
          - name: internet_identity_dev.wasm
            II_FETCH_ROOT_KEY: 1
            II_DUMMY_CAPTCHA: 1
            II_DUMMY_AUTH: 1
            II_INSECURE_REQUESTS: 1

    steps:
      - uses: actions/checkout@v3

      - name: Set up docker buildx
        uses: docker/setup-buildx-action@v2

      - name: Build ${{ matrix.name }}
        uses: docker/build-push-action@v3
        with:
          context: .
          file: Dockerfile
          build-args: |
            II_FETCH_ROOT_KEY=${{ matrix.II_FETCH_ROOT_KEY }}
            II_DUMMY_AUTH=${{ matrix.II_DUMMY_AUTH }}
            II_DUMMY_CAPTCHA=${{ matrix.II_DUMMY_CAPTCHA }}
            II_INSECURE_REQUESTS=${{ matrix.II_INSECURE_REQUESTS }}
          cache-from: type=gha,scope=cached-stage
          # Exports the artefacts from the final stage
          outputs: ./out
          target: scratch_internet_identity

      - run: sha256sum out/internet_identity.wasm
      - run: mv out/internet_identity.wasm ${{ matrix.name }}
      - name: 'Upload ${{ matrix.name }}'
        uses: actions/upload-artifact@v3
        with:
          # name is the name used to display and retrieve the artifact
          name: ${{ matrix.name }}
          # path is the name used as the file to upload and the name of the
          # downloaded file
          path: ${{ matrix.name }}

  docker-build-archive:
    runs-on: ubuntu-latest
    needs: docker-build-base
    steps:
      - uses: actions/checkout@v3

      - name: Set up docker buildx
        uses: docker/setup-buildx-action@v2

      - name: Build Archive Canister
        uses: docker/build-push-action@v3
        with:
          context: .
          file: Dockerfile
          cache-from: type=gha,scope=cached-stage
          # Exports the artefacts from the final stage
          outputs: ./out
          target: scratch_archive

      - run: mv out/archive.wasm archive.wasm
      - run: sha256sum archive.wasm
      - name: 'Upload archive.wasm'
        uses: actions/upload-artifact@v3
        with:
          # name is the name used to display and retrieve the artifact
          name: archive.wasm
          # path is the name used as the file to upload and the name of the
          # downloaded file
          path: archive.wasm

  wasm-size:
    runs-on: ubuntu-latest
    needs: docker-build-ii
    steps:
      - uses: actions/checkout@v3
      - name: 'Download wasm'
        uses: actions/download-artifact@v3
        with:
          name: internet_identity_production.wasm
          path: .
      - id: record-size
        uses: ./.github/actions/file-size
        with:
          file: internet_identity_production.wasm
          save: ${{ github.ref == 'refs/heads/main' }}
      - name: "Check canister size"
        run: |
          max_size=3670016 # maximum canister size, in bytes
          actual_size=${{ steps.record-size.outputs.size }}
          if (( actual_size > max_size ))
          then
            echo "Canister size too big"
            echo "($actual_size > $max_size)"
            exit 1
          fi

  test-app-build:
    runs-on: ubuntu-latest
    steps:
      - uses: actions/checkout@v3
      - uses: actions/cache@v3
        with:
          path: |
            ~/.cargo/registry
            ~/.cargo/git
            demos/test-app/target
          key: ${{ runner.os }}-cargo-${{ hashFiles('demos/test-app/Cargo.lock', 'rust-toolchain.toml') }}
      - uses: ./.github/actions/bootstrap
      - uses: ./.github/actions/setup-node
      - name: "Build test app canister"
        working-directory: demos/test-app
        run: ./build.sh
      - name: 'Upload test app'
        uses: actions/upload-artifact@v3
        with:
          # name is the name used to display and retrieve the artifact
          name: test_app.wasm
          # path is the name used as the file to upload and the name of the
          # downloaded file
          path: ./demos/test-app/test_app.wasm

  ###########################
  # The Rust canister tests #
  ###########################

  # Run the tests, user the output of the docker build as Wasm module
  # (note: this runs _all_ cargo tests)
  canister-tests:
    runs-on: ${{ matrix.os }}
    needs: [docker-build-ii, docker-build-archive]
    strategy:
      matrix:
        os: [ ubuntu-latest, macos-latest ]
    steps:
      - name: Install protobuf compiler (linux)
        if: ${{ matrix.os  == 'ubuntu-latest' }}
        run: |
          sudo apt update && sudo apt install -y protobuf-compiler
          protoc --version

      - name: Install protobuf compiler (macos)
        if: ${{ matrix.os == 'macos-latest' }}
        run: |
          brew install protobuf
          protoc --version

      - uses: actions/checkout@v3
        with:
          # Pull a deep copy so that we can set meaningful timestamps across builds, based on the commit history
          fetch-depth: '0'

      # Figure out which commit modified what. Each commit defined here is used as a cache layer.
      # We use those commit shas as cache keys. Since cargo uses timestamp-based comparison,
      # each cache layer is retrieved and timestamped when the particular commit is checked out,
      # so that checking out a later commit tells cargo which files are newer (since git will
      # update the mtime of newer files)
      - name: Retrieve commit information
        id: git_info
        run: |
          # Last time dependencies or toolchain were updated; used for ~/.cargo and dependencies
          commit_deps=$(git log -1 --pretty=format:%H -- Cargo.* src/*/Cargo.toml rust-toolchain.toml)
          echo "commit_deps=$commit_deps" >> "$GITHUB_OUTPUT"
          echo "deps: $commit_deps"

<<<<<<< HEAD
          # Last time the canister code was modified
          commit_canister=$(git log -1 --pretty=format:%H -- 'src/**' ':^src/frontend')
          echo "commit_canister=$commit_canister" >> "$GITHUB_OUTPUT"
=======
          # Last time dependencies or toolchain or the canister code was modified
          commit_canister=$(git log -1 --pretty=format:%H -- 'Cargo.*' 'rust-toolchain.toml' 'src/**' ':^src/frontend')
          echo "::set-output name=commit_canister::$commit_canister"
>>>>>>> 73f12397
          echo "canister: $commit_canister"

          # This commit
          commit_now=$(git log -1 --pretty=format:%H)
          echo "commit_now=$commit_now" >> $GITHUB_OUTPUT
          echo "now: $commit_now"

      - uses: ./.github/actions/bootstrap

      # Rustup only installs cargo on the first call, so we use a dedicated step to get a good idea of how
      # time is spent in each step separately
      - run: cargo check --help

      - name: Create dummy assets
        run: |
          mkdir dist
          touch dist/index.html
          touch dist/index.js.gz
          touch dist/index.css
          touch dist/loader.webp
          touch dist/favicon.ico
          touch dist/ic-badge.svg

      # Caching ~/.cargo

      # At every step (cargo cache, deps, etc) we store the cache content to a temporary
      # directory so that the cache is kept as it was right after the layer build until
      # the actions/cache post step is run (which only then uploads the cache)
      - uses: actions/cache@v3
        id: cache-dot-cargo
        with:
          path: /tmp/dot-cargo
          key: ${{ runner.os }}-${{ steps.git_info.outputs.commit_deps }}-dot-cargo

      - run: git checkout ${{ steps.git_info.outputs.commit_deps }}

      - name: Cargo cache (recovery)
        if: steps.cache-dot-cargo.outputs.cache-hit == 'true'
        run: |
          rsync -av "/tmp/dot-cargo/" "$HOME/.cargo/"
          find "$HOME/.cargo/" -exec touch -t "$(date +%Y%m%d%H%M.%S)" {} +

      - name: Cargo cache (build)
        run: cargo fetch --locked

      - name: Cargo cache (save to cache)
        if: steps.cache-dot-cargo.outputs.cache-hit != 'true'
        run: rsync -av "$HOME/.cargo/" "/tmp/dot-cargo/"

      # Caching external dependencies

      - uses: actions/cache@v3
        id: cache-deps
        with:
          path: /tmp/target-deps
          key: ${{ runner.os }}-${{ steps.git_info.outputs.commit_deps }}-deps

      - name: Dependencies (recovery)
        if: steps.cache-deps.outputs.cache-hit == 'true'
        run: |
          rsync -av "/tmp/target-deps/" "$PWD/target/"
          mtime=$(date +%Y%m%d%H%M.%S)
          find ./target -exec touch -t "$mtime" {} +
          # Here we touch the cache itself so that when diffing (with --compare-dest)
          # rsync knows what is _newer_ than what we've restored here
          find "/tmp/target-deps/" -exec touch -t "$mtime" {} +

      - name: Dependencies (build)
        run: cargo build --tests --release --frozen

      - name: Dependencies (save to cache)
        if: steps.cache-deps.outputs.cache-hit != 'true'
        run: rsync -av "$PWD/target/" "/tmp/target-deps/"

      # Caching canister code and tests

      - uses: actions/cache@v3
        id: cache-canister
        with:
          path: /tmp/target-canister
          key: ${{ runner.os }}-${{ steps.git_info.outputs.commit_canister }}-canister

      - run: git checkout ${{ steps.git_info.outputs.commit_canister }}

      - name: Canister code (recover)
        if: steps.cache-canister.outputs.cache-hit == 'true'
        run: |
          # Set timestamps so that --compare-dest below knows what (not) to save
          find /tmp/target-canister -exec touch -t "$(date +%Y%m%d%H%M.%S)" {} +
          rsync -av /tmp/target-canister/ "$PWD/target/"

      - name: Canister code (build)
        run: cargo build --tests --release --frozen

      - name: Canister code (save to cache)
        if: steps.cache-canister.outputs.cache-hit != 'true'
        # Here we only store what's been built since the dependency cache restore. Saving the whole
        # ./target again would take another ~800MB (compressed) whereas the diff only takes ~20MB.
        run: rsync -av --compare-dest="/tmp/target-deps/" "$PWD/target/" "/tmp/target-canister/"

      # Build the tests
      - name: Build
        run: |
          git checkout ${{ steps.git_info.outputs.commit_now }}
          cargo build --tests --release --frozen

      - name: 'Download II wasm'
        uses: actions/download-artifact@v3
        with:
          name: internet_identity_test.wasm
          path: .

      - name: 'Download archive wasm'
        uses: actions/download-artifact@v3
        with:
          name: archive.wasm
          path: .

      - name: Run Tests
        run: |
          mv internet_identity_test.wasm internet_identity.wasm
          # NOTE: Here we download a changing asset (i.e. the latest release) meaning that in some rare cases (after a new release)
          # PRs that used to be green may become red (if the new release broke something). While this is not CI best practice, it's
          # a relatively small price to pay to make sure PRs are always tested against the latest release.
          curl -sSL https://github.com/dfinity/internet-identity/releases/latest/download/internet_identity_test.wasm -o internet_identity_previous.wasm
          cargo test --release
        env:
          RUST_BACKTRACE: 1

  ######################
  # The selenium tests #
  ######################

  selenium:
    runs-on: ubuntu-latest
    needs: [docker-build-ii, test-app-build]
    strategy:
      matrix:
        device: [ 'desktop', 'mobile' ]
        # Specify some shards for jest (a jest instance will only run a subset of files
        # based on the shard assigned to it)
        # The jest parameter is actually 1/N, 2/N etc but we use a artifact-friendly
        # version here (with underscore).
        shard: [ '1_3', '2_3', '3_3' ]
      # Make sure that one failing test does not cancel all other matrix jobs
      fail-fast: false

    steps:
      - uses: actions/checkout@v3
      - uses: ./.github/actions/setup-node

      - uses: ./.github/actions/setup-dfx

      # Helps with debugging
      - name: Show versions
        run: |
          echo dfx --version
          dfx --version
          echo node --version
          node --version
          echo docker --version
          docker --version

      - name: 'Run dfx'
        run: dfx start --background

      - name: 'Download II wasm'
        uses: actions/download-artifact@v3
        with:
          name: internet_identity_test.wasm
          path: .

      - name: 'Download test app wasm'
        uses: actions/download-artifact@v3
        with:
          name: test_app.wasm
          path: demos/test-app

      - name: Deploy Internet Identity
        run: |
          dfx canister create --all
          dfx canister install internet_identity --wasm internet_identity_test.wasm

      - name: Deploy test app
        working-directory: demos/test-app
        run: |
          dfx canister create --all
          dfx canister install test_app --wasm test_app.wasm

      - name: Start docker compose
        run: scripts/start-selenium-env --no-hot-reload

      - run: npm ci
      - run: npm test
      - run: "SCREEN=${{ matrix.device }} npm run test:e2e -- --shard=$(tr <<<'${{ matrix.shard }}' -s _ /)" # replace 1_N with 1/N
      - name: Collect docker logs
        working-directory: docker-test-env
        if: ${{ always() }}
        run: docker compose logs > ../docker-compose.log

      - name: Stop dfx
        run: dfx stop

      - name: Shut down docker services
        working-directory: docker-test-env
        run: docker compose down

      - name: Archive test logs
        if: ${{ always() }}
        uses: actions/upload-artifact@v3
        with:
          name: e2e-test-log-${{ matrix.device }}-${{ matrix.shard }}
          path: ./*.log

      - name: Archive test failures
        if: ${{ always() }}
        uses: actions/upload-artifact@v3
        with:
          name: e2e-test-failures-${{ matrix.device }}-${{ matrix.shard }}
          path: test-failures/*
          if-no-files-found: ignore

  using-dev-build:
    runs-on: ubuntu-latest
    needs: docker-build-ii
    steps:
      - uses: actions/checkout@v3

      - run: |
          sudo apt-get update
          sudo apt-get --only-upgrade install google-chrome-stable
          google-chrome --version

      - uses: ./.github/actions/setup-node
      - uses: ./.github/actions/setup-dfx

      # Helps with debugging
      - name: Show versions
        run: |
          echo dfx --version
          dfx --version

      - name: Start replica
        run: |
          dfx start --background

      - name: 'Download wasm'
        uses: actions/download-artifact@v3
        with:
          name: internet_identity_dev.wasm
          path: .

      - name: Deploy II and run tests
        run: |
          set -euo pipefail

          # Copy example to make sure it does not rely on living inside the II repo
          builddir=$(mktemp -d)
          cp -r ./demos/using-dev-build/. "$builddir"
          pushd "$builddir"

          # Install npm deps
          npm ci

          # Create a fake curl so that we use this build's wasm and did files; also create "witness"
          # files to make sure the fake curl was run (rm $witness_foo will fail otherwise)
          witnesses=$(mktemp -d); witness_wasm="$witnesses/wasm"; witness_did="$witnesses/did"
          curl_dir=$(mktemp -d)

          cat > "$curl_dir/curl" << EOF
          #!/usr/bin/env bash
          case "\$*" in
            *"internet_identity.wasm"*)
              cp "$GITHUB_WORKSPACE"/internet_identity_dev.wasm ./internet_identity.wasm && touch $witness_wasm
              ;;
            *"internet_identity.did"*)
              cp "$GITHUB_WORKSPACE"/src/internet_identity/internet_identity.did ./internet_identity.did && touch $witness_did
              ;;
            *)
              echo "unexpected arguments: \$*"
              exit 1
              ;;
          esac
          EOF

          chmod +x $curl_dir/curl
          PATH=$curl_dir:$PATH dfx deploy --no-wallet --argument '(null)'
          rm -rf "$curl_dir"; rm "$witness_wasm"; rm "$witness_did"; rmdir "$witnesses"

          npm run test

          # Clean up temp files
          rm internet_identity.wasm; rm internet_identity.did
          popd
          rm -rf "$builddir"

      - name: Stop replica
        run: |
          dfx stop

  # This deploys the production build to mainnet, to a canister that we use for release testing.
  deploy:
    runs-on: ubuntu-latest
    if: startsWith(github.ref, 'refs/tags/release-')
    needs: docker-build-ii
    steps:
      - uses: actions/checkout@v3

      - name: 'Install dfx'
        run: DFX_VERSION=0.10.1 sh -ci "$(curl -fsSL https://sdk.dfinity.org/install.sh)"

      - name: 'Download wasm'
        uses: actions/download-artifact@v3
        with:
          name: internet_identity_production.wasm
          path: .

      - name: 'Install key'
        env:
          DFX_DEPLOY_KEY: ${{ secrets.DFX_DEPLOY_KEY }}
        run: |
          key_pem=$(mktemp)
          printenv "DFX_DEPLOY_KEY" > "$key_pem"
          dfx identity import --disable-encryption --force default "$key_pem"
          rm "$key_pem"

      - name: "Deploy"
        run: |
          mv internet_identity_production.wasm internet_identity.wasm
          wallet="cvthj-wyaaa-aaaad-aaaaq-cai"
          dfx canister --network ic --wallet "$wallet" install --mode upgrade \
            --argument '(null)' \
            internet_identity


  # This ... releases
  release:
    runs-on: ubuntu-latest
    if: startsWith(github.ref, 'refs/tags/release-')
    needs: docker-build-ii

    steps:
      - uses: actions/checkout@v3

      - name: 'Download wasm'
        uses: actions/download-artifact@v3
        with:
          name: internet_identity_test.wasm
          path: .

      - name: 'Download wasm'
        uses: actions/download-artifact@v3
        with:
          name: internet_identity_dev.wasm
          path: .

      - name: 'Download wasm'
        uses: actions/download-artifact@v3
        with:
          name: internet_identity_production.wasm
          path: .

      - name: 'Download wasm'
        uses: actions/download-artifact@v3
        with:
          name: archive.wasm
          path: .

      - name: Prepare release
        uses: ./.github/actions/release
        id: prepare-release
        with:
          assets: |
            internet_identity_production.wasm
            internet_identity_dev.wasm
            internet_identity_test.wasm
            archive.wasm
          token: ${{ secrets.GITHUB_TOKEN }}

      - name: Publish release
        run: |
          ./scripts/release \
            --tag ${{ github.ref }} \
            --notes-file ${{ steps.prepare-release.outputs.notes-file }} \
            -- \
            internet_identity_production.wasm \
            internet_identity_dev.wasm \
            internet_identity_test.wasm \
            src/internet_identity/internet_identity.did \
            archive.wasm
        env:
          # populated by GitHub Actions
          # https://docs.github.com/en/actions/security-guides/automatic-token-authentication#using-the-github_token-in-a-workflow
          GITHUB_TOKEN: ${{ secrets.GITHUB_TOKEN }}

  clean-build:
    runs-on: ${{ matrix.os }}
    if: ${{ github.ref == 'refs/heads/main' }}
    needs: docker-build-ii
    strategy:
      matrix:
        os: [ ubuntu-22.04, ubuntu-20.04, ubuntu-18.04, macos-11, macos-12 ]
    steps:
      - uses: actions/checkout@v3
      - name: 'Download wasm'
        uses: actions/download-artifact@v3
        with:
          name: internet_identity_production.wasm
          path: .
      - run: |
          sha256=$(shasum -a 256 ./internet_identity_production.wasm | cut -d ' ' -f1)
          echo "sha256=$sha256" >> "$GITHUB_OUTPUT"
        id: sha256

      - uses: ./.github/actions/check-build
        with:
          # we check that ubuntu builds match the docker build
          sha256: ${{ startsWith(matrix.os, 'ubuntu') && steps.sha256.outputs.sha256 || '' }}<|MERGE_RESOLUTION|>--- conflicted
+++ resolved
@@ -224,15 +224,9 @@
           echo "commit_deps=$commit_deps" >> "$GITHUB_OUTPUT"
           echo "deps: $commit_deps"
 
-<<<<<<< HEAD
-          # Last time the canister code was modified
-          commit_canister=$(git log -1 --pretty=format:%H -- 'src/**' ':^src/frontend')
-          echo "commit_canister=$commit_canister" >> "$GITHUB_OUTPUT"
-=======
           # Last time dependencies or toolchain or the canister code was modified
           commit_canister=$(git log -1 --pretty=format:%H -- 'Cargo.*' 'rust-toolchain.toml' 'src/**' ':^src/frontend')
-          echo "::set-output name=commit_canister::$commit_canister"
->>>>>>> 73f12397
+          echo "commit_canister=$commit_canister" >> "$GITHUB_OUTPUT"
           echo "canister: $commit_canister"
 
           # This commit
