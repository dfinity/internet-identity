--- conflicted
+++ resolved
@@ -18,7 +18,6 @@
     outputs:
       ref: ${{ steps.release.outputs.ref }}
       prod_sha256: ${{ steps.release.outputs.prod_sha256 }}
-      dev_sha256: ${{ steps.release.outputs.dev_sha256 }}
     runs-on: ubuntu-latest
     steps:
       - name: Get latest release information
@@ -31,15 +30,8 @@
             echo "expected a release ref, got '$latest_release_ref'"
             exit 1
           fi
-<<<<<<< HEAD
           curl --silent -SL "https://github.com/dfinity/internet-identity/releases/download/$latest_release_ref/internet_identity_production.wasm.gz" -o internet_identity_previous.wasm.gz
           latest_prod_release_sha256=$(shasum -a 256 ./internet_identity_previous.wasm.gz | cut -d ' ' -f1)
-=======
-          curl --silent -SL "https://github.com/dfinity/internet-identity/releases/download/$latest_release_ref/internet_identity_production.wasm.gz" -o internet_identity_production.wasm.gz
-          curl --silent -SL "https://github.com/dfinity/internet-identity/releases/download/$latest_release_ref/internet_identity_dev.wasm.gz" -o internet_identity_dev.wasm.gz
-          latest_prod_release_sha256=$(shasum -a 256 ./internet_identity_production.wasm.gz | cut -d ' ' -f1)
-          latest_dev_release_sha256=$(shasum -a 256 ./internet_identity_dev.wasm.gz | cut -d ' ' -f1)
->>>>>>> 9580e3dc
           echo latest release is "$latest_release_ref"
           echo latest prod release sha256 is "$latest_prod_release_sha256"
           echo "ref=$latest_release_ref" >> "$GITHUB_OUTPUT"
