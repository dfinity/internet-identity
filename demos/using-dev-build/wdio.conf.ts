--- conflicted
+++ resolved
@@ -21,11 +21,8 @@
           "headless",
           "disable-gpu",
           "disable-dev-shm-usage",
-<<<<<<< HEAD
-=======
           // Required for CI runners using >=Ubuntu 24.04
           // @see https://github.com/SeleniumHQ/selenium/issues/14609
->>>>>>> a68981cd
           "--no-sandbox",
         ],
       },
