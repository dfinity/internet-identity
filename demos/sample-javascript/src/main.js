--- conflicted
+++ resolved
@@ -21,10 +21,6 @@
     authClient.login({
       identityProvider: idpUrlEl.value,
       onSuccess: async () => {
-<<<<<<< HEAD
-        console.log("asdf");
-=======
->>>>>>> c98e5118
         principalEl.innerText = await authClient.getIdentity().getPrincipal();
       },
     });
@@ -44,7 +40,7 @@
   // or already authenticated agent, or parsing the redirect from window.location.
   const idlFactory = ({ IDL }) =>
     IDL.Service({
-      whoami: IDL.Func([], [IDL.Principal], ['query']),
+      whoami: IDL.Func([], [IDL.Principal], ["query"]),
     });
 
   const canisterId = Principal.fromText(canisterIdEl.value);
