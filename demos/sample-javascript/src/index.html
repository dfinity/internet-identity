<html>
  <body>
    <div>
      <h1>Identity</h1>
      <h2>Sign In</h2>
      <div>
        <label for="idpUrl" style="display: inline-block; width: 120px"
          >Identity Provider:
        </label>
        <input
          type="text"
          id="idpUrl"
<<<<<<< HEAD
          value="https://identity.messaging.ic0.app/#authorize"
=======
          value="https://identity.ic0.app/"
>>>>>>> c98e5118
        />
      </div>
      <button id="signinBtn">Sign In</button>
      <button id="signoutBtn">Sign Out</button>
      <h2>Principal:</h2>
      <div id="principal"></div>
    </div>

    <div>
      <h1>Contact the IC</h1>
      <label for="hostUrl" style="display: inline-block; width: 120px"
        >Replica URL:
      </label>
<<<<<<< HEAD
      <input type="text" id="hostUrl" value="https://gw.dfinity.network/" />
=======
      <input type="text" id="hostUrl" value="https://boundary.ic0.app/" />
>>>>>>> c98e5118
      <br />
      <label for="canisterId" style="display: inline-block; width: 120px"
        >Canister ID:
      </label>
      <input type="text" id="canisterId" value="4k2wq-cqaaa-aaaab-qac7q-cai" />
    </div>
    <div>
      <button id="whoamiBtn">Who Am I?</button>
      <div id="whoamiResponse"></div>
    </div>
  </body>
</html><|MERGE_RESOLUTION|>--- conflicted
+++ resolved
@@ -7,15 +7,9 @@
         <label for="idpUrl" style="display: inline-block; width: 120px"
           >Identity Provider:
         </label>
-        <input
-          type="text"
-          id="idpUrl"
-<<<<<<< HEAD
-          value="https://identity.messaging.ic0.app/#authorize"
-=======
-          value="https://identity.ic0.app/"
->>>>>>> c98e5118
-        />
+        <input type="text" id="idpUrl" <<<<<<< HEAD
+        value="https://identity.messaging.ic0.app/#authorize" =======
+        value="https://identity.ic0.app/" >>>>>>> main />
       </div>
       <button id="signinBtn">Sign In</button>
       <button id="signoutBtn">Sign Out</button>
@@ -28,11 +22,7 @@
       <label for="hostUrl" style="display: inline-block; width: 120px"
         >Replica URL:
       </label>
-<<<<<<< HEAD
-      <input type="text" id="hostUrl" value="https://gw.dfinity.network/" />
-=======
       <input type="text" id="hostUrl" value="https://boundary.ic0.app/" />
->>>>>>> c98e5118
       <br />
       <label for="canisterId" style="display: inline-block; width: 120px"
         >Canister ID:
