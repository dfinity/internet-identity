use crate::consent_message::{get_vc_consent_message, SupportedLanguage};
use candid::{candid_method, CandidType, Deserialize, Principal};
use canister_sig_util::signature_map::{SignatureMap, LABEL_SIG};
use canister_sig_util::{extract_raw_root_pk_from_der, CanisterSigPublicKey, IC_ROOT_PK_DER};
use ic_cdk::api::{caller, set_certified_data, time};
use ic_cdk_macros::{init, query, update};
use ic_certification::{fork_hash, labeled_hash, pruned, Hash};
use ic_stable_structures::storable::Bound;
use ic_stable_structures::{DefaultMemoryImpl, RestrictedMemory, StableCell, Storable};
use identity_core::common::{Timestamp, Url};
use identity_core::convert::FromJson;
use identity_credential::credential::{Credential, CredentialBuilder, Subject};
use include_dir::{include_dir, Dir};
use serde_bytes::ByteBuf;
use serde_json::json;
use sha2::{Digest, Sha256};
use std::borrow::Cow;
use std::cell::RefCell;
use std::collections::HashSet;
use vc_util::issuer_api::{
    ArgumentValue, CredentialSpec, GetCredentialRequest, Icrc21ConsentInfo, Icrc21Error,
    Icrc21ErrorInfo, Icrc21VcConsentMessageRequest, IssueCredentialError, IssuedCredentialData,
    PrepareCredentialRequest, PreparedCredentialData, SignedIdAlias,
};
use vc_util::{
    did_for_principal, get_verified_id_alias_from_jws, vc_jwt_to_jws, vc_signing_input,
    vc_signing_input_hash, AliasTuple,
};
use SupportedCredentialType::{UniversityDegree, VerifiedAdult, VerifiedEmployee};

use asset_util::{collect_assets, CertifiedAssets, DirectoryTraversalMode};
use ic_cdk::api;
use ic_cdk_macros::post_upgrade;
use DirectoryTraversalMode::IncludeSubdirs;

mod consent_message;

/// We use restricted memory in order to ensure the separation between non-managed config memory (first page)
/// and the managed memory for potential other data of the canister.
type Memory = RestrictedMemory<DefaultMemoryImpl>;
type ConfigCell = StableCell<IssuerConfig, Memory>;

const MINUTE_NS: u64 = 60 * 1_000_000_000;
const PROD_II_CANISTER_ID: &str = "rdmx6-jaaaa-aaaaa-aaadq-cai";
// The expiration of issued verifiable credentials.
const VC_EXPIRATION_PERIOD_NS: u64 = 15 * MINUTE_NS;
const VC_EMPLOYER_NAME: &str = "DFINITY Foundation";
const VC_INSTITUTION_NAME: &str = "DFINITY College of Engineering";

#[derive(Debug)]
pub enum SupportedCredentialType {
    VerifiedEmployee(String),
    UniversityDegree(String),
    VerifiedAdult(u16),
}

thread_local! {
    /// Static configuration of the canister set by init() or post_upgrade().
    static CONFIG: RefCell<ConfigCell> = RefCell::new(ConfigCell::init(config_memory(), IssuerConfig::default()).expect("failed to initialize stable cell"));
    static SIGNATURES : RefCell<SignatureMap> = RefCell::new(SignatureMap::default());
    static EMPLOYEES : RefCell<HashSet<Principal>> = RefCell::new(HashSet::new());
    static GRADUATES : RefCell<HashSet<Principal>> = RefCell::new(HashSet::new());
    static ADULTS : RefCell<HashSet<Principal>> = RefCell::new(HashSet::new());

    // Assets for the management app
    static ASSETS: RefCell<CertifiedAssets> = RefCell::new(CertifiedAssets::default());
}

/// Reserve the first stable memory page for the configuration stable cell.
fn config_memory() -> Memory {
    RestrictedMemory::new(DefaultMemoryImpl::default(), 0..1)
}

#[cfg(target_arch = "wasm32")]
use ic_cdk::println;

#[derive(CandidType, Deserialize)]
struct IssuerConfig {
    /// Root of trust for checking canister signatures.
    ic_root_key_raw: Vec<u8>,
    /// List of canister ids that are allowed to provide id alias credentials.
    idp_canister_ids: Vec<Principal>,
}

impl Storable for IssuerConfig {
    fn to_bytes(&self) -> Cow<[u8]> {
        Cow::Owned(candid::encode_one(self).expect("failed to encode IssuerConfig"))
    }
    fn from_bytes(bytes: Cow<[u8]>) -> Self {
        candid::decode_one(&bytes).expect("failed to decode IssuerConfig")
    }
    const BOUND: Bound = Bound::Unbounded;
}

impl Default for IssuerConfig {
    fn default() -> Self {
        Self {
            ic_root_key_raw: extract_raw_root_pk_from_der(IC_ROOT_PK_DER)
                .expect("failed to extract raw root pk from der"),
            idp_canister_ids: vec![Principal::from_text(PROD_II_CANISTER_ID).unwrap()],
        }
    }
}

impl From<IssuerInit> for IssuerConfig {
    fn from(init: IssuerInit) -> Self {
        Self {
            ic_root_key_raw: extract_raw_root_pk_from_der(&init.ic_root_key_der)
                .expect("failed to extract raw root pk from der"),
            idp_canister_ids: init.idp_canister_ids,
        }
    }
}

#[derive(CandidType, Deserialize)]
struct IssuerInit {
    /// Root of trust for checking canister signatures.
    ic_root_key_der: Vec<u8>,
    /// List of canister ids that are allowed to provide id alias credentials.
    idp_canister_ids: Vec<Principal>,
}

#[init]
#[candid_method(init)]
fn init(init_arg: Option<IssuerInit>) {
    if let Some(init) = init_arg {
        apply_config(init);
    };

    init_assets();
}

#[post_upgrade]
fn post_upgrade(init_arg: Option<IssuerInit>) {
    init(init_arg);
}

#[update]
#[candid_method]
fn configure(config: IssuerInit) {
    apply_config(config);
}

fn apply_config(init: IssuerInit) {
    CONFIG
        .with_borrow_mut(|config_cell| config_cell.set(IssuerConfig::from(init)))
        .expect("failed to apply issuer config");
}

fn authorize_vc_request(
    alias: &SignedIdAlias,
    expected_vc_subject: &Principal,
    current_time_ns: u128,
) -> Result<AliasTuple, IssueCredentialError> {
    CONFIG.with_borrow(|config| {
        let config = config.get();

        for idp_canister_id in &config.idp_canister_ids {
            if let Ok(alias_tuple) = get_verified_id_alias_from_jws(
                &alias.credential_jws,
                expected_vc_subject,
                idp_canister_id,
                &config.ic_root_key_raw,
                current_time_ns,
            ) {
                return Ok(alias_tuple);
            }
        }
        Err(IssueCredentialError::InvalidIdAlias(
            "id alias could not be verified".to_string(),
        ))
    })
}

#[update]
#[candid_method]
async fn prepare_credential(
    req: PrepareCredentialRequest,
) -> Result<PreparedCredentialData, IssueCredentialError> {
    let alias_tuple = match authorize_vc_request(&req.signed_id_alias, &caller(), time().into()) {
        Ok(alias_tuple) => alias_tuple,
        Err(err) => return Err(err),
    };
    let credential_type = match verify_credential_spec(&req.credential_spec) {
        Ok(credential_type) => credential_type,
        Err(err) => {
            return Err(IssueCredentialError::UnsupportedCredentialSpec(err));
        }
    };

    let credential = match prepare_credential_payload(&credential_type, &alias_tuple) {
        Ok(credential) => credential,
        Err(err) => return Result::<PreparedCredentialData, IssueCredentialError>::Err(err),
    };
    let seed = calculate_seed(&alias_tuple.id_alias);
    let canister_id = ic_cdk::id();
    let canister_sig_pk = CanisterSigPublicKey::new(canister_id, seed.to_vec());
    let credential_jwt = credential
        .serialize_jwt()
        .expect("internal: JWT serialization failure");
    let signing_input =
        vc_signing_input(&credential_jwt, &canister_sig_pk).expect("failed getting signing_input");
    let msg_hash = vc_signing_input_hash(&signing_input);

    SIGNATURES.with(|sigs| {
        let mut sigs = sigs.borrow_mut();
        sigs.add_signature(seed.as_ref(), msg_hash);
    });
    update_root_hash();
    Ok(PreparedCredentialData {
        prepared_context: Some(ByteBuf::from(credential_jwt.as_bytes())),
    })
}

fn update_root_hash() {
    SIGNATURES.with_borrow(|sigs| {
        ASSETS.with_borrow(|assets| {
            let prefixed_root_hash = fork_hash(
                // NB: Labels added in lexicographic order.
                &assets.root_hash(),
                &labeled_hash(LABEL_SIG, &sigs.root_hash()),
            );

            set_certified_data(&prefixed_root_hash[..]);
        })
    })
}

#[query]
#[candid_method(query)]
fn get_credential(req: GetCredentialRequest) -> Result<IssuedCredentialData, IssueCredentialError> {
    let alias_tuple = match authorize_vc_request(&req.signed_id_alias, &caller(), time().into()) {
        Ok(alias_tuple) => alias_tuple,
        Err(err) => return Result::<IssuedCredentialData, IssueCredentialError>::Err(err),
    };
    if let Err(err) = verify_credential_spec(&req.credential_spec) {
        return Result::<IssuedCredentialData, IssueCredentialError>::Err(
            IssueCredentialError::UnsupportedCredentialSpec(err),
        );
    }
    let subject_principal = alias_tuple.id_alias;
    let seed = calculate_seed(&subject_principal);
    let canister_id = ic_cdk::id();
    let canister_sig_pk = CanisterSigPublicKey::new(canister_id, seed.to_vec());
    let prepared_context = match req.prepared_context {
        Some(context) => context,
        None => {
            return Result::<IssuedCredentialData, IssueCredentialError>::Err(internal_error(
                "missing prepared_context",
            ))
        }
    };
    let credential_jwt = match String::from_utf8(prepared_context.into_vec()) {
        Ok(s) => s,
        Err(_) => {
            return Result::<IssuedCredentialData, IssueCredentialError>::Err(internal_error(
                "invalid prepared_context",
            ))
        }
    };
    let signing_input =
        vc_signing_input(&credential_jwt, &canister_sig_pk).expect("failed getting signing_input");
    let message_hash = vc_signing_input_hash(&signing_input);
    let sig_result = SIGNATURES.with(|sigs| {
        let sig_map = sigs.borrow();
        let certified_assets_root_hash = ASSETS.with_borrow(|assets| assets.root_hash());
        sig_map.get_signature_as_cbor(&seed, message_hash, Some(certified_assets_root_hash))
    });
    let sig = match sig_result {
        Ok(sig) => sig,
        Err(e) => {
            return Result::<IssuedCredentialData, IssueCredentialError>::Err(
                IssueCredentialError::SignatureNotFound(format!(
                    "signature not prepared or expired: {}",
                    e
                )),
            );
        }
    };
    let vc_jws =
        vc_jwt_to_jws(&credential_jwt, &canister_sig_pk, &sig).expect("failed constructing JWS");
    Result::<IssuedCredentialData, IssueCredentialError>::Ok(IssuedCredentialData { vc_jws })
}

#[update]
#[candid_method]
async fn vc_consent_message(
    req: Icrc21VcConsentMessageRequest,
) -> Result<Icrc21ConsentInfo, Icrc21Error> {
    let credential_type = match verify_credential_spec(&req.credential_spec) {
        Ok(credential_type) => credential_type,
        Err(err) => {
            return Err(Icrc21Error::UnsupportedCanisterCall(Icrc21ErrorInfo {
                description: err,
            }));
        }
    };
    get_vc_consent_message(&credential_type, &SupportedLanguage::from(req.preferences))
}

fn verify_credential_spec(spec: &CredentialSpec) -> Result<SupportedCredentialType, String> {
    match spec.credential_type.as_str() {
        "VerifiedEmployee" => {
            verify_single_argument(
                spec,
                "employerName",
                ArgumentValue::String(VC_EMPLOYER_NAME.to_string()),
            )?;
            Ok(VerifiedEmployee(VC_EMPLOYER_NAME.to_string()))
        }
        "UniversityDegreeCredential" => {
            verify_single_argument(
                spec,
                "institutionName",
                ArgumentValue::String(VC_INSTITUTION_NAME.to_string()),
            )?;
            Ok(UniversityDegree(VC_INSTITUTION_NAME.to_string()))
        }
        "VerifiedAdult" => {
            verify_single_argument(spec, "age_at_least", ArgumentValue::Int(18))?;
            Ok(VerifiedAdult(18))
        }
        other => Err(format!("Credential {} is not supported", other)),
    }
}

// Verifies that the credential spec `spec` contains an argument `expected_argument`
// with the value `expected_value`.
fn verify_single_argument(
    spec: &CredentialSpec,
    expected_argument: &str,
    expected_value: ArgumentValue,
) -> Result<(), String> {
    fn missing_argument_error(
        spec: &CredentialSpec,
        expected_argument: &str,
    ) -> Result<(), String> {
        Err(format!(
            "Missing argument '{}' for credential {}",
            expected_argument, spec.credential_type
        ))
    }

    let Some(arguments) = &spec.arguments else {
        return missing_argument_error(spec, expected_argument);
    };
    let Some(value) = arguments.get(expected_argument) else {
        return missing_argument_error(spec, expected_argument);
    };

    if value != &expected_value {
        return Err(format!(
            "Unsupported value for argument '{}': expected '{}', got '{}'",
            expected_argument, expected_value, value
        ));
    }

    let unexpected_arguments: Vec<&String> = arguments
        .keys()
        .filter(|k| k.as_str() != expected_argument)
        .collect();
    if !unexpected_arguments.is_empty() {
        return Err(format!(
            "Unexpected arguments for credential {}: {:?}",
            spec.credential_type, unexpected_arguments
        ));
    }
    Ok(())
}

#[update]
#[candid_method]
fn add_employee(employee_id: Principal) -> String {
    EMPLOYEES.with_borrow_mut(|employees| employees.insert(employee_id));
    format!("Added employee {}", employee_id)
}

#[update]
#[candid_method]
fn add_graduate(graduate_id: Principal) -> String {
    GRADUATES.with_borrow_mut(|graduates| graduates.insert(graduate_id));
    format!("Added graduate {}", graduate_id)
}

#[update]
#[candid_method]
fn add_adult(adult_id: Principal) -> String {
    ADULTS.with_borrow_mut(|adults| adults.insert(adult_id));
    format!("Added adult {}", adult_id)
}

#[query]
#[candid_method(query)]
pub fn http_request(req: HttpRequest) -> HttpResponse {
    let parts: Vec<&str> = req.url.split('?').collect();
    let path = parts[0];
    let sigs_root_hash =
        SIGNATURES.with_borrow(|sigs| pruned(labeled_hash(LABEL_SIG, &sigs.root_hash())));
    let maybe_asset = ASSETS.with_borrow(|assets| {
        assets.get_certified_asset(path, req.certificate_version, Some(sigs_root_hash))
    });

    let mut headers = static_headers();
    match maybe_asset {
        Some(asset) => {
            headers.extend(asset.headers);
            HttpResponse {
                status_code: 200,
                body: ByteBuf::from(asset.content),
                headers,
            }
        }
        None => HttpResponse {
            status_code: 404,
            headers,
            body: ByteBuf::from(format!("Asset {} not found.", path)),
        },
    }
}

fn static_headers() -> Vec<(String, String)> {
    vec![("Access-Control-Allow-Origin".to_string(), "*".to_string())]
}

fn main() {}

<<<<<<< HEAD
fn add_signature(sigs: &mut SignatureMap, msg_hash: Hash, seed: Hash) {
    const MAX_SIGS_TO_PRUNE: usize = 50;
    let now = time();
    sigs.prune_expired(now, MAX_SIGS_TO_PRUNE);
    let signature_expires_at = now.saturating_add(CERTIFICATE_VALIDITY_PERIOD_NS);
    sigs.put(hash_bytes(seed), msg_hash, signature_expires_at);
}

=======
>>>>>>> 18d23136
fn calculate_seed(principal: &Principal) -> Hash {
    // IMPORTANT: In a real dapp the salt should be set to a random value.
    let dummy_salt = [5u8; 32];

    let mut bytes: Vec<u8> = vec![];
    bytes.push(dummy_salt.len() as u8);
    bytes.extend_from_slice(&dummy_salt);

    let principal_bytes = principal.as_slice();
    bytes.push(principal_bytes.len() as u8);
    bytes.extend(principal_bytes);
    hash_bytes(bytes)
}

fn bachelor_degree_credential(subject_principal: Principal, institution_name: &str) -> Credential {
    let subject: Subject = Subject::from_json_value(json!({
      "id": did_for_principal(subject_principal),
      "degree": {
        "type": "BachelorDegree",
        "name": "Bachelor of Engineering",
        "institutionName": institution_name,
      },
    }))
    .unwrap();

    // Build credential using subject above and issuer.
    CredentialBuilder::default()
        .id(Url::parse("https://example.edu/credentials/3732").unwrap())
        .issuer(Url::parse("https://example.edu").unwrap())
        .type_("UniversityDegreeCredential")
        .subject(subject)
        .expiration_date(exp_timestamp())
        .build()
        .unwrap()
}

fn dfinity_employment_credential(subject_principal: Principal, employer_name: &str) -> Credential {
    let subject: Subject = Subject::from_json_value(json!({
      "id": did_for_principal(subject_principal),
      "employee_of": {
            "employerId" : "did:web:dfinity.org",
            "employerName": employer_name,
      },
    }))
    .unwrap();

    // Build credential using subject above and issuer.
    CredentialBuilder::default()
        .id(Url::parse("https://employment.info/credentials/42").unwrap())
        .issuer(Url::parse("https://employment.info").unwrap())
        .type_("VerifiedEmployee")
        .subject(subject)
        .expiration_date(exp_timestamp())
        .build()
        .unwrap()
}

fn verified_adult_credential(subject_principal: Principal, age_at_least: u16) -> Credential {
    let subject: Subject = Subject::from_json_value(json!({
      "id": did_for_principal(subject_principal),
      "age_at_least": age_at_least,
    }))
    .unwrap();

    // Build credential using subject above and issuer.
    CredentialBuilder::default()
        .id(Url::parse("https://age_verifier.info/credentials/42").unwrap())
        .issuer(Url::parse("https://age_verifier.info").unwrap())
        .type_("VerifiedAdult")
        .subject(subject)
        .expiration_date(exp_timestamp())
        .build()
        .unwrap()
}

fn exp_timestamp() -> Timestamp {
    Timestamp::from_unix(((time() + VC_EXPIRATION_PERIOD_NS) / 1_000_000_000) as i64)
        .expect("internal: failed computing expiration timestamp")
}

fn prepare_credential_payload(
    credential_type: &SupportedCredentialType,
    alias_tuple: &AliasTuple,
) -> Result<Credential, IssueCredentialError> {
    match credential_type {
        VerifiedEmployee(employer_name) => {
            EMPLOYEES.with_borrow(|employees| {
                verify_authorized_principal(credential_type, alias_tuple, employees)
            })?;
            Ok(dfinity_employment_credential(
                alias_tuple.id_alias,
                employer_name.as_str(),
            ))
        }
        UniversityDegree(institution_name) => {
            GRADUATES.with_borrow(|graduates| {
                verify_authorized_principal(credential_type, alias_tuple, graduates)
            })?;
            Ok(bachelor_degree_credential(
                alias_tuple.id_alias,
                institution_name.as_str(),
            ))
        }
        VerifiedAdult(age_at_least) => {
            ADULTS.with_borrow(|adults| {
                verify_authorized_principal(credential_type, alias_tuple, adults)
            })?;
            Ok(verified_adult_credential(
                alias_tuple.id_alias,
                *age_at_least,
            ))
        }
    }
}

fn verify_authorized_principal(
    credential_type: &SupportedCredentialType,
    alias_tuple: &AliasTuple,
    authorized_principals: &HashSet<Principal>,
) -> Result<(), IssueCredentialError> {
    if authorized_principals.contains(&alias_tuple.id_dapp) {
        Ok(())
    } else {
        println!(
            "*** principal {} it is not authorized for credential type {:?}",
            alias_tuple.id_dapp.to_text(),
            credential_type
        );
        Err(IssueCredentialError::UnauthorizedSubject(format!(
            "unauthorized principal {}",
            alias_tuple.id_dapp.to_text()
        )))
    }
}

fn internal_error(msg: &str) -> IssueCredentialError {
    IssueCredentialError::Internal(String::from(msg))
}

fn hash_bytes(value: impl AsRef<[u8]>) -> Hash {
    let mut hasher = Sha256::new();
    hasher.update(value.as_ref());
    hasher.finalize().into()
}

// Order dependent: do not move above any function annotated with #[candid_method]!
candid::export_service!();

// Assets
static ASSET_DIR: Dir<'_> = include_dir!("$CARGO_MANIFEST_DIR/dist");
pub fn init_assets() {
    ASSETS.with_borrow_mut(|assets| {
        *assets = CertifiedAssets::certify_assets(
            collect_assets(&ASSET_DIR, IncludeSubdirs, Some(fixup_html)),
            &static_headers(),
        );
    });

    update_root_hash()
}
pub type HeaderField = (String, String);

#[derive(Clone, Debug, CandidType, Deserialize)]
pub struct HttpRequest {
    pub method: String,
    pub url: String,
    pub headers: Vec<HeaderField>,
    pub body: ByteBuf,
    pub certificate_version: Option<u16>,
}

#[derive(Clone, Debug, CandidType, Deserialize)]
pub struct HttpResponse {
    pub status_code: u16,
    pub headers: Vec<HeaderField>,
    pub body: ByteBuf,
}

fn fixup_html(html: &str) -> String {
    let canister_id = api::id();

    // the string we are replacing here is inserted by vite during the front-end build
    html.replace(
            r#"<script type="module" crossorigin src="/index.js"></script>"#,
            &format!(r#"<script data-canister-id="{canister_id}" type="module" crossorigin src="/index.js"></script>"#).to_string()
        )
}

#[cfg(test)]
mod test {
    use crate::__export_service;
    use candid_parser::utils::{service_equal, CandidSource};
    use std::path::Path;

    /// Checks candid interface type equality by making sure that the service in the did file is
    /// equal to the generated interface.
    #[test]
    fn check_candid_interface_compatibility() {
        let canister_interface = __export_service();
        service_equal(
            CandidSource::Text(&canister_interface),
            CandidSource::File(Path::new("vc_demo_issuer.did")),
        )
        .unwrap_or_else(|e| {
            panic!(
                "the canister code interface is not equal to the did file: {:?}",
                e
            )
        });
    }
}<|MERGE_RESOLUTION|>--- conflicted
+++ resolved
@@ -424,17 +424,6 @@
 
 fn main() {}
 
-<<<<<<< HEAD
-fn add_signature(sigs: &mut SignatureMap, msg_hash: Hash, seed: Hash) {
-    const MAX_SIGS_TO_PRUNE: usize = 50;
-    let now = time();
-    sigs.prune_expired(now, MAX_SIGS_TO_PRUNE);
-    let signature_expires_at = now.saturating_add(CERTIFICATE_VALIDITY_PERIOD_NS);
-    sigs.put(hash_bytes(seed), msg_hash, signature_expires_at);
-}
-
-=======
->>>>>>> 18d23136
 fn calculate_seed(principal: &Principal) -> Hash {
     // IMPORTANT: In a real dapp the salt should be set to a random value.
     let dummy_salt = [5u8; 32];
