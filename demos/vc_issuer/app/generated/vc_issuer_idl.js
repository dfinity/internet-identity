--- conflicted
+++ resolved
@@ -107,11 +107,8 @@
         ],
         [],
       ),
-<<<<<<< HEAD
     'set_derivation_origin' : IDL.Func([IDL.Text, IDL.Text], [], []),
-=======
     'set_alternative_origins' : IDL.Func([IDL.Text], [], []),
->>>>>>> a76730de
     'vc_consent_message' : IDL.Func(
         [Icrc21VcConsentMessageRequest],
         [IDL.Variant({ 'Ok' : Icrc21ConsentInfo, 'Err' : Icrc21Error })],
