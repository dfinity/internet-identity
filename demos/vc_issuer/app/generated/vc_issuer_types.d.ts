--- conflicted
+++ resolved
@@ -87,11 +87,8 @@
     { 'Ok' : PreparedCredentialData } |
       { 'Err' : IssueCredentialError }
   >,
-<<<<<<< HEAD
   'set_derivation_origin' : ActorMethod<[string, string], undefined>,
-=======
   'set_alternative_origins' : ActorMethod<[string], undefined>,
->>>>>>> a76730de
   'vc_consent_message' : ActorMethod<
     [Icrc21VcConsentMessageRequest],
     { 'Ok' : Icrc21ConsentInfo } |
