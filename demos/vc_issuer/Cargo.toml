--- conflicted
+++ resolved
@@ -11,7 +11,6 @@
 internet_identity_interface = { path = "../../src/internet_identity_interface" }
 # ic dependencies
 candid = "0.8"
-<<<<<<< HEAD
 ic-cdk = "0.9"
 ic-cdk-macros = "0.6"
 # vc dependencies
@@ -21,13 +20,6 @@
 serde = { version = "1", features = ["derive"] }
 serde_json = "1"
 
-=======
-ic-cdk = "0.8"
-ic-cdk-macros = "0.6"
-ssi-dids = { version = "0.1", features = ["example"] }
-ssi-vc = "0.2"
->>>>>>> da2d9fe6
-
 [dev-dependencies]
 ic-test-state-machine-client = "2"
 canister_tests = { path = "../../src/canister_tests" }
