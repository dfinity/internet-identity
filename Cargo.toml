[workspace]
members = [
    "src/internet_identity",
<<<<<<< HEAD
    "src/canister_sig_util_br",
=======
    "src/canister_sig_util",
>>>>>>> 15cd2d49
    "src/canister_tests",
    "src/internet_identity_interface",
    "src/archive",
]
resolver = "2"

[profile.release]
debug = false # stripped by ic-wasm anyway
lto = true
opt-level = 'z'<|MERGE_RESOLUTION|>--- conflicted
+++ resolved
@@ -1,11 +1,8 @@
 [workspace]
 members = [
     "src/internet_identity",
-<<<<<<< HEAD
     "src/canister_sig_util_br",
-=======
     "src/canister_sig_util",
->>>>>>> 15cd2d49
     "src/canister_tests",
     "src/internet_identity_interface",
     "src/archive",
