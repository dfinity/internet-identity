[workspace]
members = [
    "src/asset_util",
    "src/internet_identity",
    "src/internet_identity_frontend",
    "src/canister_tests",
    "src/internet_identity_interface",
    "src/archive",
    "src/sig-verifier-js",
]
resolver = "2"

[profile.release]
debug = false   # stripped by ic-wasm anyway
lto = true
opt-level = 'z'


[workspace.dependencies]
# local dependencies
asset_util = { path = "src/asset_util" }
canister_tests = { path = "src/canister_tests" }
internet_identity_interface = { path = "src/internet_identity_interface" }

# ic dependencies
candid = "0.10"
candid_parser = "0.1.2"
ic-cdk = "0.16"
ic-cdk-macros = "0.16"
ic-cdk-timers = "0.10"
<<<<<<< HEAD

# Certification
ic-certification = "3.0.3"
ic-http-certification = "3.0.3"
ic-asset-certification = "3.0.3"

=======
>>>>>>> 225c2da5
ic-metrics-encoder = "1"
ic-stable-structures = "0.6"
ic-verifiable-credentials = { git = "https://github.com/dfinity/verifiable-credentials-sdk", rev = "b74c746ea5361af3da207a2c957be4a951f7a72c" }
ic-canister-sig-creation = "1.1"
pocket-ic = "9.0.2"
pretty_assertions = "1.4.1"
base64 = "0.22"
hex = "0.4"
include_dir = "0.7"
lazy_static = "1.5"
regex = "1.10"
serde = "1"
serde_bytes = "0.11"
serde_cbor = "0.11"
sha2 = "0.10"
rsa = "0.9.7"
minicbor = "1.0.0"

# Certification
ic-certification = "3.0.3"
ic-http-certification = "3.0.3"
ic-representation-independent-hash = "3.0.3"
ic-response-verification = "3.0.3"<|MERGE_RESOLUTION|>--- conflicted
+++ resolved
@@ -28,15 +28,7 @@
 ic-cdk = "0.16"
 ic-cdk-macros = "0.16"
 ic-cdk-timers = "0.10"
-<<<<<<< HEAD
 
-# Certification
-ic-certification = "3.0.3"
-ic-http-certification = "3.0.3"
-ic-asset-certification = "3.0.3"
-
-=======
->>>>>>> 225c2da5
 ic-metrics-encoder = "1"
 ic-stable-structures = "0.6"
 ic-verifiable-credentials = { git = "https://github.com/dfinity/verifiable-credentials-sdk", rev = "b74c746ea5361af3da207a2c957be4a951f7a72c" }
@@ -56,6 +48,7 @@
 minicbor = "1.0.0"
 
 # Certification
+ic-asset-certification = "3.0.3"
 ic-certification = "3.0.3"
 ic-http-certification = "3.0.3"
 ic-representation-independent-hash = "3.0.3"
