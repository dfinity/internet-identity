# Internet Identity Service

See `./docs/ic-idp-spec.adoc` for a details specification and technical
documentation.

## Official build

The official build should ideally be reproducible, so that independent parties
can validate that we really deploy what we claim to deploy.

We try to achieve some level of reproducibility using a Dockerized build
environment. The following steps _should_ build the official Wasm image

<<<<<<< HEAD
    docker build -t idp-service .
    docker run --rm --entrypoint cat idp-service /idp_service.wasm > idp_service.wasm
    sha256sum idp_service.wasm
=======
    docker build -t internet-identity-service .
    docker run --rm --entrypoint cat internet-identity-service /internet_identity.wasm > internet_identity.wasm
>>>>>>> 751d7db4

The resulting `internet_identity.wasm` is ready for deployment as
`rdmx6-jaaaa-aaaaa-aaadq-cai`, which is the reserved principal for this service.

Our CI also performs these steps; you can compare the SHA256 with the output there, or download the artifact there.



## Software versions

- `dfx` version 0.7.0-beta.6

- Rust version 1.51

- NodeJS (with npm) version TBD

## Running Locally

To run the internet_identity canisters, proceed as follows after cloning the repository

```bash
npm install
dfx start [--clean] [--background]
dfx deploy --no-wallet --argument '(null)'
```

Then the canister can be used as

```bash
dfx canister call internet_identity register '(123, "test", vec {1; 2; 3}, null)'
```

To open the front-end, you can run the following and open the URL.

```bash
echo "http://localhost:8000?canisterId=$(dfx canister id frontend)"
```

### Contributing to the frontend

The fastest workflow to get the development environment running is to deploy once with

```bash
npm ci
dfx start [--clean] [--background]
dfx deploy --no-wallet --argument '(null)'
```

Then, run `CANISTER_ID=$(dfx canister id internet_identity) npm start` to start webpack-dev-server.

To customize your canister ID for deployment or particular local development, create a `.env` file in the root of the project and add a `CANISTER_ID` attribute. It should look something like
```
CANISTER_ID=rrkah-fqaaa-aaaaa-aaaaq-cai
```

We have a set of Selenium tests that run through the various flows. To run them locally follow the steps in `.github/workflows/selenium.yml`.

We autoformat our code using `prettier`. Running `npm run format` formats all files in the frontend.
If you open a PR that isn't formatted according to `prettier`, CI will automatically add a formatting commit to your PR.

We use `eslint` to check the frontend code. You can run it with `npm run lint`, or set up your editor to do it for you.


### Contributing to the backend

The Internet Identity backend is a Wasm canister implemented in Rust and built from the `internet_identity` cargo package (`src/internet_identity`).
Some canister functionality lives in separate libraries that can also be built to native code to simplify testing, e.g., `src/certified_map`, `src/hashtree`, `src/cubehash`, etc.

Run the following command in the root of the repository to execute the test suites of all the libraries:

```bash
cargo test
```

The backed canister is also used to serve the frontend assets.
This creates a dependency between the frontend and the backend.
So running the usual `cargo build --target wasm32-unknown-unknow -p internet_identity` might not work or include an outdated version of the frontend.

Use the following command to build the backend canister Wasm file instead:

```bash
dfx build internet_identity
```

The Wasm file will be located at `target/wasm32-unknown-unknown/release/internet_identity.wasm`.<|MERGE_RESOLUTION|>--- conflicted
+++ resolved
@@ -11,14 +11,9 @@
 We try to achieve some level of reproducibility using a Dockerized build
 environment. The following steps _should_ build the official Wasm image
 
-<<<<<<< HEAD
-    docker build -t idp-service .
-    docker run --rm --entrypoint cat idp-service /idp_service.wasm > idp_service.wasm
-    sha256sum idp_service.wasm
-=======
     docker build -t internet-identity-service .
     docker run --rm --entrypoint cat internet-identity-service /internet_identity.wasm > internet_identity.wasm
->>>>>>> 751d7db4
+    sha256sum internet_identity.wasm
 
 The resulting `internet_identity.wasm` is ready for deployment as
 `rdmx6-jaaaa-aaaaa-aaadq-cai`, which is the reserved principal for this service.
