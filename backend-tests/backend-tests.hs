--- conflicted
+++ resolved
@@ -71,90 +71,8 @@
 
 type IIInterface m = [Candid.candidFile|../src/internet_identity/internet_identity.did|]
 
-<<<<<<< HEAD
 -- Pulls in all type definitions as Haskell type aliases
 [Candid.candidDefsFile|../src/internet_identity/internet_identity.did|]
-=======
--- Names for some of these types. Unfortunately requires copying
-
-type DeviceData = [Candid.candidType|
-record {
-  pubkey : blob;
-  alias : text;
-  credential_id : opt blob;
-  purpose: variant {
-    recovery;
-    authentication;
-  };
-  key_type: variant {
-    unknown;
-    platform;
-    cross_platform;
-    seed_phrase;
-  };
-}
-  |]
-
-type RegisterResponse = [Candid.candidType|
-variant {
-  registered: record { user_number: nat64; };
-  canister_full;
-  bad_challenge;
-}
-  |]
-
-
-type SignedDelegation = [Candid.candidType|
-record {
-  delegation:
-    record {
-      pubkey: blob;
-      expiration: nat64;
-      targets: opt vec principal;
-    };
-  signature: blob;
-}
-  |]
-
-type Delegation = [Candid.candidType|
-  record {
-    pubkey: blob;
-    expiration: nat64;
-    targets: opt vec principal;
-  }
-  |]
-
-
-type InitCandid = [Candid.candidType|
-  record {
-    assigned_user_number_range : record { nat64; nat64; };
-  }
-  |]
-
-type ProofOfWork = [Candid.candidType|record {
-  timestamp : nat64;
-  nonce : nat64;
-}|]
-
-type ChallengeResult = [Candid.candidType|record {
-  key : text;
-  chars: text;
-}|]
-
-type HttpRequest = [Candid.candidType|record {
-  method : text;
-  url : text;
-  headers : vec record { text; text; };
-  body : blob;
-}|]
-
-type HttpResponse = [Candid.candidType|record {
-  status_code : nat16;
-  headers : vec record { text; text; };
-  body : blob;
-  streaming_strategy : opt variant { Callback: record { token: record {}; callback: func (record {}) -> (record { body: blob; token: opt record {}; }) query; }; };
-}|]
->>>>>>> 504649d2
 
 mkPOW :: Word64 -> Word64 -> ProofOfWork
 mkPOW t n = #timestamp .== t .+ #nonce .== n
