{
  "name": "idp_service_assets",
  "version": "0.1.0",
  "description": "",
  "keywords": [],
  "scripts": {
    "start": "webpack serve",
    "generate:types": "didc bind ./src/idp_service/idp_service.did -t ts > src/frontend/src/typings.d.ts",
    "build": "webpack",
    "test": "jest"
  },
  "devDependencies": {
<<<<<<< HEAD
    "@dfinity/agent": "^0.8.1",
=======
    "@dfinity/agent": "0.8.1",
>>>>>>> 4487379b
    "@testing-library/jest-dom": "^5.11.10",
    "@types/jest": "^24.9.1",
    "assert": "2.0.0",
    "buffer": "6.0.3",
    "copy-webpack-plugin": "^8.1.1",
    "events": "3.3.0",
    "file-loader": "^6.2.0",
    "html-webpack-plugin": "5.3.1",
    "isomorphic-fetch": "^3.0.0",
    "jest": "^26.6.3",
    "jest-cli": "^26.6.3",
    "process": "0.11.10",
    "stream-browserify": "3.0.0",
    "terser-webpack-plugin": "5.1.1",
    "ts-jest": "^26.5.4",
    "ts-loader": "8.1.0",
    "ts-node": "^9.1.1",
    "typescript": "^4.2.4",
    "url-loader": "^4.1.1",
    "util": "0.12.3",
    "webpack": "5.24.4",
    "webpack-cli": "4.5.0",
    "webpack-dev-server": "^3.11.2"
  },
  "dependencies": {
<<<<<<< HEAD
    "@dfinity/authentication": "^0.8.1",
=======
    "@dfinity/authentication": "^0.7.1",
>>>>>>> 4487379b
    "@dfinity/identity": "^0.8.1",
    "css-loader": "^5.2.1",
    "style-loader": "^2.0.0"
  }
}<|MERGE_RESOLUTION|>--- conflicted
+++ resolved
@@ -10,11 +10,7 @@
     "test": "jest"
   },
   "devDependencies": {
-<<<<<<< HEAD
-    "@dfinity/agent": "^0.8.1",
-=======
     "@dfinity/agent": "0.8.1",
->>>>>>> 4487379b
     "@testing-library/jest-dom": "^5.11.10",
     "@types/jest": "^24.9.1",
     "assert": "2.0.0",
@@ -40,11 +36,7 @@
     "webpack-dev-server": "^3.11.2"
   },
   "dependencies": {
-<<<<<<< HEAD
-    "@dfinity/authentication": "^0.8.1",
-=======
     "@dfinity/authentication": "^0.7.1",
->>>>>>> 4487379b
     "@dfinity/identity": "^0.8.1",
     "css-loader": "^5.2.1",
     "style-loader": "^2.0.0"
