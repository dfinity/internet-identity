--- conflicted
+++ resolved
@@ -49,14 +49,8 @@
     "vite-plugin-compression": "^0.5.1",
     "@vitejs/plugin-basic-ssl": "^1.0.1",
     "vitest": "^0.31.0",
-<<<<<<< HEAD
-    "webdriverio": "^8.20.4",
-    "wdio-chromedriver-service": "^8.1.1",
-    "chromedriver": "^116.0.0",
-    "http-proxy": "^1.18.1"
-=======
+    "http-proxy": "^1.18.1",
     "webdriverio": "^8.21.0"
->>>>>>> 0604b2cb
   },
   "dependencies": {
     "@dfinity/agent": "^0.19.2",
