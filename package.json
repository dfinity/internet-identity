{
  "name": "idp_service_assets",
  "version": "0.1.0",
  "description": "",
  "keywords": [],
  "scripts": {
    "start": "webpack serve",
    "generate:types": "didc bind ./src/idp_service/idp_service.did -t ts > src/frontend/src/typings.d.ts",
    "build": "webpack",
    "test": "jest"
  },
  "devDependencies": {
<<<<<<< HEAD
    "@dfinity/agent": "0.8.0",
=======
    "@dfinity/agent": "0.8.1",
>>>>>>> 61dd4784
    "@testing-library/jest-dom": "^5.11.10",
    "@types/jest": "^24.9.1",
    "assert": "2.0.0",
    "buffer": "6.0.3",
    "copy-webpack-plugin": "^8.1.1",
    "events": "3.3.0",
    "file-loader": "^6.2.0",
    "html-webpack-plugin": "5.3.1",
    "isomorphic-fetch": "^3.0.0",
    "jest": "^26.6.3",
    "jest-cli": "^26.6.3",
    "process": "0.11.10",
    "stream-browserify": "3.0.0",
    "terser-webpack-plugin": "5.1.1",
    "ts-jest": "^26.5.4",
    "ts-loader": "8.1.0",
    "ts-node": "^9.1.1",
    "typescript": "^4.2.4",
    "url-loader": "^4.1.1",
    "util": "0.12.3",
    "webpack": "5.24.4",
    "webpack-cli": "4.5.0",
    "webpack-dev-server": "^3.11.2"
  },
  "dependencies": {
    "@dfinity/authentication": "^0.7.1",
    "@dfinity/identity": "^0.8.1",
    "css-loader": "^5.2.1",
    "style-loader": "^2.0.0"
  }
}<|MERGE_RESOLUTION|>--- conflicted
+++ resolved
@@ -10,11 +10,7 @@
     "test": "jest"
   },
   "devDependencies": {
-<<<<<<< HEAD
-    "@dfinity/agent": "0.8.0",
-=======
     "@dfinity/agent": "0.8.1",
->>>>>>> 61dd4784
     "@testing-library/jest-dom": "^5.11.10",
     "@types/jest": "^24.9.1",
     "assert": "2.0.0",
