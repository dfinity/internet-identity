--- conflicted
+++ resolved
@@ -58,15 +58,11 @@
       rollupOptions: {
         // Bundle only english words in bip39.
         external: /.*\/wordlists\/(?!english).*\.json/,
-<<<<<<< HEAD
         input: [
           "src/frontend/index.html",
           "src/frontend/faq.html",
           "src/frontend/vc-flow/index.html",
         ],
-=======
-        input: ["src/frontend/index.html", "src/frontend/faq.html"],
->>>>>>> 9e92b640
         output: {
           entryFileNames: `[name].js`,
           // II canister only supports resources that contains a single dot in their filenames. qr-creator.js.gz = ok. qr-creator.min.js.gz not ok. qr-creator.es6.min.js.gz no ok.
