--- conflicted
+++ resolved
@@ -43,11 +43,11 @@
       rollupOptions: {
         // Bundle only english words in bip39.
         external: /.*\/wordlists\/(?!english).*\.json/,
-<<<<<<< HEAD
-        input: ["src/frontend/index.html", "src/frontend/vc-flow/index.html"],
-=======
-        input: ["src/frontend/index.html", "src/frontend/faq.html"],
->>>>>>> 2757b038
+        input: [
+          "src/frontend/index.html",
+          "src/frontend/faq.html",
+          "src/frontend/vc-flow/index.html",
+        ],
         output: {
           entryFileNames: `[name].js`,
           // II canister only supports resources that contains a single dot in their filenames. qr-creator.js.gz = ok. qr-creator.min.js.gz not ok. qr-creator.es6.min.js.gz no ok.
