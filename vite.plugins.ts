<<<<<<< HEAD
import { assertNonNullish } from "@dfinity/utils";
import express from "express";
=======
import { assertNonNullish, isNullish } from "@dfinity/utils";
>>>>>>> 9e92b640
import { readFileSync } from "fs";
import { minify } from "html-minifier-terser";
import httpProxy from "http-proxy";
import { extname } from "path";
import { Plugin, ViteDevServer } from "vite";
import viteCompression from "vite-plugin-compression";
/**
 * Read a canister ID from dfx's local state
 */
export const readCanisterId = ({
  canisterName,
  canisterIdsJsonFile,
}: {
  canisterName: string;
  canisterIdsJsonFile: string;
}): string => {
  try {
    const canisterIds: Record<string, { local: string }> = JSON.parse(
      readFileSync(canisterIdsJsonFile, "utf-8")
    );
    const canisterId = canisterIds[canisterName]?.local;
    assertNonNullish(
      canisterId,
      `Could not get canister ID from ${canisterIdsJsonFile}`
    );
    console.log(
      `Read canister ID '${canisterId} for canister with name '${canisterName}'`
    );

    return canisterId;
  } catch (e) {
    throw Error(`Could not get canister ID from ${canisterIdsJsonFile}: ${e}`);
  }
};

/**
 * Inject the II canister ID as a <script /> tag in index.html for local development. Will process
 * at most 1 script tag.
 */
export const injectCanisterIdPlugin = (): {
  name: "html-transform";
  transformIndexHtml(html: string): string;
} => ({
  name: "html-transform",
  transformIndexHtml(html): string {
    const rgx = /<script type="module" src="(?<src>[^"]+)"><\/script>/;

    return html.replace(rgx, (_match, src) => {
      return `<script data-canister-id="${readCanisterId({
        canisterName: "internet_identity",
        canisterIdsJsonFile: "./.dfx/local/canister_ids.json",
      })}" type="module" src="${src}"></script>`;
    });
  },
});

/**
 * GZip generated resources e.g. index.js => index.js.gz
 */
export const compression = (): Plugin =>
  viteCompression({
    // II canister only supports one content type per resource. That is why we remove the original file.
    deleteOriginFile: true,
    filter: (file: string): boolean =>
      ![".html", ".css", ".webp", ".png", ".ico", ".svg"].includes(
        extname(file)
      ),
  });

/**
 * Minify HTML
 */
export const minifyHTML = (): {
  name: "html-transform";
  transformIndexHtml(html: string): Promise<string>;
} => ({
  name: "html-transform",
  async transformIndexHtml(html): Promise<string> {
    return minify(html, { collapseWhitespace: true });
  },
});

/**
<<<<<<< HEAD
 * Lookup local canister IDs
 */
export const canisterLookupPlugin = () => {
  // An express app that looks up canister IDs by canister names
  //
  // Effectively responds to "foo.localhost" with the canister ID of
  // the "foo" canister installed in demos/vc_issuer/.dfx
  const app = express();
  app.get("*", (req, res, next) => {
    const ISSUER_HOSTNAME = "issuer.localhost";
    const hostnameParts = req.hostname.split(".");
    if (hostnameParts.length !== 2 || hostnameParts[1] !== "localhost") {
      return next();
    }

    const canisterId = readCanisterId({
      canisterName: hostnameParts[0],
      canisterIdsJsonFile: "demos/vc_issuer/.dfx/local/canister_ids.json",
    });

    // Set the canister ID
    res.append("x-ic-canister-id", canisterId);

    // Ignore CORS
    res.append("access-control-allow-origin", "*");
    res.append("access-control-expose-headers", "*");
    res.append("access-control-allow-headers", "*");

    res.end();
  });

  return {
    name: "canister-lookup",
    configureServer(server) {
      server.middlewares.use(app);
    },
  };
};
=======
 * Forwards requests to the local replica.
 * Denies access to raw URLs.
 *
 * @param replicaOrigin Replica URL to forward requests to
 * @param forwardRules List of rules (i.e. hostname to canisterId mappings)
 *                     to forward requests to a specific canister
 */
export const replicaForwardPlugin = ({
  replicaOrigin,
  forwardRules,
}: {
  replicaOrigin: string;
  forwardRules: Array<{ canisterId: string; hosts: string[] }>;
}) => ({
  name: "replica-forward",
  configureServer(server: ViteDevServer) {
    const proxy = httpProxy.createProxyServer({
      secure: false,
    });

    server.middlewares.use((req, res, next) => {
      if (
        /* Deny requests to raw URLs, e.g. <canisterId>.raw.ic0.app to make sure that II always uses certified assets
         * to verify the alternative origins. */
        req.headers["host"]?.includes(".raw.")
      ) {
        console.log(
          `Denying access to raw URL ${req.method} https://${req.headers.host}${req.url}`
        );
        res.statusCode = 400;
        res.end("Raw IC URLs are not supported");
        return;
      }

      const host = req.headers["host"];
      if (isNullish(host)) {
        // default handling
        return next();
      }

      const matchingRule = forwardRules.find((rule) =>
        rule.hosts.includes(host)
      );
      if (isNullish(matchingRule)) {
        // default handling
        return next();
      }

      console.log(
        `forwarding ${req.method} https://${req.headers.host}${req.url} to canister ${matchingRule.canisterId}`
      );
      req.headers["host"] = `${matchingRule.canisterId}.localhost`;
      proxy.web(req, res, {
        target: `http://${replicaOrigin}`,
      });

      proxy.on("error", (err: Error) => {
        res.statusCode = 500;
        res.end("Replica forwarding failed: " + err.message);
      });
    });
  },
});
>>>>>>> 9e92b640
<|MERGE_RESOLUTION|>--- conflicted
+++ resolved
@@ -1,9 +1,4 @@
-<<<<<<< HEAD
-import { assertNonNullish } from "@dfinity/utils";
-import express from "express";
-=======
 import { assertNonNullish, isNullish } from "@dfinity/utils";
->>>>>>> 9e92b640
 import { readFileSync } from "fs";
 import { minify } from "html-minifier-terser";
 import httpProxy from "http-proxy";
@@ -87,46 +82,42 @@
 });
 
 /**
-<<<<<<< HEAD
  * Lookup local canister IDs
  */
 export const canisterLookupPlugin = () => {
-  // An express app that looks up canister IDs by canister names
+  // Look up canister IDs by canister names
   //
   // Effectively responds to "foo.localhost" with the canister ID of
   // the "foo" canister installed in demos/vc_issuer/.dfx
-  const app = express();
-  app.get("*", (req, res, next) => {
-    const ISSUER_HOSTNAME = "issuer.localhost";
-    const hostnameParts = req.hostname.split(".");
-    if (hostnameParts.length !== 2 || hostnameParts[1] !== "localhost") {
-      return next();
-    }
-
-    const canisterId = readCanisterId({
-      canisterName: hostnameParts[0],
-      canisterIdsJsonFile: "demos/vc_issuer/.dfx/local/canister_ids.json",
-    });
-
-    // Set the canister ID
-    res.append("x-ic-canister-id", canisterId);
-
-    // Ignore CORS
-    res.append("access-control-allow-origin", "*");
-    res.append("access-control-expose-headers", "*");
-    res.append("access-control-allow-headers", "*");
-
-    res.end();
-  });
-
   return {
     name: "canister-lookup",
     configureServer(server) {
-      server.middlewares.use(app);
+      server.middlewares.use((req, res, next) => {
+        const ISSUER_HOSTNAME = "issuer.localhost";
+        if (req.hostname !== ISSUER_HOSTNAME) {
+          return next();
+        }
+
+        const canisterId = readCanisterId({
+          canisterName: hostnameParts[0],
+          canisterIdsJsonFile: "demos/vc_issuer/.dfx/local/canister_ids.json",
+        });
+
+        // Set the canister ID
+        res.append("x-ic-canister-id", canisterId);
+
+        // Ignore CORS
+        res.append("access-control-allow-origin", "*");
+        res.append("access-control-expose-headers", "*");
+        res.append("access-control-allow-headers", "*");
+
+        res.end();
+      });
     },
   };
 };
-=======
+
+/**
  * Forwards requests to the local replica.
  * Denies access to raw URLs.
  *
@@ -189,5 +180,4 @@
       });
     });
   },
-});
->>>>>>> 9e92b640
+});